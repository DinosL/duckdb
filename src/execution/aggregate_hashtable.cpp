--- conflicted
+++ resolved
@@ -801,12 +801,6 @@
 	Verify();
 }
 
-<<<<<<< HEAD
-void GroupedAggregateHashTable::UnpinData() {
-	partitioned_data->FlushAppendState(state.append_state);
-	partitioned_data->Unpin();
-}
-
 void GroupedAggregateHashTable::InitializeScan(AggregateHTScanState &scan_state) {
 	scan_state.partition_idx = 0;
 	vector<idx_t> group_indexes(layout.ColumnCount() - 1);
@@ -841,6 +835,4 @@
 		}
 	}
 }
-=======
->>>>>>> 94898811
 } // namespace duckdb