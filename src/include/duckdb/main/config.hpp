--- conflicted
+++ resolved
@@ -303,12 +303,8 @@
 	DUCKDB_API void SetOptionsByName(const case_insensitive_map_t<Value> &values);
 	DUCKDB_API void ResetOption(optional_ptr<DatabaseInstance> db, const ConfigurationOption &option);
 	DUCKDB_API void SetOption(const string &name, Value value);
-<<<<<<< HEAD
 	DUCKDB_API void ResetOption(const String &name);
-=======
-	DUCKDB_API void ResetOption(const string &name);
 	DUCKDB_API void ResetGenericOption(const string &name);
->>>>>>> 5633a979
 	static LogicalType ParseLogicalType(const string &type);
 
 	DUCKDB_API void CheckLock(const String &name);
