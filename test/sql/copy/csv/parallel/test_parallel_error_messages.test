# name: test/sql/copy/csv/parallel/test_parallel_error_messages.test
# description: Test auto-detect with plus symbols
# group: [parallel]

statement ok
PRAGMA enable_verification

statement ok
PRAGMA verify_parallelism

statement ok
SET threads=4

<<<<<<< HEAD
foreach batched true false

#statement ok
#SET preserve_insertion_order=${batched}

=======
>>>>>>> 64ce1057
statement error
SELECT * FROM read_csv('data/csv/missing_column.csv', sep=',', buffer_size=100, columns={'h1': int, 'h2': varchar}, header=True, auto_detect = false)
----
Line: 7

statement error
SELECT * FROM read_csv('data/csv/wrongtype.csv', sep=',', buffer_size=100, columns={'h1': int, 'h2': varchar}, header=True)
----
Column at position: 0 Set type: INTEGER Sniffed type: VARCHAR

statement error
SELECT * FROM read_csv('data/csv/wrongtype.csv', sep=',', buffer_size=100, columns={'h1': int, 'h2': varchar}, header=True, auto_detect = false)
----
Line: 8

statement error
SELECT * FROM read_csv('data/csv/wrongtype.csv', sep=',', columns={'h1': int, 'h2': varchar}, header=True)
----
Column at position: 0 Set type: INTEGER Sniffed type: VARCHAR

# FIXME sporadically a few of these succeed
mode skip

# the first error is on line 10002
statement error
SELECT * FROM read_csv('data/csv/error/mixedtypes.csv', parallel=false, sep=',', columns={'h1': int, 'h2': varchar}, header=True)
----
line 10002

# the first error is on line 10002
statement error
SELECT * FROM read_csv('data/csv/error/mixedtypes.csv', parallel=true, sep=',', buffer_size=100, columns={'h1': int, 'h2': varchar}, header=True)
----
line 10002

statement error
SELECT * FROM read_csv('data/csv/error/mixedtypes.csv', parallel=false, sep=',', buffer_size=100, columns={'h1': int, 'h2': varchar}, header=True)
----
line 10002

# the first error is on line 10002
statement error
SELECT * FROM read_csv('data/csv/error/mixedtypes_rn.csv', parallel=false, sep=',', columns={'h1': int, 'h2': varchar}, header=True)
----
line 10002

# the first error is on line 10001
statement error
SELECT * FROM read_csv('data/csv/error/mixedtypes_rn.csv', parallel=true, sep=',', buffer_size=100, columns={'h1': int, 'h2': varchar}, header=True)
----
line 10002

statement error
SELECT * FROM read_csv('data/csv/error/mixedtypes_rn.csv', parallel=false, sep=',', buffer_size=100, columns={'h1': int, 'h2': varchar}, header=True)
----
line 10002

statement error
SELECT * FROM read_csv('data/csv/error/quotednewlines.csv', parallel=true, sep=',', buffer_size=100, columns={'h1': varchar, 'h2': varchar}, header=True)
----
not supported for multithreading

statement error
SELECT * FROM read_csv('data/csv/error/quotednewlines.csv', parallel=true, sep=',', buffer_size=200, columns={'h1': int, 'h2': varchar}, header=True)
----
not supported for multithreading

# Let's do an All-Type error testing
foreach type bool int bigint hugeint float double 'decimal(4,1)' 'decimal(8,1)' 'decimal(12,1)' 'decimal(18,1)'

# the first error is on line 3001
statement error
SELECT * FROM read_csv('data/csv/error/csv_error.csv', parallel=true, sep=',', buffer_size=100, columns={'h1': ${type}, 'h2': varchar}, header=True)
----
line 3002

# the first error is on line 3001
statement error
SELECT * FROM read_csv('data/csv/error/csv_error.csv', parallel=false, sep=',', buffer_size=100, columns={'h1': ${type}, 'h2': varchar}, header=True)
----
line 3002

# the first error is on line 3001
statement error
SELECT * FROM read_csv('data/csv/error/date.csv', parallel=true, sep=',', buffer_size=100, columns={'h1': date, 'h2': varchar}, header=True)
----
line 3002

# the first error is on line 3001
statement error
SELECT * FROM read_csv('data/csv/error/date.csv', parallel=false, sep=',', buffer_size=100, columns={'h1': date, 'h2': varchar}, header=True)
----
line 3002

# the first error is on line 3002
statement error
SELECT * FROM read_csv('data/csv/error/time.csv', parallel=true, sep=',', buffer_size=100, columns={'h1': time, 'h2': varchar}, header=True)
----
line 3002

# the first error is on line 3002
statement error
SELECT * FROM read_csv('data/csv/error/time.csv', parallel=false, sep=',', buffer_size=100, columns={'h1': time, 'h2': varchar}, header=True)
----
line 3002

# the first error is on line 3002
statement error
SELECT * FROM read_csv('data/csv/error/timestamp.csv', parallel=true, sep=',', buffer_size=200, columns={'h1': timestamp, 'h2': varchar}, header=True)
----
line 3002

# the first error is on line 3000
statement error
SELECT * FROM read_csv('data/csv/error/timestamp.csv', parallel=false, sep=',', columns={'h1': timestamp, 'h2': varchar}, header=True)
----
line 3002

# the first error is on line 3000
statement error
SELECT * FROM read_csv('data/csv/error/timestamp.csv', parallel=true, sep=',', buffer_size=100, columns={'h1': timestamp, 'h2': varchar}, header=True)
----
line 3002

endloop

mode unskip

endloop<|MERGE_RESOLUTION|>--- conflicted
+++ resolved
@@ -11,14 +11,11 @@
 statement ok
 SET threads=4
 
-<<<<<<< HEAD
 foreach batched true false
 
-#statement ok
-#SET preserve_insertion_order=${batched}
+statement ok
+SET preserve_insertion_order=${batched}
 
-=======
->>>>>>> 64ce1057
 statement error
 SELECT * FROM read_csv('data/csv/missing_column.csv', sep=',', buffer_size=100, columns={'h1': int, 'h2': varchar}, header=True, auto_detect = false)
 ----
