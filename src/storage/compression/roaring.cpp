#include "duckdb/common/limits.hpp"
#include "duckdb/common/numeric_utils.hpp"
#include "duckdb/function/compression/compression.hpp"
#include "duckdb/function/compression_function.hpp"
#include "duckdb/main/config.hpp"
#include "duckdb/storage/buffer_manager.hpp"
#include "duckdb/storage/table/column_data_checkpointer.hpp"
#include "duckdb/storage/table/column_segment.hpp"
#include "duckdb/storage/table/scan_state.hpp"
#include "duckdb/storage/segment/uncompressed.hpp"
#include "duckdb/common/fast_mem.hpp"
#include "duckdb/common/bitpacking.hpp"

namespace duckdb {

namespace roaring {

//! The amount of values that are encoded per container
static constexpr idx_t ROARING_CONTAINER_SIZE = 2048;
static constexpr bool NULLS = true;
static constexpr bool NON_NULLS = false;
static constexpr uint16_t UNCOMPRESSED_SIZE = (ROARING_CONTAINER_SIZE / 8);
static constexpr uint16_t MAX_RUN_IDX = (UNCOMPRESSED_SIZE - 8) / (sizeof(uint8_t) * 2);
static constexpr uint16_t MAX_ARRAY_IDX = (UNCOMPRESSED_SIZE - 8) / (sizeof(uint8_t) * 1);
static constexpr uint16_t COMPRESSED_ARRAY_THRESHOLD = 8;
static constexpr uint16_t COMPRESSED_RUN_THRESHOLD = 4;
static constexpr uint16_t COMPRESSED_SEGMENT_SIZE = (ROARING_CONTAINER_SIZE / 8);

// Set all the bits from start (inclusive) to end (exclusive) to 0
static void SetInvalidRange(ValidityMask &result, idx_t start, idx_t end) {
	if (end <= start) {
		throw InternalException("SetInvalidRange called with end (%d) <= start (%d)", end, start);
	}
	result.EnsureWritable();
	auto result_data = (validity_t *)result.GetData();

#ifdef DEBUG
	ValidityMask copy_for_verification(result.Capacity());
	copy_for_verification.EnsureWritable();
	for (idx_t i = 0;
	     i < AlignValue<idx_t, ValidityMask::BITS_PER_VALUE>(result.Capacity()) / ValidityMask::BITS_PER_VALUE; i++) {
		copy_for_verification.GetData()[i] = result.GetData()[i];
	}
#endif
	idx_t index = start;

	if ((index % ValidityMask::BITS_PER_VALUE) != 0) {
		// Adjust the high bits of the first entry

		// +======================================+
		// |xxxxxxxxxxxxxxxxxxxxxxxxx|            |
		// +======================================+
		//
		// 'x': bits to set to 0 in the result

		idx_t right_bits = index % ValidityMask::BITS_PER_VALUE;
		idx_t bits_to_set = ValidityMask::BITS_PER_VALUE - right_bits;
		idx_t left_bits = 0;
		if (index + bits_to_set > end) {
			// Limit the amount of bits to set
			left_bits = (index + bits_to_set) - end;
			bits_to_set = end - index;
		}

		// Prepare the mask
		validity_t mask = ValidityUncompressed::LOWER_MASKS[right_bits];
		if (left_bits) {
			// Mask off the part that we don't want to touch (if the range doesn't fully cover the bits)
			mask |= ValidityUncompressed::UPPER_MASKS[left_bits];
		}

		idx_t entry_idx = index / ValidityMask::BITS_PER_VALUE;
		index += bits_to_set;
		result_data[entry_idx] &= mask;
	}

	idx_t remaining_bits = end - index;
	idx_t full_entries = remaining_bits / ValidityMask::BITS_PER_VALUE;
	idx_t entry_idx = index / ValidityMask::BITS_PER_VALUE;
	// Set all the entries that are fully covered by the range to 0
	for (idx_t i = 0; i < full_entries; i++) {
		result_data[entry_idx + i] = (validity_t)0;
	}

	if ((remaining_bits % ValidityMask::BITS_PER_VALUE) != 0) {
		// The last entry touched by the range is only partially covered

		// +======================================+
		// |                         |xxxxxxxxxxxx|
		// +======================================+
		//
		// 'x': bits to set to 0 in the result

		idx_t bits_to_set = end % ValidityMask::BITS_PER_VALUE;
		idx_t left_bits = ValidityMask::BITS_PER_VALUE - bits_to_set;
		validity_t mask = ValidityUncompressed::UPPER_MASKS[left_bits];
		idx_t entry_idx = end / ValidityMask::BITS_PER_VALUE;
		result_data[entry_idx] &= mask;
	}

#ifdef DEBUG
	D_ASSERT(end <= result.Capacity());
	for (idx_t i = 0; i < result.Capacity(); i++) {
		if (i >= start && i < end) {
			D_ASSERT(!result.RowIsValidUnsafe(i));
		} else {
			// Ensure no others bits are touched by this method
			D_ASSERT(copy_for_verification.RowIsValidUnsafe(i) == result.RowIsValidUnsafe(i));
		}
	}
#endif
}

struct ContainerMetadata {
public:
	ContainerMetadata() {
	}
	ContainerMetadata(bool is_inverted, bool is_run, uint16_t value) {
		data.run_container.is_inverted = is_inverted;
		if (is_run) {
			data.run_container.is_run = 1;
			data.run_container.number_of_runs = value;
			data.run_container.unused = 0;
		} else {
			data.non_run_container.is_run = 0;
			data.non_run_container.cardinality = value;
			data.non_run_container.unused = 0;
		}
	}

public:
	bool IsRun() const {
		return data.run_container.is_run;
	}

	bool IsUncompressed() const {
		return !data.non_run_container.is_run && data.non_run_container.cardinality == MAX_ARRAY_IDX + 1;
	}

	bool IsInverted() const {
		return data.run_container.is_inverted;
	}

	uint16_t NumberOfRuns() const {
		return data.run_container.number_of_runs;
	}

	uint16_t Cardinality() const {
		return data.non_run_container.cardinality;
	}

public:
	union {
		struct {
			uint16_t unused : 1;          //! Currently unused bits
			uint16_t is_inverted : 1;     //! Indicate if this maps nulls or non-nulls
			uint16_t is_run : 1;          //! Indicate if this is a run container
			uint16_t unused2 : 2;         //! Currently unused bits
			uint16_t number_of_runs : 11; //! The number of runs
		} run_container;

		struct {
			uint16_t unused : 1;       //! Currently unused bits
			uint16_t is_inverted : 1;  //! Indicate if this maps nulls or non-nulls
			uint16_t is_run : 1;       //! Indicate if this is a run container
			uint16_t cardinality : 13; //! How many values are set (4096)
		} non_run_container;
	} data;
};

struct ContainerMetadataCollection {
	static constexpr uint8_t IS_RUN_FLAG = 1 << 1;
	static constexpr uint8_t IS_INVERTED_FLAG = 1 << 0;

public:
	ContainerMetadataCollection() {
	}

public:
	void AddMetadata(ContainerMetadata metadata) {
		if (metadata.IsRun()) {
			AddRunContainer(metadata.NumberOfRuns(), metadata.IsInverted());
		} else if (metadata.IsUncompressed()) {
			AddBitsetContainer();
		} else {
			AddArrayContainer(metadata.Cardinality(), metadata.IsInverted());
		}
	}

	idx_t GetMetadataSizeForSegment() const {
		idx_t runs_count = GetRunContainerCount();
		idx_t arrays_count = GetArrayAndBitsetContainerCount();
		return GetMetadataSize(runs_count + arrays_count, runs_count, arrays_count);
	}

	idx_t GetMetadataSize(idx_t container_count, idx_t run_containers, idx_t array_containers) const {
		idx_t types_size = BitpackingPrimitives::GetRequiredSize(container_count, 2);
		idx_t runs_size = BitpackingPrimitives::GetRequiredSize(run_containers, 6);
		idx_t arrays_size = sizeof(uint8_t) * array_containers;
		return types_size + runs_size + arrays_size;
	}

	idx_t GetRunContainerCount() const {
		return runs_in_segment;
	}
	idx_t GetArrayAndBitsetContainerCount() const {
		return arrays_in_segment;
	}

	void FlushSegment() {
		runs_in_segment = 0;
		count_in_segment = 0;
		arrays_in_segment = 0;
	}

	void Reset() {
		FlushSegment();
		container_type.clear();
		number_of_runs.clear();
		cardinality.clear();
	}

	// Write the metadata for the current segment
	idx_t Serialize(data_ptr_t dest) const {
		// Element sizes (in bits) for written metadata
		// +======================================+
		// |mmmmmm|rrrrrr|aaaaaaa|                |
		// +======================================+
		//
		// m: 2: (1: is_run, 1: is_inverted)
		// r: 6: number_of_runs
		// a: 8: cardinality

		idx_t types_size = BitpackingPrimitives::GetRequiredSize(count_in_segment, 2);
		idx_t runs_size = BitpackingPrimitives::GetRequiredSize(runs_in_segment, 6);
		idx_t arrays_size = sizeof(uint8_t) * arrays_in_segment;

		idx_t types_offset = container_type.size() - count_in_segment;
		data_ptr_t types_data = (data_ptr_t)(container_type.data()); // NOLINT: c-style cast (for const)
		BitpackingPrimitives::PackBuffer<uint8_t>(dest, types_data + types_offset, count_in_segment, 2);
		dest += types_size;

		if (!number_of_runs.empty()) {
			idx_t runs_offset = number_of_runs.size() - runs_in_segment;
			data_ptr_t run_data = (data_ptr_t)(number_of_runs.data()); // NOLINT: c-style cast (for const)
			BitpackingPrimitives::PackBuffer<uint8_t>(dest, run_data + runs_offset, runs_in_segment, 6);
			dest += runs_size;
		}

		if (!cardinality.empty()) {
			idx_t arrays_offset = cardinality.size() - arrays_in_segment;
			data_ptr_t arrays_data = (data_ptr_t)(cardinality.data()); // NOLINT: c-style cast (for const)
			memcpy(dest, arrays_data + arrays_offset, sizeof(uint8_t) * arrays_in_segment);
		}
		return types_size + runs_size + arrays_size;
	}

	void Deserialize(data_ptr_t src, idx_t container_count) {
		container_type.resize(
		    AlignValue<idx_t, BitpackingPrimitives::BITPACKING_ALGORITHM_GROUP_SIZE>(container_count));
		count_in_segment = container_count;

		// Load the types of the containers
		idx_t types_size = BitpackingPrimitives::GetRequiredSize(container_type.size(), 2);
		BitpackingPrimitives::UnPackBuffer<uint8_t>(container_type.data(), src, container_count, 2, true);
		src += types_size;

		// Figure out how many are run containers
		idx_t runs_count = 0;
		for (idx_t i = 0; i < container_count; i++) {
			auto type = container_type[i];
			runs_count += ((type >> 1) & 1) == 1;
		}
		runs_in_segment = runs_count;
		number_of_runs.resize(AlignValue<idx_t, BitpackingPrimitives::BITPACKING_ALGORITHM_GROUP_SIZE>(runs_count));
		cardinality.resize(container_count - runs_count);

		// Load the run containers
		if (runs_count) {
			idx_t runs_size = BitpackingPrimitives::GetRequiredSize(runs_count, 6);
			BitpackingPrimitives::UnPackBuffer<uint8_t>(number_of_runs.data(), src, runs_count, 6, true);
			src += runs_size;
		}

		// Load the array/bitset containers
		if (!cardinality.empty()) {
			idx_t arrays_size = sizeof(uint8_t) * cardinality.size();
			arrays_in_segment = arrays_size;
			memcpy(cardinality.data(), src, arrays_size);
		}
	}

private:
	void AddBitsetContainer() {
		AddContainerType(false, false);
		cardinality.push_back(MAX_ARRAY_IDX + 1);
		arrays_in_segment++;
		count_in_segment++;
	}

	void AddArrayContainer(idx_t amount, bool is_inverted) {
		AddContainerType(false, is_inverted);
		D_ASSERT(amount < MAX_ARRAY_IDX);
		cardinality.push_back(NumericCast<uint8_t>(amount));
		arrays_in_segment++;
		count_in_segment++;
	}

	void AddRunContainer(idx_t amount, bool is_inverted) {
		AddContainerType(true, is_inverted);
		D_ASSERT(amount < MAX_RUN_IDX);
		number_of_runs.push_back(NumericCast<uint8_t>(amount));
		runs_in_segment++;
		count_in_segment++;
	}

	void AddContainerType(bool is_run, bool is_inverted) {
		uint8_t type = 0;
		if (is_run) {
			type |= IS_RUN_FLAG;
		}
		if (is_inverted) {
			type |= IS_INVERTED_FLAG;
		}
		container_type.push_back(type);
	}

public:
	//! Encode for each container in the lower 2 bits if the container 'is_run' and 'is_inverted'
	vector<uint8_t> container_type;
	//! Encode for each run container the length
	vector<uint8_t> number_of_runs;
	//! Encode for each array/bitset container the length
	vector<uint8_t> cardinality;

	idx_t count_in_segment = 0;
	idx_t runs_in_segment = 0;
	idx_t arrays_in_segment = 0;
};

struct ContainerMetadataCollectionScanner {
public:
	explicit ContainerMetadataCollectionScanner(ContainerMetadataCollection &collection) : collection(collection) {
	}

public:
	ContainerMetadata GetNext() {
		D_ASSERT(idx < collection.count_in_segment);
		auto type = collection.container_type[idx++];
		const bool is_inverted = (type & 1) == 1;
		const bool is_run = ((type >> 1) & 1) == 1;
		uint8_t amount;
		if (is_run) {
			amount = collection.number_of_runs[run_idx++];
		} else {
			amount = collection.cardinality[array_idx++];
		}
		return ContainerMetadata(is_inverted, is_run, amount);
	}

public:
	const ContainerMetadataCollection &collection;
	idx_t array_idx = 0;
	idx_t run_idx = 0;
	idx_t idx = 0;
};

struct RunContainerRLEPair {
	uint16_t start;
	uint16_t length;
};

enum class ContainerType : uint8_t { RUN_CONTAINER, ARRAY_CONTAINER, BITSET_CONTAINER };

struct ContainerCompressionState {
public:
	struct Result {
	public:
		static Result RunContainer(uint16_t runs, bool nulls) {
			auto res = Result();
			res.container_type = ContainerType::RUN_CONTAINER;
			res.nulls = nulls;
			res.count = runs;
			return res;
		}

		static Result ArrayContainer(uint16_t array_size, bool nulls) {
			auto res = Result();
			res.container_type = ContainerType::ARRAY_CONTAINER;
			res.nulls = nulls;
			res.count = array_size;
			return res;
		}

		static Result BitsetContainer(uint16_t container_size) {
			auto res = Result();
			res.container_type = ContainerType::BITSET_CONTAINER;
			res.nulls = true;
			res.count = container_size;
			return res;
		}

	public:
		ContainerMetadata GetMetadata() const {
			return ContainerMetadata(nulls, container_type == ContainerType::RUN_CONTAINER,
			                         container_type == ContainerType::BITSET_CONTAINER ? MAX_ARRAY_IDX + 1 : count);
		}
		idx_t GetByteSize() const {
			idx_t res = 0;
			switch (container_type) {
			case ContainerType::BITSET_CONTAINER:
				res += AlignValue<idx_t, 8>(count) / 8;
				break;
			case ContainerType::RUN_CONTAINER:
				res += count * sizeof(RunContainerRLEPair);
				break;
			case ContainerType::ARRAY_CONTAINER:
				res += count * sizeof(uint16_t);
				break;
			}
			return res;
		}

	public:
		ContainerType container_type;
		//! Whether nulls are being encoded or non-nulls
		bool nulls;
		//! The amount (meaning depends on container_type)
		uint16_t count;

	private:
		Result() {
		}
	};

public:
	ContainerCompressionState() {
		Reset();
	}

public:
	void AppendVector(Vector &input, idx_t input_size, std::function<void()> on_full_container) {
		UnifiedVectorFormat unified;
		input.ToUnifiedFormat(input_size, unified);
		auto &validity = unified.validity;

		if (validity.AllValid()) {
			idx_t appended = 0;
			while (appended < input_size) {
				idx_t to_append = MinValue<idx_t>(ROARING_CONTAINER_SIZE - count, input_size - appended);
				Append(false, NumericCast<uint16_t>(to_append));
				if (IsFull()) {
					on_full_container();
				}
				appended += to_append;
			}
		} else {
			idx_t appended = 0;
			while (appended < input_size) {
				idx_t to_append = MinValue<idx_t>(ROARING_CONTAINER_SIZE - count, input_size - appended);
				for (idx_t i = 0; i < to_append; i++) {
					auto idx = unified.sel->get_index(appended + i);
					auto is_null = validity.RowIsValidUnsafe(idx);
					Append(!is_null);
				}
				if (IsFull()) {
					on_full_container();
				}
				appended += to_append;
			}
		}
	}

	void Append(bool null, uint16_t amount = 1) {
		if (uncompressed) {
			if (null) {
				ValidityMask mask(uncompressed, ROARING_CONTAINER_SIZE);
				SetInvalidRange(mask, count, count + amount);
			}
			count += amount;
			return;
		}

		// Adjust the run
		if (count && (null != last_is_null) && !null && run_idx < MAX_RUN_IDX) {
			if (run_idx < COMPRESSED_RUN_THRESHOLD) {
				auto &last_run = runs[run_idx];
				// End the last run
				last_run.length = (count - last_run.start) - 1;
			}
			compressed_runs[(run_idx * 2) + 1] = static_cast<uint8_t>(count % COMPRESSED_SEGMENT_SIZE);
			run_counts[count / COMPRESSED_SEGMENT_SIZE]++;
			run_idx++;
<<<<<<< HEAD
		} else if (null && (!count || ((null != last_is_null) && run_idx < MAX_RUN_IDX))) {
			auto &current_run = runs[run_idx];
			// Initialize a new run
			current_run.start = count;
=======
		} else if (null && (!count || null != last_is_null) && run_idx < MAX_RUN_IDX) {
			if (run_idx < COMPRESSED_RUN_THRESHOLD) {
				auto &current_run = runs[run_idx];
				// Initialize a new run
				current_run.start = count;
			}
			compressed_runs[(run_idx * 2) + 0] = static_cast<uint8_t>(count % COMPRESSED_SEGMENT_SIZE);
			run_counts[count / COMPRESSED_SEGMENT_SIZE]++;
>>>>>>> 39ccc841
		}

		// Add to the array
		auto &current_array_idx = array_idx[null];
		if (current_array_idx < MAX_ARRAY_IDX) {
			if (current_array_idx + amount <= MAX_ARRAY_IDX) {
				for (uint16_t i = 0; i < amount; i++) {
					compressed_arrays[null][current_array_idx + i] =
					    static_cast<uint8_t>((count + i) % COMPRESSED_SEGMENT_SIZE);
					array_counts[null][(count + i) / COMPRESSED_SEGMENT_SIZE]++;
				}
			}
			if (current_array_idx + amount < COMPRESSED_ARRAY_THRESHOLD) {
				for (uint16_t i = 0; i < amount; i++) {
					arrays[null][current_array_idx + i] = count + i;
				}
			}
			current_array_idx += amount;
		}

		last_is_null = null;
		null_count += null * amount;
		count += amount;
	}

	bool IsFull() const {
		return count == ROARING_CONTAINER_SIZE;
	}

	void OverrideArray(data_ptr_t destination, bool nulls, idx_t count) {
		if (count >= COMPRESSED_ARRAY_THRESHOLD) {
			memset(destination, 0, sizeof(uint8_t) * 8);
			array_counts[nulls] = reinterpret_cast<uint8_t *>(destination);
			destination += sizeof(uint8_t) * 8;
			compressed_arrays[nulls] = reinterpret_cast<uint8_t *>(destination);
		} else {
			arrays[nulls] = reinterpret_cast<uint16_t *>(destination);
		}
	}

	void OverrideRun(data_ptr_t destination, idx_t count) {
		if (count >= COMPRESSED_RUN_THRESHOLD) {
			memset(destination, 0, sizeof(uint8_t) * 8);
			run_counts = reinterpret_cast<uint8_t *>(destination);
			destination += sizeof(uint8_t) * 8;
			compressed_runs = reinterpret_cast<uint8_t *>(destination);
		} else {
			runs = reinterpret_cast<RunContainerRLEPair *>(destination);
		}
	}

	void OverrideUncompressed(data_ptr_t destination) {
		uncompressed = reinterpret_cast<validity_t *>(destination);
	}

	void Finalize() {
		D_ASSERT(!finalized);
		if (count && last_is_null && run_idx < MAX_RUN_IDX) {
			if (run_idx < COMPRESSED_RUN_THRESHOLD) {
				auto &last_run = runs[run_idx];
				// End the last run
				last_run.length = (count - last_run.start);
			}
			compressed_runs[(run_idx * 2) + 1] = static_cast<uint8_t>(count % COMPRESSED_SEGMENT_SIZE);
			if (count != ROARING_CONTAINER_SIZE) {
				run_counts[count / COMPRESSED_SEGMENT_SIZE]++;
			}
			run_idx++;
		}
		finalized = true;
	}

	Result GetResult() {
		D_ASSERT(finalized);
		const bool can_use_null_array = array_idx[NULLS] < MAX_ARRAY_IDX;
		const bool can_use_non_null_array = array_idx[NON_NULLS] < MAX_ARRAY_IDX;

		const bool can_use_run = run_idx < MAX_RUN_IDX;

		const bool can_use_array = can_use_null_array || can_use_non_null_array;
		if (!can_use_array && !can_use_run) {
			// Can not efficiently encode at all, write it as bitset
			return Result::BitsetContainer(count);
		}
<<<<<<< HEAD
		uint16_t lowest_array_cost = MinValue<uint16_t>(array_idx[NON_NULLS], array_idx[NULLS]) * sizeof(uint16_t);
		uint16_t lowest_run_cost = run_idx * sizeof(uint32_t);
		uint16_t uncompressed_cost =
=======
		uint16_t null_array_cost =
		    array_idx[NULLS] < COMPRESSED_ARRAY_THRESHOLD ? array_idx[NULLS] * 2 : 8 + array_idx[NULLS];
		uint16_t non_null_array_cost =
		    array_idx[NON_NULLS] < COMPRESSED_ARRAY_THRESHOLD ? array_idx[NON_NULLS] * 2 : 8 + array_idx[NON_NULLS];

		uint16_t lowest_array_cost = MinValue<uint16_t>(null_array_cost, non_null_array_cost);
		uint16_t lowest_run_cost = run_idx < COMPRESSED_RUN_THRESHOLD ? run_idx * 4 : 8 + (run_idx * 2);
		uint16_t bitset_cost =
>>>>>>> 39ccc841
		    (AlignValue<uint16_t, ValidityMask::BITS_PER_VALUE>(count) / ValidityMask::BITS_PER_VALUE) *
		    sizeof(validity_t);
		if (MinValue<uint16_t>(lowest_array_cost, lowest_run_cost) > bitset_cost) {
			// The amount of values is too small, better off using bitset
			// we can detect this at decompression because we know how many values are left
			return Result::BitsetContainer(count);
		}

		if (lowest_array_cost <= lowest_run_cost) {
			if (array_idx[NULLS] <= array_idx[NON_NULLS]) {
				return Result::ArrayContainer(array_idx[NULLS], NULLS);
			} else {
				return Result::ArrayContainer(array_idx[NON_NULLS], NON_NULLS);
			}
		} else {
			return Result::RunContainer(run_idx, NULLS);
		}
	}

	void Reset() {
		count = 0;
		null_count = 0;
		run_idx = 0;
		array_idx[NON_NULLS] = 0;
		array_idx[NULLS] = 0;
		finalized = false;
		last_is_null = false;

		// Reset the arrays + runs
		arrays[NULLS] = base_arrays[NULLS];
		arrays[NON_NULLS] = base_arrays[NON_NULLS];
		runs = base_runs;

		compressed_arrays[NULLS] = base_compressed_arrays[NULLS];
		compressed_arrays[NON_NULLS] = base_compressed_arrays[NON_NULLS];
		compressed_runs = base_compressed_runs;

		array_counts[NULLS] = base_array_counts[NULLS];
		array_counts[NON_NULLS] = base_array_counts[NON_NULLS];
		run_counts = base_run_counts;

		memset(array_counts[NULLS], 0, sizeof(uint8_t) * 8);
		memset(array_counts[NON_NULLS], 0, sizeof(uint8_t) * 8);
		memset(run_counts, 0, sizeof(uint8_t) * 8);

		uncompressed = nullptr;
	}

public:
	//! Total amount of values covered by the container
	uint16_t count = 0;
	//! How many of the total are null
	uint16_t null_count = 0;
	bool last_is_null = false;

	RunContainerRLEPair *runs;
	uint8_t *compressed_runs;
	uint8_t *compressed_arrays[2];
	uint16_t *arrays[2];

	//! The runs (for sequential nulls)
	RunContainerRLEPair base_runs[COMPRESSED_RUN_THRESHOLD];
	//! The indices (for nulls | non-nulls)
	uint16_t base_arrays[2][COMPRESSED_ARRAY_THRESHOLD];

	uint16_t run_idx;
	uint16_t array_idx[2];

	uint8_t *array_counts[2];
	uint8_t *run_counts;

	uint8_t base_compressed_arrays[2][MAX_ARRAY_IDX];
	uint8_t base_compressed_runs[MAX_RUN_IDX * 2];
	uint8_t base_array_counts[2][8];
	uint8_t base_run_counts[8];

	validity_t *uncompressed = nullptr;
	//! Whether the state has been finalized
	bool finalized = false;
};

//===--------------------------------------------------------------------===//
// Analyze
//===--------------------------------------------------------------------===//
struct RoaringAnalyzeState : public AnalyzeState {
public:
	explicit RoaringAnalyzeState(const CompressionInfo &info) : AnalyzeState(info) {};

public:
	bool HasEnoughSpaceInSegment(idx_t required_space) {
		D_ASSERT(space_used <= info.GetBlockSize());
		idx_t remaining_space = info.GetBlockSize() - space_used;
		if (required_space > remaining_space) {
			return false;
		}
		return true;
	}

	void FlushSegment() {
		if (!current_count) {
			D_ASSERT(!space_used);
			return;
		}
		metadata_collection.FlushSegment();
		total_size += space_used;
		space_used = 0;
		current_count = 0;
		segment_count++;
	}

	void FlushContainer() {
		if (!container_state.count) {
			return;
		}
		container_state.Finalize();
		auto res = container_state.GetResult();
		idx_t runs_count = metadata_collection.GetRunContainerCount();
		idx_t arrays_count = metadata_collection.GetArrayAndBitsetContainerCount();

		auto metadata = res.GetMetadata();
		if (metadata.IsRun()) {
			runs_count++;
		} else {
			arrays_count++;
		}

		idx_t required_space = metadata_collection.GetMetadataSize(runs_count + arrays_count, runs_count, arrays_count);

		required_space += res.GetByteSize();
		if (!HasEnoughSpaceInSegment(required_space)) {
			FlushSegment();
		}
		container_metadata.push_back(metadata);
		metadata_collection.AddMetadata(metadata);
		space_used += required_space;
		current_count += container_state.count;
		container_state.Reset();
	}

	void Analyze(Vector &input, idx_t count) {
		auto &self = *this;
		container_state.AppendVector(input, count, [&self]() { self.FlushContainer(); });

		this->count += count;
	}

public:
	ContainerCompressionState container_state;
	//! The space used by the current segment
	idx_t space_used = 0;
	//! The total amount of segments to write
	idx_t segment_count = 0;
	//! The amount of values in the current segment;
	idx_t current_count = 0;
	//! The total amount of data to serialize
	idx_t count = 0;

	//! The total amount of bytes used to compress the whole segment
	idx_t total_size = 0;
	//! The container metadata, determining the type of each container to use during compression
	ContainerMetadataCollection metadata_collection;
	vector<ContainerMetadata> container_metadata;
};

unique_ptr<AnalyzeState> RoaringInitAnalyze(ColumnData &col_data, PhysicalType type) {
	CompressionInfo info(col_data.GetBlockManager().GetBlockSize());
	auto state = make_uniq<RoaringAnalyzeState>(info);

	return std::move(state);
}

bool RoaringAnalyze(AnalyzeState &state, Vector &input, idx_t count) {
	auto &analyze_state = state.Cast<RoaringAnalyzeState>();
	analyze_state.Analyze(input, count);
	return true;
}

idx_t RoaringFinalAnalyze(AnalyzeState &state) {
	auto &roaring_state = state.Cast<RoaringAnalyzeState>();
	roaring_state.FlushContainer();
	roaring_state.FlushSegment();
	return roaring_state.total_size;
}

//===--------------------------------------------------------------------===//
// Compress
//===--------------------------------------------------------------------===//
struct RoaringCompressState : public CompressionState {
public:
	explicit RoaringCompressState(ColumnDataCheckpointer &checkpointer, unique_ptr<AnalyzeState> analyze_state_p)
	    : CompressionState(analyze_state_p->info), owned_analyze_state(std::move(analyze_state_p)),
	      analyze_state(owned_analyze_state->Cast<RoaringAnalyzeState>()),
	      container_state(analyze_state.container_state), container_metadata(analyze_state.container_metadata),
	      checkpointer(checkpointer),
	      function(checkpointer.GetCompressionFunction(CompressionType::COMPRESSION_ROARING)) {
		CreateEmptySegment(checkpointer.GetRowGroup().start);
		count = 0;
		InitializeContainer();
	}

public:
	inline idx_t GetContainerIndex() {
		idx_t index = count / ROARING_CONTAINER_SIZE;
		return index;
	}

	idx_t GetRemainingSpace() {
		return static_cast<idx_t>(metadata_ptr - data_ptr);
	}

	bool CanStore(idx_t container_size, const ContainerMetadata &metadata) {
		idx_t required_space = 0;
		if (metadata.IsUncompressed()) {
			// Account for the alignment we might need for this container
			required_space +=
			    (AlignValue<idx_t>(reinterpret_cast<idx_t>(data_ptr))) - reinterpret_cast<idx_t>(data_ptr);
			required_space += (container_size / ValidityMask::BITS_PER_VALUE) * sizeof(validity_t);
		} else if (metadata.IsRun()) {
			required_space += sizeof(RunContainerRLEPair) * metadata.NumberOfRuns();
		} else {
			required_space += sizeof(uint16_t) * metadata.Cardinality();
		}

		idx_t runs_count = metadata_collection.GetRunContainerCount();
		idx_t arrays_count = metadata_collection.GetArrayAndBitsetContainerCount();
#ifdef DEBUG
		idx_t current_size = metadata_collection.GetMetadataSize(runs_count + arrays_count, runs_count, arrays_count);
		(void)current_size;
		D_ASSERT(required_space + current_size <= GetRemainingSpace());
#endif
		if (metadata.IsRun()) {
			runs_count++;
		} else {
			arrays_count++;
		}
		idx_t metadata_size = metadata_collection.GetMetadataSize(runs_count + arrays_count, runs_count, arrays_count);
		required_space += metadata_size;

		if (required_space > GetRemainingSpace()) {
			return false;
		}
		return true;
	}

	void InitializeContainer() {
		if (count == analyze_state.count) {
			// No more containers left
			return;
		}
		auto container_index = GetContainerIndex();
		D_ASSERT(container_index < container_metadata.size());
		auto metadata = container_metadata[container_index];

		idx_t container_size = AlignValue<idx_t, ValidityMask::BITS_PER_VALUE>(
		    MinValue<idx_t>(analyze_state.count - count, ROARING_CONTAINER_SIZE));
		if (!CanStore(container_size, metadata)) {
			idx_t row_start = current_segment->start + current_segment->count;
			FlushSegment();
			CreateEmptySegment(row_start);
		}

		// Override the pointer to write directly into the block
		if (metadata.IsUncompressed()) {
			data_ptr = reinterpret_cast<data_ptr_t>(AlignValue<idx_t>(reinterpret_cast<idx_t>(data_ptr)));
			FastMemset(data_ptr, ~0, sizeof(validity_t) * (container_size / ValidityMask::BITS_PER_VALUE));
			container_state.OverrideUncompressed(data_ptr);
			data_ptr += (container_size / ValidityMask::BITS_PER_VALUE) * sizeof(validity_t);
		} else if (metadata.IsRun()) {
			container_state.OverrideRun(data_ptr, metadata.NumberOfRuns());
			data_ptr += sizeof(RunContainerRLEPair) * metadata.NumberOfRuns();
		} else {
			container_state.OverrideArray(data_ptr, metadata.IsInverted(), metadata.Cardinality());
			data_ptr += sizeof(uint16_t) * metadata.Cardinality();
		}
		metadata_collection.AddMetadata(metadata);
	}

	void CreateEmptySegment(idx_t row_start) {
		auto &db = checkpointer.GetDatabase();
		auto &type = checkpointer.GetType();

		auto compressed_segment =
		    ColumnSegment::CreateTransientSegment(db, type, row_start, info.GetBlockSize(), info.GetBlockSize());
		compressed_segment->function = function;
		current_segment = std::move(compressed_segment);

		auto &buffer_manager = BufferManager::GetBufferManager(db);
		handle = buffer_manager.Pin(current_segment->block);
		data_ptr = handle.Ptr();
		data_ptr += sizeof(idx_t);
		metadata_ptr = handle.Ptr() + info.GetBlockSize();
	}

	void FlushSegment() {
		auto &state = checkpointer.GetCheckpointState();
		auto base_ptr = handle.Ptr();
		// +======================================+
		// |x|ddddddddddddddd||mmm|               |
		// +======================================+

		// x: metadata_offset (to the "right" of it)
		// d: data of the containers
		// m: metadata of the containers

		// This is after 'x'
		base_ptr += sizeof(idx_t);

		// Size of the 'd' part
		idx_t data_size = NumericCast<idx_t>(data_ptr - base_ptr);
		data_size = AlignValue(data_size);

		// Size of the 'm' part
		idx_t metadata_size = metadata_collection.GetMetadataSizeForSegment();

		if (current_segment->count.load() == 0) {
			D_ASSERT(metadata_size == 0);
			return;
		}

		idx_t serialized_metadata_size = metadata_collection.Serialize(data_ptr);
		metadata_collection.FlushSegment();
		(void)serialized_metadata_size;
		D_ASSERT(metadata_size == serialized_metadata_size);
		idx_t metadata_start = static_cast<idx_t>(data_ptr - base_ptr);
		Store<idx_t>(metadata_start, handle.Ptr());
		idx_t total_segment_size = sizeof(idx_t) + data_size + metadata_size;
		state.FlushSegment(std::move(current_segment), std::move(handle), total_segment_size);
	}

	void Finalize() {
		FlushContainer();
		FlushSegment();
		current_segment.reset();
	}

	void FlushContainer() {
		if (!container_state.count) {
			return;
		}
		count += container_state.count;
		bool has_nulls = container_state.null_count != 0;
		bool has_non_nulls = container_state.null_count != container_state.count;
		if (has_nulls || container_state.uncompressed) {
			current_segment->stats.statistics.SetHasNullFast();
		}
		if (has_non_nulls || container_state.uncompressed) {
			current_segment->stats.statistics.SetHasNoNullFast();
		}
		current_segment->count += container_state.count;
		container_state.Reset();
	}

	void NextContainer() {
		FlushContainer();
		InitializeContainer();
	}

	void Compress(Vector &input, idx_t count) {
		auto &self = *this;
		container_state.AppendVector(input, count, [&self]() { self.NextContainer(); });
	}

public:
	unique_ptr<AnalyzeState> owned_analyze_state;
	RoaringAnalyzeState &analyze_state;

	ContainerCompressionState &container_state;
	ContainerMetadataCollection metadata_collection;
	vector<ContainerMetadata> &container_metadata;

	ColumnDataCheckpointer &checkpointer;
	CompressionFunction &function;
	unique_ptr<ColumnSegment> current_segment;
	BufferHandle handle;

	// Ptr to next free spot in segment;
	data_ptr_t data_ptr;
	// Ptr to next free spot for storing
	data_ptr_t metadata_ptr;
	//! The amount of values already compressed
	idx_t count = 0;
};

unique_ptr<CompressionState> RoaringInitCompression(ColumnDataCheckpointer &checkpointer,
                                                    unique_ptr<AnalyzeState> state) {
	return make_uniq<RoaringCompressState>(checkpointer, std::move(state));
}

void RoaringCompress(CompressionState &state_p, Vector &scan_vector, idx_t count) {
	auto &state = state_p.Cast<RoaringCompressState>();
	state.Compress(scan_vector, count);
}

void RoaringFinalizeCompress(CompressionState &state_p) {
	auto &state = state_p.Cast<RoaringCompressState>();
	state.Finalize();
}

//===--------------------------------------------------------------------===//
// Scan
//===--------------------------------------------------------------------===//

struct ContainerScanState {
public:
	ContainerScanState(idx_t container_index_p, idx_t container_size)
	    : container_index(container_index_p), container_size(container_size) {
	}
	virtual ~ContainerScanState() {
	}

public:
	virtual void ScanPartial(Vector &result, idx_t result_offset, idx_t to_scan) = 0;
	virtual void Skip(idx_t count) = 0;
	virtual void Verify() const = 0;

public:
	//! The index of the container
	idx_t container_index;
	//! The size of the container (how many values does it hold)
	idx_t container_size;
	//! How much of the container is already consumed
	idx_t scanned_count = 0;
};

struct ContainerSegmentScan {
public:
	ContainerSegmentScan(data_ptr_t data) : segments(reinterpret_cast<uint8_t *>(data)), index(0), count(0) {
	}
	ContainerSegmentScan(const ContainerSegmentScan &other) = delete;
	ContainerSegmentScan(ContainerSegmentScan &&other) = delete;
	ContainerSegmentScan &operator=(const ContainerSegmentScan &other) = delete;
	ContainerSegmentScan &operator=(ContainerSegmentScan &&other) = delete;

public:
	// Returns the base of the current segment, forwarding the index if the segment is depleted of values
	uint16_t operator++(int) {
		while (index < 8 && count >= segments[index]) {
			count = 0;
			index++;
		}
		count++;

		// index == 8 is allowed for runs, as the last run could end at ROARING_CONTAINER_SIZE
		D_ASSERT(index <= 8);
		if (index < 8) {
			D_ASSERT(segments[index] != 0);
		}
		uint16_t base = static_cast<uint16_t>(index) * COMPRESSED_SEGMENT_SIZE;
		return base;
	}

private:
	//! The 8 unsigned bytes indicating for each segment (256 bytes) of the container how many values are in the segment
	uint8_t *segments;
	uint8_t index;
	uint8_t count;
};

template <bool COMPRESSED>
struct RunContainerScanState : public ContainerScanState {
public:
	RunContainerScanState(idx_t container_index, idx_t container_size, data_ptr_t data_p, idx_t count)
	    : ContainerScanState(container_index, container_size), segment(data_p), data(data_p), count(count) {
		if (COMPRESSED) {
			D_ASSERT(count >= COMPRESSED_RUN_THRESHOLD);
			data += (sizeof(uint8_t) * 8);
		}
	}

public:
	void LoadNextRun() {
		if (run_index >= count) {
			finished = true;
			return;
		}
		if (COMPRESSED) {
			uint16_t start = segment++;
			start += reinterpret_cast<uint8_t *>(data)[(run_index * 2) + 0];

			uint16_t end = segment++;
			end += reinterpret_cast<uint8_t *>(data)[(run_index * 2) + 1];

			D_ASSERT(end > start);
			run = RunContainerRLEPair {start, static_cast<uint16_t>(end - 1 - start)};
		} else {
			run = reinterpret_cast<RunContainerRLEPair *>(data)[run_index];
		}
		run_index++;
	}

	void ScanPartial(Vector &result, idx_t result_offset, idx_t to_scan) override {
		auto &result_mask = FlatVector::Validity(result);

		// This method assumes that the validity mask starts off as having all bits set for the entries that are being
		// scanned.

		idx_t result_idx = 0;
		if (!run_index) {
			LoadNextRun();
		}
		while (!finished && result_idx < to_scan) {
			// Either we are already inside a run, then 'start_of_run' will be scanned_count
			// or we're skipping values until the run begins
			auto start_of_run =
			    MaxValue<idx_t>(MinValue<idx_t>(run.start, scanned_count + to_scan), scanned_count + result_idx);
			result_idx = start_of_run - scanned_count;

			// How much of the run are we covering?
			idx_t run_end = run.start + 1 + run.length;
			auto run_or_scan_end = MinValue<idx_t>(run_end, scanned_count + to_scan);

			// Process the run
			D_ASSERT(run_or_scan_end >= start_of_run);
			if (run_or_scan_end > start_of_run) {
				idx_t amount = run_or_scan_end - start_of_run;
				idx_t start = result_offset + result_idx;
				idx_t end = start + amount;
				SetInvalidRange(result_mask, start, end);
			}

			result_idx += run_or_scan_end - start_of_run;
			if (scanned_count + result_idx == run_end) {
				// Fully processed the current run
				LoadNextRun();
			}
		}
		scanned_count += to_scan;
	}

	void Skip(idx_t to_skip) override {
		idx_t end = scanned_count + to_skip;
		if (!run_index) {
			LoadNextRun();
		}
		while (scanned_count < end && !finished) {
			idx_t run_end = run.start + 1 + run.length;
			scanned_count = MinValue<idx_t>(run_end, end);
			if (scanned_count == run_end) {
				LoadNextRun();
			}
		}
		// In case run_index has already reached count
		scanned_count = end;
	}

	void Verify() const override {
#ifdef DEBUG
		uint16_t index = 0;
		if (COMPRESSED) {
			ContainerSegmentScan verify_segment(data - (sizeof(uint8_t) * 8));
			for (idx_t i = 0; i < count; i++) {
				// Get the start index of the run
				uint16_t start = verify_segment++;
				start += reinterpret_cast<uint8_t *>(data)[(i * 2) + 0];

				// Get the end index of the run
				uint16_t end = verify_segment++;
				end += reinterpret_cast<uint8_t *>(data)[(i * 2) + 1];

				D_ASSERT(!i || start >= index);
				D_ASSERT(end > start);
				index = end;
			}
		} else {
			for (idx_t i = 0; i < count; i++) {
				auto run = reinterpret_cast<RunContainerRLEPair *>(data)[i];
				D_ASSERT(run.start >= index);
				index = run.start + 1 + run.length;
			}
		}
#endif
	}

public:
	ContainerSegmentScan segment;
	RunContainerRLEPair run;
	data_ptr_t data;
	idx_t count;
	idx_t run_index = 0;
	bool finished = false;
};

template <bool INVERTED, bool COMPRESSED>
struct ArrayContainerScanState : public ContainerScanState {
public:
	ArrayContainerScanState(idx_t container_index, idx_t container_size, data_ptr_t data_p, idx_t count)
	    : ContainerScanState(container_index, container_size), segment(data_p), data(data_p), count(count) {
		if (COMPRESSED) {
			D_ASSERT(count >= COMPRESSED_ARRAY_THRESHOLD);
			data += (sizeof(uint8_t) * 8);
		}
	}

public:
	void LoadNextValue() {
		if (array_index >= count) {
			finished = true;
			return;
		}
		if (COMPRESSED) {
			value = segment++;
			value += reinterpret_cast<uint8_t *>(data)[array_index];
		} else {
			value = reinterpret_cast<uint16_t *>(data)[array_index];
		}
		array_index++;
	}

	void ScanPartial(Vector &result, idx_t result_offset, idx_t to_scan) override {
		auto &result_mask = FlatVector::Validity(result);

		// This method assumes that the validity mask starts off as having all bits set for the entries that are being
		// scanned.

		if (!INVERTED) {
			// If we are mapping valid entries, that means the majority of the bits are invalid
			// so we set everything to invalid and only flip the bits that are present in the array
			SetInvalidRange(result_mask, result_offset, result_offset + to_scan);
		}

		if (!array_index) {
			LoadNextValue();
		}
		// At least one of the entries to scan is set
		while (!finished) {
			if (value >= scanned_count + to_scan) {
				break;
			}
			if (value < scanned_count) {
				LoadNextValue();
				continue;
			}
			auto index = value - scanned_count;
			if (INVERTED) {
				result_mask.SetInvalid(result_offset + index);
			} else {
				result_mask.SetValid(result_offset + index);
			}
			LoadNextValue();
		}
		scanned_count += to_scan;
	}

	void Skip(idx_t to_skip) override {
		idx_t end = scanned_count + to_skip;
		if (!array_index) {
			LoadNextValue();
		}
		while (!finished && value < end) {
			LoadNextValue();
		}
		// In case array_index has already reached count
		scanned_count = end;
	}

	void Verify() const override {
#ifdef DEBUG
		uint16_t index = 0;
		if (COMPRESSED) {
			ContainerSegmentScan verify_segment(data - (sizeof(uint8_t) * 8));
			for (uint16_t i = 0; i < count; i++) {
				// Get the value
				uint16_t new_index = verify_segment++;
				new_index += reinterpret_cast<uint8_t *>(data)[i];

				D_ASSERT(!i || new_index > index);
				index = new_index;
			}
		} else {
			auto array = reinterpret_cast<uint16_t *>(data);
			for (uint16_t i = 0; i < count; i++) {
				D_ASSERT(!i || array[i] > index);
				index = array[i];
			}
		}
#endif
	}

public:
	ContainerSegmentScan segment;
	uint16_t value;
	data_ptr_t data;
	bool finished = false;
	const idx_t count;
	idx_t array_index = 0;
};

struct BitsetContainerScanState : public ContainerScanState {
public:
	BitsetContainerScanState(idx_t container_index, idx_t count, validity_t *bitset)
	    : ContainerScanState(container_index, count), bitset(bitset) {
	}

public:
	void ScanPartial(Vector &result, idx_t result_offset, idx_t to_scan) override {
		if (!result_offset && (to_scan % ValidityMask::BITS_PER_VALUE) == 0 &&
		    (scanned_count % ValidityMask::BITS_PER_VALUE) == 0) {
			ValidityUncompressed::AlignedScan(reinterpret_cast<data_ptr_t>(bitset), scanned_count, result, to_scan);
		} else {
			ValidityUncompressed::UnalignedScan(reinterpret_cast<data_ptr_t>(bitset), container_size, scanned_count,
			                                    result, result_offset, to_scan);
		}
		scanned_count += to_scan;
	}

	void Skip(idx_t to_skip) override {
		// NO OP: we only need to forward scanned_count
		scanned_count += to_skip;
	}

	void Verify() const override {
		// uncompressed, nothing to verify
		return;
	}

public:
	validity_t *bitset;
};

struct RoaringScanState : public SegmentScanState {
public:
	explicit RoaringScanState(ColumnSegment &segment) : segment(segment) {
		auto &buffer_manager = BufferManager::GetBufferManager(segment.db);
		handle = buffer_manager.Pin(segment.block);
		auto base_ptr = handle.Ptr() + segment.GetBlockOffset();
		data_ptr = base_ptr + sizeof(idx_t);

		// Deserialize the container metadata for this segment
		auto metadata_offset = Load<idx_t>(base_ptr);
		auto metadata_ptr = data_ptr + metadata_offset;

		auto segment_count = segment.count.load();
		auto container_count = segment_count / ROARING_CONTAINER_SIZE;
		if (segment_count % ROARING_CONTAINER_SIZE != 0) {
			container_count++;
		}
		metadata_collection.Deserialize(metadata_ptr, container_count);
		ContainerMetadataCollectionScanner scanner(metadata_collection);
		data_start_position.reserve(container_count);
		idx_t position = 0;
		for (idx_t i = 0; i < container_count; i++) {
			auto metadata = scanner.GetNext();
			container_metadata.push_back(metadata);
			if (metadata.IsUncompressed()) {
				position = AlignValue<idx_t>(position);
			}
			data_start_position.push_back(position);
			position += SkipVector(metadata);
		}
	}

public:
	idx_t SkipVector(const ContainerMetadata &metadata) {
		if (metadata.IsRun()) {
			return sizeof(RunContainerRLEPair) * metadata.NumberOfRuns();
		}
		if (metadata.IsUncompressed()) {
			// NOTE: this doesn't care about smaller containers, since only the last container can be smaller
			return (ROARING_CONTAINER_SIZE / ValidityMask::BITS_PER_VALUE) * sizeof(validity_t);
		}
		return sizeof(uint16_t) * metadata.Cardinality();
	}

	bool UseContainerStateCache(idx_t container_index, idx_t internal_offset) {
		if (!current_container) {
			// No container loaded yet
			return false;
		}
		if (current_container->container_index != container_index) {
			// Not the same container
			return false;
		}
		if (current_container->scanned_count != internal_offset) {
			// Not the same scan offset
			return false;
		}
		return true;
	}

	ContainerMetadata GetContainerMetadata(idx_t container_index) {
		return container_metadata[container_index];
	}

	data_ptr_t GetStartOfContainerData(idx_t container_index) {
		return data_ptr + data_start_position[container_index];
	}

	ContainerScanState &LoadContainer(idx_t container_index, idx_t internal_offset) {
		if (UseContainerStateCache(container_index, internal_offset)) {
			return *current_container;
		}
		auto metadata = GetContainerMetadata(container_index);
		auto data_ptr = GetStartOfContainerData(container_index);

		auto segment_count = segment.count.load();
		auto start_of_container = container_index * ROARING_CONTAINER_SIZE;
		auto container_size = MinValue<idx_t>(segment_count - start_of_container, ROARING_CONTAINER_SIZE);
		if (metadata.IsUncompressed()) {
			current_container = make_uniq<BitsetContainerScanState>(container_index, container_size,
			                                                        reinterpret_cast<validity_t *>(data_ptr));
		} else if (metadata.IsRun()) {
			D_ASSERT(metadata.IsInverted());
			auto number_of_runs = metadata.NumberOfRuns();
			if (number_of_runs >= COMPRESSED_RUN_THRESHOLD) {
				current_container =
				    make_uniq<RunContainerScanState<true>>(container_index, container_size, data_ptr, number_of_runs);
			} else {
				current_container =
				    make_uniq<RunContainerScanState<false>>(container_index, container_size, data_ptr, number_of_runs);
			}
		} else {
			auto cardinality = metadata.Cardinality();
			if (cardinality >= COMPRESSED_ARRAY_THRESHOLD) {
				if (metadata.IsInverted()) {
					current_container = make_uniq<ArrayContainerScanState<NULLS, true>>(container_index, container_size,
					                                                                    data_ptr, cardinality);
				} else {
					current_container = make_uniq<ArrayContainerScanState<NON_NULLS, true>>(
					    container_index, container_size, data_ptr, cardinality);
				}
			} else {
				if (metadata.IsInverted()) {
					current_container = make_uniq<ArrayContainerScanState<NULLS, false>>(
					    container_index, container_size, data_ptr, cardinality);
				} else {
					current_container = make_uniq<ArrayContainerScanState<NON_NULLS, false>>(
					    container_index, container_size, data_ptr, cardinality);
				}
			}
		}

		current_container->Verify();

		auto &scan_state = *current_container;
		if (internal_offset) {
			Skip(scan_state, internal_offset);
		}
		return *current_container;
	}

	void ScanInternal(ContainerScanState &scan_state, idx_t to_scan, Vector &result, idx_t offset) {
		scan_state.ScanPartial(result, offset, to_scan);
	}

	idx_t GetContainerIndex(idx_t start_index, idx_t &offset) {
		idx_t container_index = start_index / ROARING_CONTAINER_SIZE;
		offset = start_index % ROARING_CONTAINER_SIZE;
		return container_index;
	}

	void ScanPartial(idx_t start_idx, Vector &result, idx_t offset, idx_t count) {
		result.Flatten(count);
		idx_t remaining = count;
		idx_t scanned = 0;
		while (remaining) {
			idx_t internal_offset;
			idx_t container_idx = GetContainerIndex(start_idx + scanned, internal_offset);
			auto &scan_state = LoadContainer(container_idx, internal_offset);
			idx_t remaining_in_container = scan_state.container_size - scan_state.scanned_count;
			idx_t to_scan = MinValue<idx_t>(remaining, remaining_in_container);
			ScanInternal(scan_state, to_scan, result, offset + scanned);
			remaining -= to_scan;
			scanned += to_scan;
		}
		D_ASSERT(scanned == count);
	}

	void Skip(ContainerScanState &scan_state, idx_t skip_count) {
		D_ASSERT(scan_state.scanned_count + skip_count <= scan_state.container_size);
		if (scan_state.scanned_count + skip_count == scan_state.container_size) {
			scan_state.scanned_count = scan_state.container_size;
			// This skips all remaining values covered by this container
			return;
		}
		scan_state.Skip(skip_count);
	}

public:
	BufferHandle handle;
	ColumnSegment &segment;
	unique_ptr<ContainerScanState> current_container;
	data_ptr_t data_ptr;
	ContainerMetadataCollection metadata_collection;
	vector<ContainerMetadata> container_metadata;
	vector<idx_t> data_start_position;
};

unique_ptr<SegmentScanState> RoaringInitScan(ColumnSegment &segment) {
	auto result = make_uniq<RoaringScanState>(segment);
	return std::move(result);
}

//===--------------------------------------------------------------------===//
// Scan base data
//===--------------------------------------------------------------------===//
void RoaringScanPartial(ColumnSegment &segment, ColumnScanState &state, idx_t scan_count, Vector &result,
                        idx_t result_offset) {
	auto &scan_state = state.scan_state->Cast<RoaringScanState>();
	auto start = segment.GetRelativeIndex(state.row_index);

	scan_state.ScanPartial(start, result, result_offset, scan_count);
}

void RoaringScan(ColumnSegment &segment, ColumnScanState &state, idx_t scan_count, Vector &result) {
	RoaringScanPartial(segment, state, scan_count, result, 0);
}

//===--------------------------------------------------------------------===//
// Fetch
//===--------------------------------------------------------------------===//
void RoaringFetchRow(ColumnSegment &segment, ColumnFetchState &state, row_t row_id, Vector &result, idx_t result_idx) {
	RoaringScanState scan_state(segment);

	idx_t internal_offset;
	idx_t container_idx = scan_state.GetContainerIndex(static_cast<idx_t>(row_id), internal_offset);
	auto &container_state = scan_state.LoadContainer(container_idx, internal_offset);

	scan_state.ScanInternal(container_state, 1, result, result_idx);
}

void RoaringSkip(ColumnSegment &segment, ColumnScanState &state, idx_t skip_count) {
	// NO OP
	// We skip inside scan instead, if the container boundary gets crossed we can avoid a bunch of work anyways
	return;
}

} // namespace roaring

//===--------------------------------------------------------------------===//
// Get Function
//===--------------------------------------------------------------------===//
CompressionFunction GetCompressionFunction(PhysicalType data_type) {
	return CompressionFunction(CompressionType::COMPRESSION_ROARING, data_type, roaring::RoaringInitAnalyze,
	                           roaring::RoaringAnalyze, roaring::RoaringFinalAnalyze, roaring::RoaringInitCompression,
	                           roaring::RoaringCompress, roaring::RoaringFinalizeCompress, roaring::RoaringInitScan,
	                           roaring::RoaringScan, roaring::RoaringScanPartial, roaring::RoaringFetchRow,
	                           roaring::RoaringSkip);
}

CompressionFunction RoaringCompressionFun::GetFunction(PhysicalType type) {
	switch (type) {
	case PhysicalType::BIT:
		return GetCompressionFunction(type);
	default:
		throw InternalException("Unsupported type for Roaring");
	}
}

bool RoaringCompressionFun::TypeIsSupported(const PhysicalType physical_type) {
	switch (physical_type) {
	case PhysicalType::BIT:
		return true;
	default:
		return false;
	}
}

} // namespace duckdb<|MERGE_RESOLUTION|>--- conflicted
+++ resolved
@@ -491,12 +491,6 @@
 			compressed_runs[(run_idx * 2) + 1] = static_cast<uint8_t>(count % COMPRESSED_SEGMENT_SIZE);
 			run_counts[count / COMPRESSED_SEGMENT_SIZE]++;
 			run_idx++;
-<<<<<<< HEAD
-		} else if (null && (!count || ((null != last_is_null) && run_idx < MAX_RUN_IDX))) {
-			auto &current_run = runs[run_idx];
-			// Initialize a new run
-			current_run.start = count;
-=======
 		} else if (null && (!count || null != last_is_null) && run_idx < MAX_RUN_IDX) {
 			if (run_idx < COMPRESSED_RUN_THRESHOLD) {
 				auto &current_run = runs[run_idx];
@@ -505,7 +499,6 @@
 			}
 			compressed_runs[(run_idx * 2) + 0] = static_cast<uint8_t>(count % COMPRESSED_SEGMENT_SIZE);
 			run_counts[count / COMPRESSED_SEGMENT_SIZE]++;
->>>>>>> 39ccc841
 		}
 
 		// Add to the array
@@ -590,11 +583,6 @@
 			// Can not efficiently encode at all, write it as bitset
 			return Result::BitsetContainer(count);
 		}
-<<<<<<< HEAD
-		uint16_t lowest_array_cost = MinValue<uint16_t>(array_idx[NON_NULLS], array_idx[NULLS]) * sizeof(uint16_t);
-		uint16_t lowest_run_cost = run_idx * sizeof(uint32_t);
-		uint16_t uncompressed_cost =
-=======
 		uint16_t null_array_cost =
 		    array_idx[NULLS] < COMPRESSED_ARRAY_THRESHOLD ? array_idx[NULLS] * 2 : 8 + array_idx[NULLS];
 		uint16_t non_null_array_cost =
@@ -603,7 +591,6 @@
 		uint16_t lowest_array_cost = MinValue<uint16_t>(null_array_cost, non_null_array_cost);
 		uint16_t lowest_run_cost = run_idx < COMPRESSED_RUN_THRESHOLD ? run_idx * 4 : 8 + (run_idx * 2);
 		uint16_t bitset_cost =
->>>>>>> 39ccc841
 		    (AlignValue<uint16_t, ValidityMask::BITS_PER_VALUE>(count) / ValidityMask::BITS_PER_VALUE) *
 		    sizeof(validity_t);
 		if (MinValue<uint16_t>(lowest_array_cost, lowest_run_cost) > bitset_cost) {
