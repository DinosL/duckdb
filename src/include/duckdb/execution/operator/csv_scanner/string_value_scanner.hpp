//===----------------------------------------------------------------------===//
//                         DuckDB
//
// duckdb/execution/operator/csv_scanner/string_value_scanner.hpp
//
//
//===----------------------------------------------------------------------===//

#pragma once

#include "duckdb/execution/operator/csv_scanner/csv_buffer_manager.hpp"
#include "duckdb/execution/operator/csv_scanner/csv_state_machine.hpp"
#include "duckdb/execution/operator/csv_scanner/scanner_boundary.hpp"
#include "duckdb/execution/operator/csv_scanner/base_scanner.hpp"

namespace duckdb {

struct CSVBufferUsage {
	CSVBufferUsage(CSVBufferManager &buffer_manager_p, idx_t buffer_idx_p)
	    : buffer_manager(buffer_manager_p), buffer_idx(buffer_idx_p) {

	                                        };
	~CSVBufferUsage() {
		buffer_manager.ResetBuffer(buffer_idx);
	}
	CSVBufferManager &buffer_manager;
	idx_t buffer_idx;
};

//! Class that keeps track of line starts, used for line size verification
class LinePosition {
public:
	LinePosition() {
	}
	LinePosition(idx_t buffer_idx_p, idx_t buffer_pos_p, idx_t buffer_size_p)
	    : buffer_pos(buffer_pos_p), buffer_size(buffer_size_p), buffer_idx(buffer_idx_p) {
	}

	idx_t operator-(const LinePosition &other) {
		if (other.buffer_idx == buffer_idx) {
			return buffer_pos - other.buffer_pos;
		}
		return other.buffer_size - other.buffer_pos + buffer_pos;
	}

	bool operator==(const LinePosition &other) const {
		return buffer_pos == other.buffer_pos && buffer_idx == other.buffer_idx && buffer_size == other.buffer_size;
	}

	idx_t GetGlobalPosition(idx_t requested_buffer_size, bool first_char_nl = false) {
		return requested_buffer_size * buffer_idx + buffer_pos + first_char_nl;
	}
	idx_t buffer_pos = 0;
	idx_t buffer_size = 0;
	idx_t buffer_idx = 0;
};

//! Keeps track of start and end of line positions in regard to the CSV file
class FullLinePosition {
public:
	FullLinePosition() {};
	LinePosition begin;
	LinePosition end;

	//! Reconstructs the current line to be used in error messages
	string ReconstructCurrentLine(bool &first_char_nl,
	                              unordered_map<idx_t, shared_ptr<CSVBufferHandle>> &buffer_handles);
};

class StringValueResult;

class CurrentError {
public:
	CurrentError(CSVErrorType type, idx_t col_idx_p, idx_t chunk_idx_p, LinePosition error_position_p,
	             idx_t current_line_size_p)
	    : type(type), col_idx(col_idx_p), chunk_idx(chunk_idx_p), current_line_size(current_line_size_p),
	      error_position(error_position_p) {};
	//! Error Type (e.g., Cast, Wrong # of columns, ...)
	CSVErrorType type;
	//! Column index related to the CSV File columns
	idx_t col_idx;
	//! Column index related to the produced chunk (i.e., with projection applied)
	idx_t chunk_idx;
	//! Current CSV Line size in Bytes
	idx_t current_line_size;
	//! Error Message produced
	string error_message;
	//! Exact Position where the error happened
	LinePosition error_position;

	friend bool operator==(const CurrentError &error, CSVErrorType other) {
		return error.type == other;
	}
};

class LineError {
public:
	explicit LineError(bool ignore_errors_p) : is_error_in_line(false), ignore_errors(ignore_errors_p) {};
	//! We clear up our CurrentError Vector
	void Reset() {
		current_errors.clear();
		is_error_in_line = false;
	}
	void Insert(const CSVErrorType &type, const idx_t &col_idx, const idx_t &chunk_idx,
	            const LinePosition &error_position, const idx_t current_line_size = 0) {
		is_error_in_line = true;
		if (!ignore_errors) {
			// We store it for later
			current_errors.push_back({type, col_idx, chunk_idx, error_position, current_line_size});
			current_errors.back().current_line_size = current_line_size;
		}
	}
	//! Set that we currently have an error, but don't really store them
	void SetError() {
		is_error_in_line = true;
	}
	//! Dirty hack for adding cast message
	void ModifyErrorMessageOfLastError(string error_message) {
		D_ASSERT(!current_errors.empty() && current_errors.back().type == CSVErrorType::CAST_ERROR);
		current_errors.back().error_message = std::move(error_message);
	}

	bool HasErrorType(CSVErrorType type) {
		for (auto &error : current_errors) {
			if (type == error.type) {
				return true;
			}
		}
		return false;
	}

	bool HandleErrors(StringValueResult &result);

private:
	vector<CurrentError> current_errors;
	bool is_error_in_line;
	bool ignore_errors;
};

struct ParseTypeInfo {
	ParseTypeInfo() {};
	ParseTypeInfo(LogicalType &type, bool validate_utf_8_p) : validate_utf8(validate_utf_8_p) {
		type_id = type.id();
		internal_type = type.InternalType();
		if (type.id() == LogicalTypeId::DECIMAL) {
			// We only care about these if we have a decimal value
			type.GetDecimalProperties(width, scale);
		}
	}

	bool validate_utf8;
	LogicalTypeId type_id;
	PhysicalType internal_type;
	uint8_t scale;
	uint8_t width;
};
class StringValueResult : public ScannerResult {
public:
	StringValueResult(CSVStates &states, CSVStateMachine &state_machine,
	                  const shared_ptr<CSVBufferHandle> &buffer_handle, Allocator &buffer_allocator,
	                  idx_t result_size_p, idx_t buffer_position, CSVErrorHandler &error_handler, CSVIterator &iterator,
	                  bool store_line_size, shared_ptr<CSVFileScan> csv_file_scan, idx_t &lines_read, bool sniffing);

	~StringValueResult();

	//! Information on the vector
	unsafe_vector<void *> vector_ptr;
	unsafe_vector<ValidityMask *> validity_mask;

	//! Variables to iterate over the CSV buffers
	LinePosition last_position;
	char *buffer_ptr;
	idx_t buffer_size;

	//! CSV Options that impact the parsing
	const uint32_t number_of_columns;
	const bool null_padding;
	const bool ignore_errors;

	unsafe_unique_array<const char *> null_str_ptr;
	unsafe_unique_array<idx_t> null_str_size;
	idx_t null_str_count;

	//! Internal Data Chunk used for flushing
	DataChunk parse_chunk;
	idx_t number_of_rows = 0;
	idx_t cur_col_id = 0;
	bool figure_out_new_line = false;
	//! Information to properly handle errors
	CSVErrorHandler &error_handler;
	CSVIterator &iterator;
	//! Line position of the current line
	FullLinePosition current_line_position;
	//! Used for CSV line reconstruction on flushed errors
	unordered_map<idx_t, FullLinePosition> line_positions_per_row;
	bool store_line_size = false;
	bool added_last_line = false;
	bool quoted_new_line = false;

	unsafe_unique_array<ParseTypeInfo> parse_types;
	vector<string> names;

	shared_ptr<CSVFileScan> csv_file_scan;
	idx_t &lines_read;
	//! Information regarding projected columns
	unsafe_unique_array<bool> projected_columns;
	bool projecting_columns = false;
	idx_t chunk_col_id = 0;

	//! We must ensure that we keep the buffers alive until processing the query result
	unordered_map<idx_t, shared_ptr<CSVBufferHandle>> buffer_handles;

	//! Requested size of buffers (i.e., either 32Mb or set by buffer_size parameter)
	idx_t requested_size;

	//! Errors happening in the current line (if any)
	LineError current_errors;
	StrpTimeFormat date_format, timestamp_format;
	bool sniffing;

	char decimal_separator;

	//! We store borked rows so we can generate multiple errors during flushing
	unordered_set<idx_t> borked_rows;

	//! Specialized code for quoted values, makes sure to remove quotes and escapes
	static inline void AddQuotedValue(StringValueResult &result, const idx_t buffer_pos);
	//! Adds a Value to the result
	static inline void AddValue(StringValueResult &result, const idx_t buffer_pos);
	//! Adds a Row to the result
	static inline bool AddRow(StringValueResult &result, const idx_t buffer_pos);
	//! Behavior when hitting an invalid state
	static inline void InvalidState(StringValueResult &result);
	//! Handles QuotedNewline State
	static inline void QuotedNewLine(StringValueResult &result);
	void NullPaddingQuotedNewlineCheck();
	//! Handles EmptyLine states
	static inline bool EmptyLine(StringValueResult &result, const idx_t buffer_pos);
	inline bool AddRowInternal();
	//! Force the throw of a unicode error
	void HandleUnicodeError(idx_t col_idx, LinePosition &error_position);
	bool HandleTooManyColumnsError(const char *value_ptr, const idx_t size);
	inline void AddValueToVector(const char *value_ptr, const idx_t size, bool allocate = false);

	DataChunk &ToChunk();
	//! Resets the state of the result
	void Reset();

	//! BOM skipping (https://en.wikipedia.org/wiki/Byte_order_mark)
	void SkipBOM();
};

//! Our dialect scanner basically goes over the CSV and actually parses the values to a DuckDB vector of string_t
class StringValueScanner : public BaseScanner {
public:
	StringValueScanner(idx_t scanner_idx, const shared_ptr<CSVBufferManager> &buffer_manager,
	                   const shared_ptr<CSVStateMachine> &state_machine,
	                   const shared_ptr<CSVErrorHandler> &error_handler, const shared_ptr<CSVFileScan> &csv_file_scan,
	                   bool sniffing = false, CSVIterator boundary = {}, idx_t result_size = STANDARD_VECTOR_SIZE);

	StringValueScanner(const shared_ptr<CSVBufferManager> &buffer_manager,
	                   const shared_ptr<CSVStateMachine> &state_machine,
<<<<<<< HEAD
	                   const shared_ptr<CSVErrorHandler> &error_handler, idx_t result_size = STANDARD_VECTOR_SIZE);
=======
	                   const shared_ptr<CSVErrorHandler> &error_handler, CSVIterator boundary);
>>>>>>> 228dff35

	StringValueResult &ParseChunk() override;

	//! Flushes the result to the insert_chunk
	void Flush(DataChunk &insert_chunk);

	//! Function that creates and returns a non-boundary CSV Scanner, can be used for internal csv reading.
	static unique_ptr<StringValueScanner> GetCSVScanner(ClientContext &context, CSVReaderOptions &options);

	bool FinishedIterator();

	//! Creates a new string with all escaped values removed
	static string_t RemoveEscape(const char *str_ptr, idx_t end, char escape, Vector &vector);

	//! If we can directly cast the type when consuming the CSV file, or we have to do it later
	static bool CanDirectlyCast(const LogicalType &type);

	const idx_t scanner_idx;

	//! Variable that manages buffer tracking
	shared_ptr<CSVBufferUsage> buffer_tracker;

private:
	void Initialize() override;

	void FinalizeChunkProcess() override;

	//! Function used to process values that go over the first buffer, extra allocation might be necessary
	void ProcessOverbufferValue();

	void ProcessExtraRow();
	//! Function used to move from one buffer to the other, if necessary
	bool MoveToNextBuffer();

	void SkipUntilNewLine();

	void SetStart();

	StringValueResult result;
	vector<LogicalType> types;

	//! Pointer to the previous buffer handle, necessary for overbuffer values
	shared_ptr<CSVBufferHandle> previous_buffer_handle;
};

} // namespace duckdb<|MERGE_RESOLUTION|>--- conflicted
+++ resolved
@@ -260,11 +260,7 @@
 
 	StringValueScanner(const shared_ptr<CSVBufferManager> &buffer_manager,
 	                   const shared_ptr<CSVStateMachine> &state_machine,
-<<<<<<< HEAD
-	                   const shared_ptr<CSVErrorHandler> &error_handler, idx_t result_size = STANDARD_VECTOR_SIZE);
-=======
-	                   const shared_ptr<CSVErrorHandler> &error_handler, CSVIterator boundary);
->>>>>>> 228dff35
+	                   const shared_ptr<CSVErrorHandler> &error_handler, idx_t result_size = STANDARD_VECTOR_SIZE, CSVIterator boundary = {});
 
 	StringValueResult &ParseChunk() override;
 
