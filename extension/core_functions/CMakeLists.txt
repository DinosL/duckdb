--- conflicted
+++ resolved
@@ -3,126 +3,11 @@
 project(CoreFunctionsExtension)
 
 include_directories(include)
-
-<<<<<<< HEAD
-set(CORE_FUNCTION_FILES
-    core_functions_extension.cpp
-    function_list.cpp
-    lambda_functions.cpp
-    aggregate/holistic/approx_top_k.cpp
-    aggregate/holistic/quantile.cpp
-    aggregate/holistic/reservoir_quantile.cpp
-    aggregate/holistic/mad.cpp
-    aggregate/holistic/approximate_quantile.cpp
-    aggregate/holistic/mode.cpp
-    aggregate/distributive/kurtosis.cpp
-    aggregate/distributive/string_agg.cpp
-    aggregate/distributive/sum.cpp
-    aggregate/distributive/arg_min_max.cpp
-    aggregate/distributive/approx_count.cpp
-    aggregate/distributive/skew.cpp
-    aggregate/distributive/bitagg.cpp
-    aggregate/distributive/bitstring_agg.cpp
-    aggregate/distributive/product.cpp
-    aggregate/distributive/bool.cpp
-    aggregate/algebraic/corr.cpp
-    aggregate/algebraic/stddev.cpp
-    aggregate/algebraic/avg.cpp
-    aggregate/algebraic/covar.cpp
-    aggregate/regression/regr_sxy.cpp
-    aggregate/regression/regr_intercept.cpp
-    aggregate/regression/regr_count.cpp
-    aggregate/regression/regr_r2.cpp
-    aggregate/regression/regr_avg.cpp
-    aggregate/regression/regr_slope.cpp
-    aggregate/regression/regr_sxx_syy.cpp
-    aggregate/nested/binned_histogram.cpp
-    aggregate/nested/list.cpp
-    aggregate/nested/histogram.cpp
-    scalar/bit/bitstring.cpp
-    scalar/operators/bitwise.cpp
-    scalar/array/array_functions.cpp
-    scalar/array/array_value.cpp
-    scalar/date/current.cpp
-    scalar/date/age.cpp
-    scalar/date/date_diff.cpp
-    scalar/date/date_sub.cpp
-    scalar/date/to_interval.cpp
-    scalar/date/time_bucket.cpp
-    scalar/date/date_trunc.cpp
-    scalar/date/epoch.cpp
-    scalar/date/date_part.cpp
-    scalar/date/make_date.cpp
-    scalar/enum/enum_functions.cpp
-    scalar/math/numeric.cpp
-    scalar/struct/struct_insert.cpp
-    scalar/struct/struct_update.cpp
-    scalar/map/map_keys_values.cpp
-    scalar/map/map_extract.cpp
-    scalar/map/map_from_entries.cpp
-    scalar/map/map_entries.cpp
-    scalar/map/map.cpp
-    scalar/map/map_concat.cpp
-    scalar/map/cardinality.cpp
-    scalar/list/flatten.cpp
-    scalar/list/list_transform.cpp
-    scalar/list/range.cpp
-    scalar/list/list_value.cpp
-    scalar/list/list_filter.cpp
-    scalar/list/list_has_any_or_all.cpp
-    scalar/list/list_aggregates.cpp
-    scalar/list/list_distance.cpp
-    scalar/list/array_slice.cpp
-    scalar/list/list_sort.cpp
-    scalar/list/list_reduce.cpp
-    scalar/union/union_extract.cpp
-    scalar/union/union_value.cpp
-    scalar/union/union_tag.cpp
-    scalar/generic/alias.cpp
-    scalar/generic/typeof.cpp
-    scalar/generic/stats.cpp
-    scalar/generic/binning.cpp
-    scalar/generic/least.cpp
-    scalar/generic/hash.cpp
-    scalar/generic/can_implicitly_cast.cpp
-    scalar/generic/system_functions.cpp
-    scalar/generic/current_setting.cpp
-    scalar/string/starts_with.cpp
-    scalar/string/jaccard.cpp
-    scalar/string/levenshtein.cpp
-    scalar/string/damerau_levenshtein.cpp
-    scalar/string/bar.cpp
-    scalar/string/printf.cpp
-    scalar/string/replace.cpp
-    scalar/string/hamming.cpp
-    scalar/string/instr.cpp
-    scalar/string/ascii.cpp
-    scalar/string/reverse.cpp
-    scalar/string/url_encode.cpp
-    scalar/string/parse_path.cpp
-    scalar/string/left_right.cpp
-    scalar/string/to_base.cpp
-    scalar/string/pad.cpp
-    scalar/string/trim.cpp
-    scalar/string/format_bytes.cpp
-    scalar/string/hex.cpp
-    scalar/string/repeat.cpp
-    scalar/string/translate.cpp
-    scalar/string/chr.cpp
-    scalar/string/unicode.cpp
-    scalar/string/jaro_winkler.cpp
-    scalar/random/random.cpp
-    scalar/random/setseed.cpp
-    scalar/blob/base64.cpp
-    scalar/blob/encode.cpp
-    scalar/debug/vector_type.cpp)
-=======
 add_subdirectory(aggregate)
 add_subdirectory(scalar)
 
 set(CORE_FUNCTION_FILES ${CORE_FUNCTION_FILES} core_functions_extension.cpp
                         function_list.cpp lambda_functions.cpp)
->>>>>>> 9c133491
 
 build_static_extension(core_functions ${CORE_FUNCTION_FILES})
 set(PARAMETERS "-warnings")
