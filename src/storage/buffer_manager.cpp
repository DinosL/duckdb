#include "duckdb/storage/buffer_manager.hpp"

#include "duckdb/common/allocator.hpp"
#include "duckdb/common/exception.hpp"
#include "duckdb/common/set.hpp"
#include "duckdb/parallel/concurrentqueue.hpp"
#include "duckdb/storage/in_memory_block_manager.hpp"
#include "duckdb/storage/storage_manager.hpp"

namespace duckdb {

BufferPoolReservation::BufferPoolReservation(BufferPoolReservation &&src) noexcept {
	size = src.size;
	src.size = 0;
}

BufferPoolReservation &BufferPoolReservation::operator=(BufferPoolReservation &&src) noexcept {
	size = src.size;
	src.size = 0;
	return *this;
}

BufferPoolReservation::~BufferPoolReservation() {
	D_ASSERT(size == 0);
}

void BufferPoolReservation::Resize(atomic<idx_t> &counter, idx_t new_size) {
	int64_t delta = (int64_t)new_size - size;
	D_ASSERT(delta > 0 || (int64_t)counter >= -delta);
	counter += delta;
	size = new_size;
}

void BufferPoolReservation::Merge(BufferPoolReservation &&src) {
	size += src.size;
	src.size = 0;
}

struct BufferAllocatorData : PrivateAllocatorData {
	explicit BufferAllocatorData(BufferManager &manager) : manager(manager) {
	}

	BufferManager &manager;
};

BlockHandle::BlockHandle(BlockManager &block_manager, block_id_t block_id_p)
    : block_manager(block_manager), readers(0), block_id(block_id_p), buffer(nullptr), eviction_timestamp(0),
      can_destroy(false), unswizzled(nullptr) {
	eviction_timestamp = 0;
	state = BlockState::BLOCK_UNLOADED;
	memory_usage = Storage::BLOCK_ALLOC_SIZE;
}

BlockHandle::BlockHandle(BlockManager &block_manager, block_id_t block_id_p, unique_ptr<FileBuffer> buffer_p,
                         bool can_destroy_p, idx_t block_size, BufferPoolReservation &&reservation)
    : block_manager(block_manager), readers(0), block_id(block_id_p), eviction_timestamp(0), can_destroy(can_destroy_p),
      unswizzled(nullptr) {
	buffer = move(buffer_p);
	state = BlockState::BLOCK_LOADED;
<<<<<<< HEAD
	memory_usage = block_size;
=======
	memory_usage = buffer->AllocSize();
	memory_charge = move(reservation);
>>>>>>> 866efc2d
}

BlockHandle::~BlockHandle() {
	// being destroyed, so any unswizzled pointers are just binary junk now.
	unswizzled = nullptr;
	auto &buffer_manager = block_manager.buffer_manager;
	// no references remain to this block: erase
	if (buffer && state == BlockState::BLOCK_LOADED) {
		D_ASSERT(memory_charge.size > 0);
		// the block is still loaded in memory: erase it
		buffer.reset();
		memory_charge.Resize(buffer_manager.current_memory, 0);
	} else {
		D_ASSERT(memory_charge.size == 0);
	}
	block_manager.UnregisterBlock(block_id, can_destroy);
}

unique_ptr<Block> AllocateBlock(BlockManager &block_manager, unique_ptr<FileBuffer> reusable_buffer,
                                block_id_t block_id) {
	if (reusable_buffer) {
		// re-usable buffer: re-use it
		if (reusable_buffer->type == FileBufferType::BLOCK) {
			// we can reuse the buffer entirely
			auto &block = (Block &)*reusable_buffer;
			block.id = block_id;
			return unique_ptr_cast<FileBuffer, Block>(move(reusable_buffer));
		}
		auto block = block_manager.CreateBlock(block_id, reusable_buffer.get());
		reusable_buffer.reset();
		return block;
	} else {
		// no re-usable buffer: allocate a new block
		return block_manager.CreateBlock(block_id, nullptr);
	}
}

unique_ptr<FileBuffer> BufferManager::ConstructManagedBuffer(idx_t size, unique_ptr<FileBuffer> &&source,
                                                             FileBufferType type) {
	if (source) {
		auto tmp = move(source);
		D_ASSERT(tmp->size == size);
		return make_unique<FileBuffer>(*tmp, type);
	} else {
		// no re-usable buffer: allocate a new buffer
		return make_unique<FileBuffer>(Allocator::Get(db), type, size);
	}
}

BufferHandle BlockHandle::Load(shared_ptr<BlockHandle> &handle, unique_ptr<FileBuffer> reusable_buffer) {
	if (handle->state == BlockState::BLOCK_LOADED) {
		// already loaded
		D_ASSERT(handle->buffer);
		return BufferHandle(handle, handle->buffer.get());
	}

	auto &block_manager = handle->block_manager;
	if (handle->block_id < MAXIMUM_BLOCK) {
		auto block = AllocateBlock(block_manager, move(reusable_buffer), handle->block_id);
		block_manager.Read(*block);
		handle->buffer = move(block);
	} else {
		if (handle->can_destroy) {
			return BufferHandle();
		} else {
			handle->buffer = block_manager.buffer_manager.ReadTemporaryBuffer(handle->block_id, move(reusable_buffer));
		}
	}
	handle->state = BlockState::BLOCK_LOADED;
	return BufferHandle(handle, handle->buffer.get());
}

unique_ptr<FileBuffer> BlockHandle::UnloadAndTakeBlock() {
	if (state == BlockState::BLOCK_UNLOADED) {
		// already unloaded: nothing to do
		return nullptr;
	}
	D_ASSERT(!unswizzled);
	D_ASSERT(CanUnload());

	if (block_id >= MAXIMUM_BLOCK && !can_destroy) {
		// temporary block that cannot be destroyed: write to temporary file
		block_manager.buffer_manager.WriteTemporaryBuffer(block_id, *buffer);
	}
	memory_charge.Resize(block_manager.buffer_manager.current_memory, 0);
	state = BlockState::BLOCK_UNLOADED;
	return move(buffer);
}

void BlockHandle::Unload() {
	auto block = UnloadAndTakeBlock();
	block.reset();
}

bool BlockHandle::CanUnload() {
	if (state == BlockState::BLOCK_UNLOADED) {
		// already unloaded
		return false;
	}
	if (readers > 0) {
		// there are active readers
		return false;
	}
	if (block_id >= MAXIMUM_BLOCK && !can_destroy && block_manager.buffer_manager.temp_directory.empty()) {
		// in order to unload this block we need to write it to a temporary buffer
		// however, no temporary directory is specified!
		// hence we cannot unload the block
		return false;
	}
	return true;
}

struct BufferEvictionNode {
	BufferEvictionNode() {
	}
	BufferEvictionNode(weak_ptr<BlockHandle> handle_p, idx_t timestamp_p)
	    : handle(move(handle_p)), timestamp(timestamp_p) {
		D_ASSERT(!handle.expired());
	}

	weak_ptr<BlockHandle> handle;
	idx_t timestamp;

	bool CanUnload(BlockHandle &handle_p) {
		if (timestamp != handle_p.eviction_timestamp) {
			// handle was used in between
			return false;
		}
		return handle_p.CanUnload();
	}

	shared_ptr<BlockHandle> TryGetBlockHandle() {
		auto handle_p = handle.lock();
		if (!handle_p) {
			// BlockHandle has been destroyed
			return nullptr;
		}
		if (!CanUnload(*handle_p)) {
			// handle was used in between
			return nullptr;
		}
		// this is the latest node in the queue with this handle
		return handle_p;
	}
};

typedef duckdb_moodycamel::ConcurrentQueue<BufferEvictionNode> eviction_queue_t;

struct EvictionQueue {
	eviction_queue_t q;
};

class TemporaryFileManager;

class TemporaryDirectoryHandle {
public:
	TemporaryDirectoryHandle(DatabaseInstance &db, string path_p);
	~TemporaryDirectoryHandle();

	TemporaryFileManager &GetTempFile();

private:
	DatabaseInstance &db;
	string temp_directory;
	unique_ptr<TemporaryFileManager> temp_file;
};

void BufferManager::SetTemporaryDirectory(string new_dir) {
	if (temp_directory_handle) {
		throw NotImplementedException("Cannot switch temporary directory after the current one has been used");
	}
	this->temp_directory = move(new_dir);
}

BufferManager::BufferManager(DatabaseInstance &db, string tmp, idx_t maximum_memory)
    : db(db), current_memory(0), maximum_memory(maximum_memory), temp_directory(move(tmp)),
      queue(make_unique<EvictionQueue>()), temporary_id(MAXIMUM_BLOCK),
      buffer_allocator(BufferAllocatorAllocate, BufferAllocatorFree, BufferAllocatorRealloc,
                       make_unique<BufferAllocatorData>(*this)) {
	temp_block_manager = make_unique<InMemoryBlockManager>(*this);
}

BufferManager::~BufferManager() {
}

shared_ptr<BlockHandle> BlockManager::RegisterBlock(block_id_t block_id) {
	lock_guard<mutex> lock(blocks_lock);
	// check if the block already exists
	auto entry = blocks.find(block_id);
	if (entry != blocks.end()) {
		// already exists: check if it hasn't expired yet
		auto existing_ptr = entry->second.lock();
		if (existing_ptr) {
			//! it hasn't! return it
			return existing_ptr;
		}
	}
	// create a new block pointer for this block
	auto result = make_shared<BlockHandle>(*this, block_id);
	// register the block pointer in the set of blocks as a weak pointer
	blocks[block_id] = weak_ptr<BlockHandle>(result);
	return result;
}

shared_ptr<BlockHandle> BlockManager::ConvertToPersistent(block_id_t block_id, shared_ptr<BlockHandle> old_block) {

	// pin the old block to ensure we have it loaded in memory
	auto old_handle = buffer_manager.Pin(old_block);
	D_ASSERT(old_block->state == BlockState::BLOCK_LOADED);
	D_ASSERT(old_block->buffer);

	// Temp buffers can be larger than the storage block size. But persistent buffers
	// cannot.
	D_ASSERT(old_block->buffer->AllocSize() <= Storage::BLOCK_ALLOC_SIZE);

	// register a block with the new block id
	auto new_block = RegisterBlock(block_id);
	D_ASSERT(new_block->state == BlockState::BLOCK_UNLOADED);
	D_ASSERT(new_block->readers == 0);

	// move the data from the old block into data for the new block
	new_block->state = BlockState::BLOCK_LOADED;
	new_block->buffer = CreateBlock(block_id, old_block->buffer.get());
	new_block->memory_usage = old_block->memory_usage;
	new_block->memory_charge = move(old_block->memory_charge);

	// clear the old buffer and unload it
	old_block->buffer.reset();
	old_block->state = BlockState::BLOCK_UNLOADED;
	old_block->memory_usage = 0;
	old_handle.Destroy();
	old_block.reset();

	// persist the new block to disk
	Write(*new_block->buffer, block_id);

	buffer_manager.AddToEvictionQueue(new_block);

	return new_block;
}

template <typename... ARGS>
TempBufferPoolReservation BufferManager::EvictBlocksOrThrow(idx_t memory_delta, idx_t limit,
                                                            unique_ptr<FileBuffer> *buffer, ARGS... args) {
	auto r = EvictBlocks(memory_delta, limit, buffer);
	if (!r.success) {
		throw OutOfMemoryException(args..., InMemoryWarning());
	}
	return move(r.reservation);
}

shared_ptr<BlockHandle> BufferManager::RegisterSmallMemory(idx_t block_size) {
	auto res = EvictBlocksOrThrow(block_size, maximum_memory, nullptr,
	                              "could not allocate block of %lld bytes (%lld/%lld used) %s", block_size,
	                              GetUsedMemory(), GetMaxMemory());

	auto buffer = ConstructManagedBuffer(block_size, nullptr, FileBufferType::TINY_BUFFER);

	// create a new block pointer for this block
	return make_shared<BlockHandle>(*temp_block_manager, ++temporary_id, move(buffer), false, block_size, move(res));
}

shared_ptr<BlockHandle> BufferManager::RegisterMemory(idx_t block_size, bool can_destroy) {
	D_ASSERT(block_size >= Storage::BLOCK_SIZE);
	auto alloc_size = AlignValue<idx_t, Storage::SECTOR_SIZE>(block_size + Storage::BLOCK_HEADER_SIZE);
	// first evict blocks until we have enough memory to store this buffer
	unique_ptr<FileBuffer> reusable_buffer;
	auto res = EvictBlocksOrThrow(alloc_size, maximum_memory, &reusable_buffer,
	                              "could not allocate block of %lld bytes (%lld/%lld used) %s", alloc_size,
	                              GetUsedMemory(), GetMaxMemory());

	auto buffer = ConstructManagedBuffer(block_size, move(reusable_buffer));

	// create a new block pointer for this block
<<<<<<< HEAD
	return make_shared<BlockHandle>(*temp_block_manager, ++temporary_id, move(buffer), can_destroy, alloc_size);
=======
	return make_shared<BlockHandle>(*temp_block_manager, ++temporary_id, move(buffer), can_destroy, block_size,
	                                move(res));
>>>>>>> 866efc2d
}

BufferHandle BufferManager::Allocate(idx_t block_size) {
	auto block = RegisterMemory(block_size, true);
	return Pin(block);
}

void BufferManager::ReAllocate(shared_ptr<BlockHandle> &handle, idx_t block_size) {
	D_ASSERT(block_size >= Storage::BLOCK_SIZE);
	lock_guard<mutex> lock(handle->lock);
	D_ASSERT(handle->state == BlockState::BLOCK_LOADED);
	D_ASSERT(handle->memory_usage == handle->buffer->AllocSize());
	D_ASSERT(handle->memory_usage == handle->memory_charge.size);

	auto req = handle->buffer->CalculateMemory(block_size);
	int64_t memory_delta = (int64_t)req.alloc_size - handle->memory_usage;

	if (memory_delta == 0) {
		return;
	} else if (memory_delta > 0) {
		// evict blocks until we have space to resize this block
		auto reservation =
		    EvictBlocksOrThrow(memory_delta, maximum_memory, nullptr, "failed to resize block from %lld to %lld%s",
		                       handle->memory_usage, req.alloc_size);
		// EvictBlocks decrements 'current_memory' for us.
		handle->memory_charge.Merge(move(reservation));
	} else {
		// no need to evict blocks, but we do need to decrement 'current_memory'.
		handle->memory_charge.Resize(current_memory, req.alloc_size);
	}

	// resize and adjust current memory
	handle->buffer->Resize(block_size);
	handle->memory_usage += memory_delta;
}

BufferHandle BufferManager::Pin(shared_ptr<BlockHandle> &handle) {
	idx_t required_memory;
	{
		// lock the block
		lock_guard<mutex> lock(handle->lock);
		// check if the block is already loaded
		if (handle->state == BlockState::BLOCK_LOADED) {
			// the block is loaded, increment the reader count and return a pointer to the handle
			handle->readers++;
			return handle->Load(handle);
		}
		required_memory = handle->memory_usage;
	}
	// evict blocks until we have space for the current block
	unique_ptr<FileBuffer> reusable_buffer;
	auto reservation = EvictBlocksOrThrow(required_memory, maximum_memory, &reusable_buffer,
	                                      "failed to pin block of size %lld%s", required_memory);
	// lock the handle again and repeat the check (in case anybody loaded in the mean time)
	lock_guard<mutex> lock(handle->lock);
	// check if the block is already loaded
	if (handle->state == BlockState::BLOCK_LOADED) {
		// the block is loaded, increment the reader count and return a pointer to the handle
		handle->readers++;
		reservation.Resize(current_memory, 0);
		return handle->Load(handle);
	}
	// now we can actually load the current block
	D_ASSERT(handle->readers == 0);
	handle->readers = 1;
	auto buf = handle->Load(handle, move(reusable_buffer));
	handle->memory_charge = move(reservation);
	// In the case of a variable sized block, the buffer may be smaller than a full block.
	int64_t delta = handle->buffer->AllocSize() - handle->memory_usage;
	if (delta) {
		D_ASSERT(delta < 0);
		handle->memory_usage += delta;
		handle->memory_charge.Resize(current_memory, handle->memory_usage);
	}
	return buf;
}

void BufferManager::AddToEvictionQueue(shared_ptr<BlockHandle> &handle) {
	constexpr int INSERT_INTERVAL = 1024;

	D_ASSERT(handle->readers == 0);
	handle->eviction_timestamp++;
	// After each 1024 insertions, run through the queue and purge.
	if ((++queue_insertions % INSERT_INTERVAL) == 0) {
		PurgeQueue();
	}
	queue->q.enqueue(BufferEvictionNode(weak_ptr<BlockHandle>(handle), handle->eviction_timestamp));
}

void BufferManager::Unpin(shared_ptr<BlockHandle> &handle) {
	lock_guard<mutex> lock(handle->lock);
	if (!handle->buffer || handle->buffer->type == FileBufferType::TINY_BUFFER) {
		return;
	}
	D_ASSERT(handle->readers > 0);
	handle->readers--;
	if (handle->readers == 0) {
		AddToEvictionQueue(handle);
	}
}

BufferManager::EvictionResult BufferManager::EvictBlocks(idx_t extra_memory, idx_t memory_limit,
                                                         unique_ptr<FileBuffer> *buffer) {
	BufferEvictionNode node;
	TempBufferPoolReservation r(current_memory, extra_memory);
	while (current_memory > memory_limit) {
		// get a block to unpin from the queue
		if (!queue->q.try_dequeue(node)) {
			// Failed to reserve. Adjust size of temp reservation to 0.
			r.Resize(current_memory, 0);
			return {false, move(r)};
		}
		// get a reference to the underlying block pointer
		auto handle = node.TryGetBlockHandle();
		if (!handle) {
			continue;
		}
		// we might be able to free this block: grab the mutex and check if we can free it
		lock_guard<mutex> lock(handle->lock);
		if (!node.CanUnload(*handle)) {
			// something changed in the mean-time, bail out
			continue;
		}
		// hooray, we can unload the block
		if (buffer && handle->buffer->AllocSize() == extra_memory) {
			// we can actually re-use the memory directly!
			*buffer = handle->UnloadAndTakeBlock();
			return {true, move(r)};
		} else {
			// release the memory and mark the block as unloaded
			handle->Unload();
		}
	}
	return {true, move(r)};
}

void BufferManager::PurgeQueue() {
	BufferEvictionNode node;
	while (true) {
		if (!queue->q.try_dequeue(node)) {
			break;
		}
		auto handle = node.TryGetBlockHandle();
		if (!handle) {
			continue;
		} else {
			queue->q.enqueue(move(node));
			break;
		}
	}
}

void BlockManager::UnregisterBlock(block_id_t block_id, bool can_destroy) {
	if (block_id >= MAXIMUM_BLOCK) {
		// in-memory buffer: destroy the buffer
		if (!can_destroy) {
			// buffer could have been offloaded to disk: remove the file
			buffer_manager.DeleteTemporaryFile(block_id);
		}
	} else {
		lock_guard<mutex> lock(blocks_lock);
		// on-disk block: erase from list of blocks in manager
		blocks.erase(block_id);
	}
}

void BufferManager::SetLimit(idx_t limit) {
	lock_guard<mutex> l_lock(limit_lock);
	// try to evict until the limit is reached
	if (!EvictBlocks(0, limit).success) {
		throw OutOfMemoryException(
		    "Failed to change memory limit to %lld: could not free up enough memory for the new limit%s", limit,
		    InMemoryWarning());
	}
	idx_t old_limit = maximum_memory;
	// set the global maximum memory to the new limit if successful
	maximum_memory = limit;
	// evict again
	if (!EvictBlocks(0, limit).success) {
		// failed: go back to old limit
		maximum_memory = old_limit;
		throw OutOfMemoryException(
		    "Failed to change memory limit to %lld: could not free up enough memory for the new limit%s", limit,
		    InMemoryWarning());
	}
}

//===--------------------------------------------------------------------===//
// Temporary File Management
//===--------------------------------------------------------------------===//
unique_ptr<FileBuffer> ReadTemporaryBufferInternal(BufferManager &buffer_manager, FileHandle &handle, idx_t position,
                                                   idx_t size, block_id_t id, unique_ptr<FileBuffer> reusable_buffer) {
	auto buffer = buffer_manager.ConstructManagedBuffer(size, move(reusable_buffer));
	buffer->Read(handle, position);
	return buffer;
}

struct TemporaryFileIndex {
	explicit TemporaryFileIndex(idx_t file_index = DConstants::INVALID_INDEX,
	                            idx_t block_index = DConstants::INVALID_INDEX)
	    : file_index(file_index), block_index(block_index) {
	}

	idx_t file_index;
	idx_t block_index;

public:
	bool IsValid() {
		return block_index != DConstants::INVALID_INDEX;
	}
};

struct BlockIndexManager {
	BlockIndexManager() : max_index(0) {
	}

public:
	//! Obtains a new block index from the index manager
	idx_t GetNewBlockIndex() {
		auto index = GetNewBlockIndexInternal();
		indexes_in_use.insert(index);
		return index;
	}

	//! Removes an index from the block manager
	//! Returns true if the max_index has been altered
	bool RemoveIndex(idx_t index) {
		// remove this block from the set of blocks
		indexes_in_use.erase(index);
		free_indexes.insert(index);
		// check if we can truncate the file

		// get the max_index in use right now
		auto max_index_in_use = indexes_in_use.empty() ? 0 : *indexes_in_use.rbegin();
		if (max_index_in_use < max_index) {
			// max index in use is lower than the max_index
			// reduce the max_index
			max_index = max_index_in_use + 1;
			// we can remove any free_indexes that are larger than the current max_index
			while (!free_indexes.empty()) {
				auto max_entry = *free_indexes.rbegin();
				if (max_entry < max_index) {
					break;
				}
				free_indexes.erase(max_entry);
			}
			return true;
		}
		return false;
	}

	idx_t GetMaxIndex() {
		return max_index;
	}

	bool HasFreeBlocks() {
		return !free_indexes.empty();
	}

private:
	idx_t GetNewBlockIndexInternal() {
		if (free_indexes.empty()) {
			return max_index++;
		}
		auto entry = free_indexes.begin();
		auto index = *entry;
		free_indexes.erase(entry);
		return index;
	}

	idx_t max_index;
	set<idx_t> free_indexes;
	set<idx_t> indexes_in_use;
};

class TemporaryFileHandle {
	constexpr static idx_t MAX_ALLOWED_INDEX = 4000;

public:
	TemporaryFileHandle(DatabaseInstance &db, const string &temp_directory, idx_t index)
	    : db(db), file_index(index), path(FileSystem::GetFileSystem(db).JoinPath(
	                                     temp_directory, "duckdb_temp_storage-" + to_string(index) + ".tmp")) {
	}

public:
	struct TemporaryFileLock {
		explicit TemporaryFileLock(mutex &mutex) : lock(mutex) {
		}

		lock_guard<mutex> lock;
	};

public:
	TemporaryFileIndex TryGetBlockIndex() {
		TemporaryFileLock lock(file_lock);
		if (index_manager.GetMaxIndex() >= MAX_ALLOWED_INDEX && index_manager.HasFreeBlocks()) {
			// file is at capacity
			return TemporaryFileIndex();
		}
		// open the file handle if it does not yet exist
		CreateFileIfNotExists(lock);
		// fetch a new block index to write to
		auto block_index = index_manager.GetNewBlockIndex();
		return TemporaryFileIndex(file_index, block_index);
	}

	void WriteTemporaryFile(FileBuffer &buffer, TemporaryFileIndex index) {
		D_ASSERT(buffer.size == Storage::BLOCK_SIZE);
		buffer.Write(*handle, GetPositionInFile(index.block_index));
	}

	unique_ptr<FileBuffer> ReadTemporaryBuffer(block_id_t id, idx_t block_index,
	                                           unique_ptr<FileBuffer> reusable_buffer) {
		auto buffer =
		    ReadTemporaryBufferInternal(BufferManager::GetBufferManager(db), *handle, GetPositionInFile(block_index),
		                                Storage::BLOCK_SIZE, id, move(reusable_buffer));
		{
			// remove the block (and potentially truncate the temp file)
			TemporaryFileLock lock(file_lock);
			D_ASSERT(handle);
			RemoveTempBlockIndex(lock, block_index);
		}
		return buffer;
	}

	bool DeleteIfEmpty() {
		TemporaryFileLock lock(file_lock);
		if (index_manager.GetMaxIndex() > 0) {
			// there are still blocks in this file
			return false;
		}
		// the file is empty: delete it
		handle.reset();
		auto &fs = FileSystem::GetFileSystem(db);
		fs.RemoveFile(path);
		return true;
	}

private:
	void CreateFileIfNotExists(TemporaryFileLock &) {
		if (handle) {
			return;
		}
		auto &fs = FileSystem::GetFileSystem(db);
		handle = fs.OpenFile(path, FileFlags::FILE_FLAGS_READ | FileFlags::FILE_FLAGS_WRITE |
		                               FileFlags::FILE_FLAGS_FILE_CREATE);
	}

	void RemoveTempBlockIndex(TemporaryFileLock &, idx_t index) {
		// remove the block index from the index manager
		if (index_manager.RemoveIndex(index)) {
			// the max_index that is currently in use has decreased
			// as a result we can truncate the file
			auto max_index = index_manager.GetMaxIndex();
			auto &fs = FileSystem::GetFileSystem(db);
			fs.Truncate(*handle, GetPositionInFile(max_index + 1));
		}
	}

	idx_t GetPositionInFile(idx_t index) {
		return index * Storage::BLOCK_ALLOC_SIZE;
	}

private:
	DatabaseInstance &db;
	unique_ptr<FileHandle> handle;
	idx_t file_index;
	string path;
	mutex file_lock;
	BlockIndexManager index_manager;
};

class TemporaryFileManager {
public:
	TemporaryFileManager(DatabaseInstance &db, const string &temp_directory_p)
	    : db(db), temp_directory(temp_directory_p) {
	}

public:
	struct TemporaryManagerLock {
		explicit TemporaryManagerLock(mutex &mutex) : lock(mutex) {
		}

		lock_guard<mutex> lock;
	};

	void WriteTemporaryBuffer(block_id_t block_id, FileBuffer &buffer) {
		D_ASSERT(buffer.size == Storage::BLOCK_SIZE);
		TemporaryFileIndex index;
		TemporaryFileHandle *handle = nullptr;

		{
			TemporaryManagerLock lock(manager_lock);
			// first check if we can write to an open existing file
			for (auto &entry : files) {
				auto &temp_file = entry.second;
				index = temp_file->TryGetBlockIndex();
				if (index.IsValid()) {
					handle = entry.second.get();
					break;
				}
			}
			if (!handle) {
				// no existing handle to write to; we need to create & open a new file
				auto new_file_index = index_manager.GetNewBlockIndex();
				auto new_file = make_unique<TemporaryFileHandle>(db, temp_directory, new_file_index);
				handle = new_file.get();
				files[new_file_index] = move(new_file);

				index = handle->TryGetBlockIndex();
			}
			D_ASSERT(used_blocks.find(block_id) == used_blocks.end());
			used_blocks[block_id] = index;
		}
		D_ASSERT(handle);
		D_ASSERT(index.IsValid());
		handle->WriteTemporaryFile(buffer, index);
	}

	bool HasTemporaryBuffer(block_id_t block_id) {
		lock_guard<mutex> lock(manager_lock);
		return used_blocks.find(block_id) != used_blocks.end();
	}

	unique_ptr<FileBuffer> ReadTemporaryBuffer(block_id_t id, unique_ptr<FileBuffer> reusable_buffer) {
		TemporaryFileIndex index;
		TemporaryFileHandle *handle;
		{
			TemporaryManagerLock lock(manager_lock);
			index = GetTempBlockIndex(lock, id);
			handle = GetFileHandle(lock, index.file_index);
		}
		auto buffer = handle->ReadTemporaryBuffer(id, index.block_index, move(reusable_buffer));
		{
			// remove the block (and potentially erase the temp file)
			TemporaryManagerLock lock(manager_lock);
			EraseUsedBlock(lock, id, handle, index.file_index);
		}
		return buffer;
	}

	void DeleteTemporaryBuffer(block_id_t id) {
		TemporaryManagerLock lock(manager_lock);
		auto index = GetTempBlockIndex(lock, id);
		auto handle = GetFileHandle(lock, index.file_index);
		EraseUsedBlock(lock, id, handle, index.file_index);
	}

private:
	void EraseUsedBlock(TemporaryManagerLock &lock, block_id_t id, TemporaryFileHandle *handle, idx_t file_index) {
		used_blocks.erase(id);
		if (handle->DeleteIfEmpty()) {
			EraseFileHandle(lock, file_index);
		}
	}

	TemporaryFileHandle *GetFileHandle(TemporaryManagerLock &, idx_t index) {
		return files[index].get();
	}

	TemporaryFileIndex GetTempBlockIndex(TemporaryManagerLock &, block_id_t id) {
		D_ASSERT(used_blocks.find(id) != used_blocks.end());
		return used_blocks[id];
	}

	void EraseFileHandle(TemporaryManagerLock &, idx_t file_index) {
		files.erase(file_index);
		index_manager.RemoveIndex(file_index);
	}

private:
	DatabaseInstance &db;
	mutex manager_lock;
	//! The temporary directory
	string temp_directory;
	//! The set of active temporary file handles
	unordered_map<idx_t, unique_ptr<TemporaryFileHandle>> files;
	//! map of block_id -> temporary file position
	unordered_map<block_id_t, TemporaryFileIndex> used_blocks;
	//! Manager of in-use temporary file indexes
	BlockIndexManager index_manager;
};

TemporaryDirectoryHandle::TemporaryDirectoryHandle(DatabaseInstance &db, string path_p)
    : db(db), temp_directory(move(path_p)), temp_file(make_unique<TemporaryFileManager>(db, temp_directory)) {
	auto &fs = FileSystem::GetFileSystem(db);
	if (!temp_directory.empty()) {
		fs.CreateDirectory(temp_directory);
	}
}
TemporaryDirectoryHandle::~TemporaryDirectoryHandle() {
	// first release any temporary files
	temp_file.reset();
	// then delete the temporary file directory
	auto &fs = FileSystem::GetFileSystem(db);
	if (!temp_directory.empty()) {
		fs.RemoveDirectory(temp_directory);
	}
}

TemporaryFileManager &TemporaryDirectoryHandle::GetTempFile() {
	return *temp_file;
}

string BufferManager::GetTemporaryPath(block_id_t id) {
	auto &fs = FileSystem::GetFileSystem(db);
	return fs.JoinPath(temp_directory, to_string(id) + ".block");
}

void BufferManager::RequireTemporaryDirectory() {
	if (temp_directory.empty()) {
		throw Exception(
		    "Out-of-memory: cannot write buffer because no temporary directory is specified!\nTo enable "
		    "temporary buffer eviction set a temporary directory using PRAGMA temp_directory='/path/to/tmp.tmp'");
	}
	lock_guard<mutex> temp_handle_guard(temp_handle_lock);
	if (!temp_directory_handle) {
		// temp directory has not been created yet: initialize it
		temp_directory_handle = make_unique<TemporaryDirectoryHandle>(db, temp_directory);
	}
}

void BufferManager::WriteTemporaryBuffer(block_id_t block_id, FileBuffer &buffer) {
	RequireTemporaryDirectory();
	if (buffer.size == Storage::BLOCK_SIZE) {
		temp_directory_handle->GetTempFile().WriteTemporaryBuffer(block_id, buffer);
		return;
	}
	// get the path to write to
	auto path = GetTemporaryPath(block_id);
	D_ASSERT(buffer.size > Storage::BLOCK_SIZE);
	// create the file and write the size followed by the buffer contents
	auto &fs = FileSystem::GetFileSystem(db);
	auto handle = fs.OpenFile(path, FileFlags::FILE_FLAGS_WRITE | FileFlags::FILE_FLAGS_FILE_CREATE);
	handle->Write(&buffer.size, sizeof(idx_t), 0);
	buffer.Write(*handle, sizeof(idx_t));
}

unique_ptr<FileBuffer> BufferManager::ReadTemporaryBuffer(block_id_t id, unique_ptr<FileBuffer> reusable_buffer) {
	D_ASSERT(!temp_directory.empty());
	D_ASSERT(temp_directory_handle.get());
	if (temp_directory_handle->GetTempFile().HasTemporaryBuffer(id)) {
		return temp_directory_handle->GetTempFile().ReadTemporaryBuffer(id, move(reusable_buffer));
	}
	idx_t block_size;
	// open the temporary file and read the size
	auto path = GetTemporaryPath(id);
	auto &fs = FileSystem::GetFileSystem(db);
	auto handle = fs.OpenFile(path, FileFlags::FILE_FLAGS_READ);
	handle->Read(&block_size, sizeof(idx_t), 0);

	// now allocate a buffer of this size and read the data into that buffer
	auto buffer = ReadTemporaryBufferInternal(*this, *handle, sizeof(idx_t), block_size, id, move(reusable_buffer));

	handle.reset();
	DeleteTemporaryFile(id);
	return buffer;
}

void BufferManager::DeleteTemporaryFile(block_id_t id) {
	if (temp_directory.empty()) {
		// no temporary directory specified: nothing to delete
		return;
	}
	{
		lock_guard<mutex> temp_handle_guard(temp_handle_lock);
		if (!temp_directory_handle) {
			// temporary directory was not initialized yet: nothing to delete
			return;
		}
	}
	// check if we should delete the file from the shared pool of files, or from the general file system
	if (temp_directory_handle->GetTempFile().HasTemporaryBuffer(id)) {
		temp_directory_handle->GetTempFile().DeleteTemporaryBuffer(id);
		return;
	}
	auto &fs = FileSystem::GetFileSystem(db);
	auto path = GetTemporaryPath(id);
	if (fs.FileExists(path)) {
		fs.RemoveFile(path);
	}
}

string BufferManager::InMemoryWarning() {
	if (!temp_directory.empty()) {
		return "";
	}
	return "\nDatabase is launched in in-memory mode and no temporary directory is specified."
	       "\nUnused blocks cannot be offloaded to disk."
	       "\n\nLaunch the database with a persistent storage back-end"
	       "\nOr set PRAGMA temp_directory='/path/to/tmp.tmp'";
}

//===--------------------------------------------------------------------===//
// Buffer Allocator
//===--------------------------------------------------------------------===//
data_ptr_t BufferManager::BufferAllocatorAllocate(PrivateAllocatorData *private_data, idx_t size) {
	auto &data = (BufferAllocatorData &)*private_data;
	auto reservation = data.manager.EvictBlocksOrThrow(size, data.manager.maximum_memory, nullptr,
	                                                   "failed to allocate data of size %lld%s", size);
	// We rely on manual tracking of this one. :(
	reservation.size = 0;
	return Allocator::Get(data.manager.db).AllocateData(size);
}

void BufferManager::BufferAllocatorFree(PrivateAllocatorData *private_data, data_ptr_t pointer, idx_t size) {
	auto &data = (BufferAllocatorData &)*private_data;
	BufferPoolReservation r;
	r.size = size;
	r.Resize(data.manager.current_memory, 0);
	return Allocator::Get(data.manager.db).FreeData(pointer, size);
}

data_ptr_t BufferManager::BufferAllocatorRealloc(PrivateAllocatorData *private_data, data_ptr_t pointer, idx_t old_size,
                                                 idx_t size) {
	auto &data = (BufferAllocatorData &)*private_data;
	BufferPoolReservation r;
	r.size = old_size;
	r.Resize(data.manager.current_memory, size);
	r.size = 0;
	return Allocator::Get(data.manager.db).ReallocateData(pointer, old_size, size);
}

Allocator &BufferAllocator::Get(ClientContext &context) {
	auto &manager = BufferManager::GetBufferManager(context);
	return manager.GetBufferAllocator();
}

Allocator &BufferManager::GetBufferAllocator() {
	return buffer_allocator;
}

} // namespace duckdb<|MERGE_RESOLUTION|>--- conflicted
+++ resolved
@@ -57,12 +57,8 @@
       unswizzled(nullptr) {
 	buffer = move(buffer_p);
 	state = BlockState::BLOCK_LOADED;
-<<<<<<< HEAD
 	memory_usage = block_size;
-=======
-	memory_usage = buffer->AllocSize();
 	memory_charge = move(reservation);
->>>>>>> 866efc2d
 }
 
 BlockHandle::~BlockHandle() {
@@ -337,12 +333,8 @@
 	auto buffer = ConstructManagedBuffer(block_size, move(reusable_buffer));
 
 	// create a new block pointer for this block
-<<<<<<< HEAD
-	return make_shared<BlockHandle>(*temp_block_manager, ++temporary_id, move(buffer), can_destroy, alloc_size);
-=======
-	return make_shared<BlockHandle>(*temp_block_manager, ++temporary_id, move(buffer), can_destroy, block_size,
+	return make_shared<BlockHandle>(*temp_block_manager, ++temporary_id, move(buffer), can_destroy, alloc_size,
 	                                move(res));
->>>>>>> 866efc2d
 }
 
 BufferHandle BufferManager::Allocate(idx_t block_size) {
