add_subdirectory(expression_executor)
add_subdirectory(nested_loop_join)
add_subdirectory(operator)
add_subdirectory(physical_plan)
add_subdirectory(index)

add_library_unity(
  duckdb_execution
  OBJECT
  adaptive_filter.cpp
  aggregate_hashtable.cpp
  base_aggregate_hashtable.cpp
  column_binding_resolver.cpp
  expression_executor.cpp
  expression_executor_state.cpp
  join_hashtable.cpp
  perfect_aggregate_hashtable.cpp
  physical_operator.cpp
  physical_plan_generator.cpp
  radix_partitioned_hashtable.cpp
<<<<<<< HEAD
  reservoir_sample.cpp
  window_executor.cpp
  window_segment_tree.cpp
  base_reservoir_sample.cpp
  ingestion_sample.cpp)
=======
  reservoir_sample.cpp)
>>>>>>> c824b65e
set(ALL_OBJECT_FILES
    ${ALL_OBJECT_FILES} $<TARGET_OBJECTS:duckdb_execution>
    PARENT_SCOPE)<|MERGE_RESOLUTION|>--- conflicted
+++ resolved
@@ -18,15 +18,9 @@
   physical_operator.cpp
   physical_plan_generator.cpp
   radix_partitioned_hashtable.cpp
-<<<<<<< HEAD
   reservoir_sample.cpp
-  window_executor.cpp
-  window_segment_tree.cpp
   base_reservoir_sample.cpp
   ingestion_sample.cpp)
-=======
-  reservoir_sample.cpp)
->>>>>>> c824b65e
 set(ALL_OBJECT_FILES
     ${ALL_OBJECT_FILES} $<TARGET_OBJECTS:duckdb_execution>
     PARENT_SCOPE)