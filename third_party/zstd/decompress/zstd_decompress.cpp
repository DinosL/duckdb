--- conflicted
+++ resolved
@@ -71,11 +71,7 @@
 #include "zstd/decompress/zstd_decompress_block.h"   /* ZSTD_decompressBlock_internal */
 
 #if defined(ZSTD_LEGACY_SUPPORT) && (ZSTD_LEGACY_SUPPORT>=1)
-<<<<<<< HEAD
-#  include "zstd/legacy/zstd_legacy.h"
-=======
 // #  include "zstd/legacy/zstd_legacy.h" // DuckDB: comment out otherwise amalgamation won't be happy
->>>>>>> 44c3e83b
 #endif
 
 
