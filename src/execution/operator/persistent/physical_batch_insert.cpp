#include "duckdb/execution/operator/persistent/physical_batch_insert.hpp"

#include "duckdb/catalog/catalog_entry/duck_table_entry.hpp"
#include "duckdb/execution/operator/persistent/batch_memory_manager.hpp"
#include "duckdb/execution/operator/persistent/batch_task_manager.hpp"
#include "duckdb/parallel/thread_context.hpp"
#include "duckdb/storage/data_table.hpp"
#include "duckdb/storage/table/append_state.hpp"
#include "duckdb/storage/table/row_group_collection.hpp"
#include "duckdb/storage/table/scan_state.hpp"
#include "duckdb/storage/table_io_manager.hpp"
#include "duckdb/transaction/duck_transaction.hpp"
#include "duckdb/transaction/local_storage.hpp"

namespace duckdb {

PhysicalBatchInsert::PhysicalBatchInsert(PhysicalPlan &physical_plan, vector<LogicalType> types_p,
                                         TableCatalogEntry &table,
                                         vector<unique_ptr<BoundConstraint>> bound_constraints_p,
                                         idx_t estimated_cardinality)
    : PhysicalOperator(physical_plan, PhysicalOperatorType::BATCH_INSERT, std::move(types_p), estimated_cardinality),
      insert_table(&table), insert_types(table.GetTypes()), bound_constraints(std::move(bound_constraints_p)) {
}

PhysicalBatchInsert::PhysicalBatchInsert(PhysicalPlan &physical_plan, LogicalOperator &op, SchemaCatalogEntry &schema,
                                         unique_ptr<BoundCreateTableInfo> info_p, idx_t estimated_cardinality)
    : PhysicalOperator(physical_plan, PhysicalOperatorType::BATCH_CREATE_TABLE_AS, op.types, estimated_cardinality),
      insert_table(nullptr), schema(&schema), info(std::move(info_p)) {
	PhysicalInsert::GetInsertInfo(*info, insert_types);
}

//===--------------------------------------------------------------------===//
// CollectionMerger
//===--------------------------------------------------------------------===//
enum class RowGroupBatchType : uint8_t { FLUSHED, NOT_FLUSHED };

class CollectionMerger {
public:
	explicit CollectionMerger(ClientContext &context, DataTable &data_table)
	    : context(context), data_table(data_table), batch_type(RowGroupBatchType::NOT_FLUSHED) {
	}

	//! The transaction context.
	ClientContext &context;
	//! The data table.
	DataTable &data_table;
	//! Indexes to the optimistic row group collection vector of the local table storage for this transaction.
	vector<PhysicalIndex> collection_indexes;
	//! The batch type for merging collections.
	RowGroupBatchType batch_type;

public:
	void AddCollection(const PhysicalIndex collection_index, RowGroupBatchType type) {
		collection_indexes.push_back(collection_index);
		if (type == RowGroupBatchType::FLUSHED) {
			batch_type = RowGroupBatchType::FLUSHED;
			if (collection_indexes.size() > 1) {
				throw InternalException("Cannot merge flushed collections");
			}
		}
	}

	bool Empty() {
		return collection_indexes.empty();
	}

	PhysicalIndex Flush(OptimisticDataWriter &writer) {
		if (Empty()) {
			return PhysicalIndex(DConstants::INVALID_INDEX);
		}

		auto result_collection_index = collection_indexes[0];
		auto &optimistic_collection = data_table.GetOptimisticCollection(context, result_collection_index);
		auto &result_collection = *optimistic_collection.collection;

		if (collection_indexes.size() > 1) {
			// Merge all collections into one result collection.
			auto &types = result_collection.GetTypes();
			TableAppendState append_state;
			result_collection.InitializeAppend(append_state);

			DataChunk scan_chunk;
			scan_chunk.Initialize(context, types);

			vector<StorageIndex> column_ids;
			for (idx_t i = 0; i < types.size(); i++) {
				column_ids.emplace_back(i);
			}
			for (idx_t i = 1; i < collection_indexes.size(); i++) {
				auto &collection = data_table.GetOptimisticCollection(context, collection_indexes[i]);
				TableScanState scan_state;
				scan_state.Initialize(column_ids);
<<<<<<< HEAD
				collection.InitializeScan(QueryContext(context), scan_state.local_state, column_ids, nullptr);
=======
				collection.collection->InitializeScan(scan_state.local_state, column_ids, nullptr);
>>>>>>> 7992e70b

				while (true) {
					scan_chunk.Reset();
					scan_state.local_state.ScanCommitted(scan_chunk, TableScanType::TABLE_SCAN_COMMITTED_ROWS);
					if (scan_chunk.size() == 0) {
						break;
					}
					auto new_row_group = result_collection.Append(scan_chunk, append_state);
					if (new_row_group) {
						writer.WriteNewRowGroup(optimistic_collection);
					}
				}
				data_table.ResetOptimisticCollection(context, collection_indexes[i]);
			}
			result_collection.FinalizeAppend(TransactionData(0, 0), append_state);
			writer.WriteLastRowGroup(optimistic_collection);
		} else if (batch_type == RowGroupBatchType::NOT_FLUSHED) {
			writer.WriteLastRowGroup(optimistic_collection);
		}

		collection_indexes.clear();
		return result_collection_index;
	}
};

struct RowGroupBatchEntry {
	RowGroupBatchEntry(OptimisticWriteCollection &collection, const idx_t batch_idx,
	                   const PhysicalIndex collection_index, const RowGroupBatchType type)
	    : batch_idx(batch_idx), total_rows(collection.collection->GetTotalRows()), unflushed_memory(0),
	      collection_index(collection_index), type(type) {
		if (type == RowGroupBatchType::NOT_FLUSHED) {
			unflushed_memory = collection.collection->GetAllocationSize();
		}
	}

	idx_t batch_idx;
	idx_t total_rows;
	idx_t unflushed_memory;
	PhysicalIndex collection_index;
	RowGroupBatchType type;
};

//===--------------------------------------------------------------------===//
// States
//===--------------------------------------------------------------------===//
class BatchInsertTask {
public:
	virtual ~BatchInsertTask() {
	}

	virtual void Execute(const PhysicalBatchInsert &op, ClientContext &context, GlobalSinkState &gstate_p,
	                     LocalSinkState &lstate_p) = 0;
};

class BatchInsertGlobalState : public GlobalSinkState {
public:
	BatchInsertGlobalState(ClientContext &context, DuckTableEntry &table, const idx_t minimum_memory_per_thread)
	    : memory_manager(context, minimum_memory_per_thread), table(table), insert_count(0),
	      optimistically_written(false), minimum_memory_per_thread(minimum_memory_per_thread) {
		row_group_size = table.GetStorage().GetRowGroupSize();
		table.GetStorage().BindIndexes(context);
	}

	BatchMemoryManager memory_manager;
	BatchTaskManager<BatchInsertTask> task_manager;
	mutex lock;
	DuckTableEntry &table;
	idx_t row_group_size;
	idx_t insert_count;
	vector<RowGroupBatchEntry> collections;
	idx_t next_start = 0;
	atomic<bool> optimistically_written;
	idx_t minimum_memory_per_thread;

	bool ReadyToMerge(const idx_t count) const;
	void ScheduleMergeTasks(ClientContext &context, const idx_t min_batch_index);
	PhysicalIndex MergeCollections(ClientContext &context, const vector<RowGroupBatchEntry> &merge_collections,
	                               OptimisticDataWriter &writer);
	void AddCollection(ClientContext &context, const idx_t batch_index, const idx_t min_batch_index,
	                   const PhysicalIndex collection_index, optional_ptr<OptimisticDataWriter> writer = nullptr);

	idx_t MaxThreads(const idx_t source_max_threads) override {
		// try to request 4MB per column per thread
		memory_manager.SetMemorySize(source_max_threads * minimum_memory_per_thread);
		// cap the concurrent threads working on this task based on the amount of available memory
		return MinValue<idx_t>(source_max_threads, memory_manager.AvailableMemory() / minimum_memory_per_thread + 1);
	}
};

class BatchInsertLocalState : public LocalSinkState {
public:
	BatchInsertLocalState(ClientContext &context, const vector<LogicalType> &types)
	    : collection_index(DConstants::INVALID_INDEX) {
	}

	idx_t current_index = 0;
	TableAppendState current_append_state;
	PhysicalIndex collection_index;
	unique_ptr<OptimisticDataWriter> optimistic_writer;
	unique_ptr<ConstraintState> constraint_state;

	void CreateNewCollection(ClientContext &context, DuckTableEntry &table_entry,
	                         const vector<LogicalType> &insert_types) {
		auto collection = OptimisticDataWriter::CreateCollection(table_entry.GetStorage(), insert_types);
		auto &row_collection = *collection->collection;
		row_collection.InitializeEmpty();
		row_collection.InitializeAppend(current_append_state);

		auto &data_table = table_entry.GetStorage();
		collection_index = data_table.CreateOptimisticCollection(context, std::move(collection));
	}
};

//===--------------------------------------------------------------------===//
// Merge Task
//===--------------------------------------------------------------------===//
class MergeCollectionTask : public BatchInsertTask {
public:
	MergeCollectionTask(vector<RowGroupBatchEntry> merge_collections_p, idx_t merged_batch_index)
	    : merge_collections(std::move(merge_collections_p)), merged_batch_index(merged_batch_index) {
	}

	vector<RowGroupBatchEntry> merge_collections;
	idx_t merged_batch_index;

	void Execute(const PhysicalBatchInsert &op, ClientContext &context, GlobalSinkState &g_state_p,
	             LocalSinkState &l_state_p) override {
		auto &g_state = g_state_p.Cast<BatchInsertGlobalState>();
		auto &l_state = l_state_p.Cast<BatchInsertLocalState>();

		// Merge the collections.
		if (!l_state.optimistic_writer) {
			l_state.optimistic_writer = make_uniq<OptimisticDataWriter>(context, g_state.table.GetStorage());
		}
		auto result_collection_index = g_state.MergeCollections(context, merge_collections, *l_state.optimistic_writer);
		merge_collections.clear();

		lock_guard<mutex> l(g_state.lock);
		auto &result_collection = g_state.table.GetStorage().GetOptimisticCollection(context, result_collection_index);
		RowGroupBatchEntry new_entry(result_collection, merged_batch_index, result_collection_index,
		                             RowGroupBatchType::FLUSHED);

		// Add the result collection to the set of batch indexes.
		auto it = std::lower_bound(
		    g_state.collections.begin(), g_state.collections.end(), new_entry,
		    [&](const RowGroupBatchEntry &a, const RowGroupBatchEntry &b) { return a.batch_idx < b.batch_idx; });
		if (it->batch_idx != merged_batch_index) {
			throw InternalException("Merged batch index was no longer present in collection");
		}
		it->collection_index = new_entry.collection_index;
	}
};

struct BatchMergeTask {
	explicit BatchMergeTask(idx_t start_index) : start_index(start_index), end_index(0), total_count(0) {
	}

	idx_t start_index;
	idx_t end_index;
	idx_t total_count;
};

bool BatchInsertGlobalState::ReadyToMerge(const idx_t count) const {
	// we try to merge so the count fits nicely into row groups
	if (count >= row_group_size / 10 * 9 && count <= row_group_size) {
		// 90%-100% of row group size
		return true;
	}
	if (count >= row_group_size / 10 * 18 && count <= row_group_size * 2) {
		// 180%-200% of row group size
		return true;
	}
	if (count >= row_group_size / 10 * 27 && count <= row_group_size * 3) {
		// 270%-300% of row group size
		return true;
	}
	if (count >= row_group_size / 10 * 36) {
		// >360% of row group size
		return true;
	}
	return false;
}

void BatchInsertGlobalState::ScheduleMergeTasks(ClientContext &context, const idx_t min_batch_index) {
	idx_t current_idx;
	vector<BatchMergeTask> to_be_scheduled_tasks;

	BatchMergeTask current_task(next_start);
	for (current_idx = current_task.start_index; current_idx < collections.size(); current_idx++) {
		auto &entry = collections[current_idx];
		if (entry.batch_idx > min_batch_index) {
			// this entry is AFTER the min_batch_index
			// finished
			if (ReadyToMerge(current_task.total_count)) {
				current_task.end_index = current_idx;
				to_be_scheduled_tasks.push_back(current_task);
			}
			break;
		}
		if (entry.type == RowGroupBatchType::FLUSHED) {
			// already flushed: cannot flush anything here
			if (current_task.total_count > 0) {
				current_task.end_index = current_idx;
				to_be_scheduled_tasks.push_back(current_task);
			}
			current_task.start_index = current_idx + 1;
			if (current_task.start_index > next_start) {
				// avoid checking this segment again in the future
				next_start = current_task.start_index;
			}
			current_task.total_count = 0;
			continue;
		}
		// not flushed - add to set of indexes to flush
		current_task.total_count += entry.total_rows;
		if (ReadyToMerge(current_task.total_count)) {
			// create a task to merge these collections
			current_task.end_index = current_idx + 1;
			to_be_scheduled_tasks.push_back(current_task);
			current_task.start_index = current_idx + 1;
			current_task.total_count = 0;
		}
	}

	if (to_be_scheduled_tasks.empty()) {
		return;
	}
	for (auto &scheduled_task : to_be_scheduled_tasks) {
		D_ASSERT(scheduled_task.total_count > 0);
		D_ASSERT(current_idx > scheduled_task.start_index);
		auto merged_batch_index = collections[scheduled_task.start_index].batch_idx;
		vector<RowGroupBatchEntry> merge_collections;
		for (idx_t idx = scheduled_task.start_index; idx < scheduled_task.end_index; idx++) {
			auto &entry = collections[idx];
			if (!entry.collection_index.IsValid() || entry.type == RowGroupBatchType::FLUSHED) {
				throw InternalException("Adding a row group collection that should not be flushed");
			}
			auto &collection = table.GetStorage().GetOptimisticCollection(context, entry.collection_index);
			RowGroupBatchEntry added_entry(collection, collections[scheduled_task.start_index].batch_idx,
			                               entry.collection_index, RowGroupBatchType::FLUSHED);
			added_entry.unflushed_memory = entry.unflushed_memory;
			merge_collections.push_back(added_entry);
			entry.total_rows = scheduled_task.total_count;
			entry.type = RowGroupBatchType::FLUSHED;
			entry.collection_index = PhysicalIndex(DConstants::INVALID_INDEX);
		}
		task_manager.AddTask(make_uniq<MergeCollectionTask>(std::move(merge_collections), merged_batch_index));
	}
	// erase in reverse order
	for (idx_t i = to_be_scheduled_tasks.size(); i > 0; i--) {
		auto &scheduled_task = to_be_scheduled_tasks[i - 1];
		if (scheduled_task.start_index + 1 < scheduled_task.end_index) {
			// erase all entries except the first one
			collections.erase(collections.begin() + NumericCast<int64_t>(scheduled_task.start_index) + 1,
			                  collections.begin() + NumericCast<int64_t>(scheduled_task.end_index));
		}
	}
}

PhysicalIndex BatchInsertGlobalState::MergeCollections(ClientContext &context,
                                                       const vector<RowGroupBatchEntry> &merge_collections,
                                                       OptimisticDataWriter &writer) {
	D_ASSERT(!merge_collections.empty());
	CollectionMerger merger(context, table.GetStorage());
	idx_t written_data = 0;
	for (auto &entry : merge_collections) {
		merger.AddCollection(entry.collection_index, RowGroupBatchType::NOT_FLUSHED);
		written_data += entry.unflushed_memory;
	}
	optimistically_written = true;
	memory_manager.ReduceUnflushedMemory(written_data);
	return merger.Flush(writer);
}

void BatchInsertGlobalState::AddCollection(ClientContext &context, const idx_t batch_index, const idx_t min_batch_index,
                                           const PhysicalIndex collection_index,
                                           optional_ptr<OptimisticDataWriter> writer) {
	if (batch_index < min_batch_index) {
		throw InternalException("Batch index of the added collection (%llu) is smaller than the min batch index (%llu)",
		                        batch_index, min_batch_index);
	}
	auto &optimistic_collection = table.GetStorage().GetOptimisticCollection(context, collection_index);
	auto &collection = *optimistic_collection.collection;
	auto new_count = collection.GetTotalRows();
	auto batch_type = new_count < row_group_size ? RowGroupBatchType::NOT_FLUSHED : RowGroupBatchType::FLUSHED;
	if (batch_type == RowGroupBatchType::FLUSHED && writer) {
		writer->WriteLastRowGroup(optimistic_collection);
	}
	lock_guard<mutex> l(lock);
	insert_count += new_count;
	// add the collection to the batch index
	RowGroupBatchEntry new_entry(optimistic_collection, batch_index, collection_index, batch_type);
	if (batch_type == RowGroupBatchType::NOT_FLUSHED) {
		memory_manager.IncreaseUnflushedMemory(new_entry.unflushed_memory);
	}

	auto it = std::lower_bound(
	    collections.begin(), collections.end(), new_entry,
	    [&](const RowGroupBatchEntry &a, const RowGroupBatchEntry &b) { return a.batch_idx < b.batch_idx; });
	if (it != collections.end() && it->batch_idx == new_entry.batch_idx) {
		throw InternalException("PhysicalBatchInsert::AddCollection error: batch index %d is present in multiple "
		                        "collections. This occurs when "
		                        "batch indexes are not uniquely distributed over threads",
		                        batch_index);
	}
	collections.insert(it, new_entry);
	if (writer) {
		ScheduleMergeTasks(context, min_batch_index);
	}
}

//===--------------------------------------------------------------------===//
// States
//===--------------------------------------------------------------------===//
unique_ptr<GlobalSinkState> PhysicalBatchInsert::GetGlobalSinkState(ClientContext &context) const {
	optional_ptr<TableCatalogEntry> table;
	if (info) {
		// CREATE TABLE AS
		D_ASSERT(!insert_table);
		auto &catalog = schema->catalog;
		auto created_table = catalog.CreateTable(catalog.GetCatalogTransaction(context), *schema.get_mutable(), *info);
		table = &created_table->Cast<TableCatalogEntry>();
	} else {
		D_ASSERT(insert_table);
		D_ASSERT(insert_table->IsDuckTable());
		table = insert_table.get_mutable();
	}
	// heuristic - we start off by allocating 4MB of cache space per column
	static constexpr const idx_t MINIMUM_MEMORY_PER_COLUMN = 4ULL * 1024ULL * 1024ULL;
	auto minimum_memory_per_thread = table->GetColumns().PhysicalColumnCount() * MINIMUM_MEMORY_PER_COLUMN;
	auto result = make_uniq<BatchInsertGlobalState>(context, table->Cast<DuckTableEntry>(), minimum_memory_per_thread);
	return std::move(result);
}

unique_ptr<LocalSinkState> PhysicalBatchInsert::GetLocalSinkState(ExecutionContext &context) const {
	return make_uniq<BatchInsertLocalState>(context.client, insert_types);
}

//===--------------------------------------------------------------------===//
// Tasks
//===--------------------------------------------------------------------===//
bool PhysicalBatchInsert::ExecuteTask(ClientContext &context, GlobalSinkState &gstate_p,
                                      LocalSinkState &lstate_p) const {
	auto &gstate = gstate_p.Cast<BatchInsertGlobalState>();
	auto task = gstate.task_manager.GetTask();
	if (!task) {
		return false;
	}
	task->Execute(*this, context, gstate_p, lstate_p);
	return true;
}

void PhysicalBatchInsert::ExecuteTasks(ClientContext &context, GlobalSinkState &gstate_p,
                                       LocalSinkState &lstate_p) const {
	while (ExecuteTask(context, gstate_p, lstate_p)) {
	}
}

//===--------------------------------------------------------------------===//
// NextBatch
//===--------------------------------------------------------------------===//
SinkNextBatchType PhysicalBatchInsert::NextBatch(ExecutionContext &context, OperatorSinkNextBatchInput &input) const {
	auto &gstate = input.global_state.Cast<BatchInsertGlobalState>();
	auto &lstate = input.local_state.Cast<BatchInsertLocalState>();
	auto &memory_manager = gstate.memory_manager;

	auto batch_index = lstate.partition_info.batch_index.GetIndex();
	if (lstate.collection_index.IsValid()) {
		if (lstate.current_index == batch_index) {
			throw InternalException("NextBatch called with the same batch index?");
		}
		// batch index has changed: move the old collection to the global state and create a new collection
		TransactionData tdata(0, 0);
		auto &optimistic_collection =
		    gstate.table.GetStorage().GetOptimisticCollection(context.client, lstate.collection_index);
		auto &collection = *optimistic_collection.collection;
		collection.FinalizeAppend(tdata, lstate.current_append_state);
		gstate.AddCollection(context.client, lstate.current_index, lstate.partition_info.min_batch_index.GetIndex(),
		                     lstate.collection_index, lstate.optimistic_writer);

		bool any_unblocked;
		{
			auto guard = memory_manager.Lock();
			any_unblocked = memory_manager.UnblockTasks(guard);
		}
		if (!any_unblocked) {
			ExecuteTasks(context.client, gstate, lstate);
		}
		lstate.collection_index.index = DConstants::INVALID_INDEX;
	}
	lstate.current_index = batch_index;

	// unblock any blocked tasks
	auto guard = memory_manager.Lock();
	memory_manager.UnblockTasks(guard);

	return SinkNextBatchType::READY;
}

//===--------------------------------------------------------------------===//
// Sink
//===--------------------------------------------------------------------===//
SinkResultType PhysicalBatchInsert::Sink(ExecutionContext &context, DataChunk &insert_chunk,
                                         OperatorSinkInput &input) const {
	auto &gstate = input.global_state.Cast<BatchInsertGlobalState>();
	auto &lstate = input.local_state.Cast<BatchInsertLocalState>();
	auto &memory_manager = gstate.memory_manager;

	auto &table = gstate.table;
	insert_chunk.Flatten();

	auto batch_index = lstate.partition_info.batch_index.GetIndex();
	// check if we should process this batch
	if (!memory_manager.IsMinimumBatchIndex(batch_index)) {
		memory_manager.UpdateMinBatchIndex(lstate.partition_info.min_batch_index.GetIndex());

		// we are not processing the current min batch index
		// check if we have exceeded the maximum number of unflushed rows
		if (memory_manager.OutOfMemory(batch_index)) {
			// out-of-memory
			// execute tasks while we wait (if any are available)
			ExecuteTasks(context.client, gstate, lstate);

			auto guard = memory_manager.Lock();
			if (!memory_manager.IsMinimumBatchIndex(batch_index)) {
				//  we are not the minimum batch index and we have no memory available to buffer - block the task for
				//  now
				return memory_manager.BlockSink(guard, input.interrupt_state);
			}
		}
	}
	if (!lstate.collection_index.IsValid()) {
		lock_guard<mutex> l(gstate.lock);
		// no collection yet: create a new one
		lstate.CreateNewCollection(context.client, table, insert_types);
		if (!lstate.optimistic_writer) {
			lstate.optimistic_writer = make_uniq<OptimisticDataWriter>(context.client, table.GetStorage());
		}
	}

	if (lstate.current_index != batch_index) {
		throw InternalException("Current batch differs from batch - but NextBatch was not called!?");
	}

	if (!lstate.constraint_state) {
		lstate.constraint_state = table.GetStorage().InitializeConstraintState(table, bound_constraints);
	}

	auto &storage = table.GetStorage();
	auto &local_storage = LocalStorage::Get(context.client, storage.db);
	auto local_table_storage = local_storage.GetStorage(table.GetStorage());
	storage.VerifyAppendConstraints(*lstate.constraint_state, context.client, insert_chunk, local_table_storage,
	                                nullptr);

	auto &optimistic_collection = table.GetStorage().GetOptimisticCollection(context.client, lstate.collection_index);
	auto &collection = *optimistic_collection.collection;
	auto new_row_group = collection.Append(insert_chunk, lstate.current_append_state);
	if (new_row_group) {
		// we have already written to disk - flush the next row group as well
		lstate.optimistic_writer->WriteNewRowGroup(optimistic_collection);
	}
	return SinkResultType::NEED_MORE_INPUT;
}

//===--------------------------------------------------------------------===//
// Combine
//===--------------------------------------------------------------------===//
SinkCombineResultType PhysicalBatchInsert::Combine(ExecutionContext &context, OperatorSinkCombineInput &input) const {
	auto &gstate = input.global_state.Cast<BatchInsertGlobalState>();
	auto &lstate = input.local_state.Cast<BatchInsertLocalState>();
	auto &memory_manager = gstate.memory_manager;
	auto &client_profiler = QueryProfiler::Get(context.client);
	context.thread.profiler.Flush(*this);
	client_profiler.Flush(context.thread.profiler);

	memory_manager.UpdateMinBatchIndex(lstate.partition_info.min_batch_index.GetIndex());

	if (lstate.collection_index.IsValid()) {
		TransactionData tdata(0, 0);
		auto &optimistic_collection =
		    gstate.table.GetStorage().GetOptimisticCollection(context.client, lstate.collection_index);
		auto &collection = *optimistic_collection.collection;
		collection.FinalizeAppend(tdata, lstate.current_append_state);
		if (collection.GetTotalRows() > 0) {
			auto batch_index = lstate.partition_info.min_batch_index.GetIndex();
			gstate.AddCollection(context.client, lstate.current_index, batch_index, lstate.collection_index);
			lstate.collection_index = PhysicalIndex(DConstants::INVALID_INDEX);
		}
	}
	if (lstate.optimistic_writer) {
		lock_guard<mutex> l(gstate.lock);
		auto &optimistic_writer = gstate.table.GetStorage().GetOptimisticWriter(context.client);
		optimistic_writer.Merge(*lstate.optimistic_writer);
	}

	// unblock any blocked tasks
	auto guard = memory_manager.Lock();
	memory_manager.UnblockTasks(guard);

	return SinkCombineResultType::FINISHED;
}

//===--------------------------------------------------------------------===//
// Finalize
//===--------------------------------------------------------------------===//
SinkFinalizeType PhysicalBatchInsert::Finalize(Pipeline &pipeline, Event &event, ClientContext &context,
                                               OperatorSinkFinalizeInput &input) const {
	auto &g_state = input.global_state.Cast<BatchInsertGlobalState>();
	auto &table = g_state.table;
	auto &data_table = g_state.table.GetStorage();
	auto &memory_manager = g_state.memory_manager;

	if (g_state.optimistically_written || g_state.insert_count >= g_state.row_group_size) {
		// we have written data to disk optimistically or are inserting a large amount of data
		// perform a final pass over all of the row groups and merge them together
		vector<unique_ptr<CollectionMerger>> mergers;
		unique_ptr<CollectionMerger> current_merger;

		for (auto &entry : g_state.collections) {
			if (entry.type == RowGroupBatchType::NOT_FLUSHED) {
				// this collection has not been flushed: add it to the merge set
				if (!current_merger) {
					current_merger = make_uniq<CollectionMerger>(context, data_table);
				}
				current_merger->AddCollection(entry.collection_index, entry.type);
				memory_manager.ReduceUnflushedMemory(entry.unflushed_memory);
				continue;
			}

			// This collection has been flushed, so it does not need to be merged.
			// Create a separate collection merger for it.
			if (current_merger) {
				// Flush any remaining small allocations.
				mergers.push_back(std::move(current_merger));
				current_merger.reset();
			}
			auto larger_merger = make_uniq<CollectionMerger>(context, data_table);
			larger_merger->AddCollection(entry.collection_index, entry.type);
			mergers.push_back(std::move(larger_merger));
		}

		g_state.collections.clear();
		if (current_merger) {
			mergers.push_back(std::move(current_merger));
		}

		// now that we have created all of the mergers, perform the actual merging
		vector<PhysicalIndex> final_collections;
		final_collections.reserve(mergers.size());
		auto writer = make_uniq<OptimisticDataWriter>(context, data_table);
		for (auto &merger : mergers) {
			final_collections.push_back(merger->Flush(*writer));
		}

		// finally, merge the row groups into the local storage
		for (const auto collection_index : final_collections) {
			auto &collection = data_table.GetOptimisticCollection(context, collection_index);
			data_table.LocalMerge(context, collection);
			data_table.ResetOptimisticCollection(context, collection_index);
		}

		auto &optimistic_writer = data_table.GetOptimisticWriter(context);
		optimistic_writer.Merge(*writer);
		optimistic_writer.FinalFlush();
		memory_manager.FinalCheck();
		return SinkFinalizeType::READY;
	}

	// We are writing a small amount of data to disk.
	// Thus, we append directly to the transaction local storage.
	LocalAppendState append_state;
	data_table.InitializeLocalAppend(append_state, table, context, bound_constraints);
	auto &transaction = DuckTransaction::Get(context, table.catalog);
	for (auto &entry : g_state.collections) {
		if (entry.type != RowGroupBatchType::NOT_FLUSHED) {
			throw InternalException("Encountered a flushed batch");
		}

		memory_manager.ReduceUnflushedMemory(entry.unflushed_memory);
		auto &optimistic_collection = data_table.GetOptimisticCollection(context, entry.collection_index);
		auto &collection = *optimistic_collection.collection;
		collection.Scan(transaction, [&](DataChunk &insert_chunk) {
			data_table.LocalAppend(append_state, context, insert_chunk, false);
			return true;
		});
		data_table.ResetOptimisticCollection(context, entry.collection_index);
	}

	g_state.collections.clear();
	data_table.FinalizeLocalAppend(append_state);
	memory_manager.FinalCheck();
	return SinkFinalizeType::READY;
}

//===--------------------------------------------------------------------===//
// Source
//===--------------------------------------------------------------------===//

SourceResultType PhysicalBatchInsert::GetData(ExecutionContext &context, DataChunk &chunk,
                                              OperatorSourceInput &input) const {
	auto &insert_gstate = sink_state->Cast<BatchInsertGlobalState>();

	chunk.SetCardinality(1);
	chunk.SetValue(0, 0, Value::BIGINT(NumericCast<int64_t>(insert_gstate.insert_count)));

	return SourceResultType::FINISHED;
}

} // namespace duckdb<|MERGE_RESOLUTION|>--- conflicted
+++ resolved
@@ -90,11 +90,7 @@
 				auto &collection = data_table.GetOptimisticCollection(context, collection_indexes[i]);
 				TableScanState scan_state;
 				scan_state.Initialize(column_ids);
-<<<<<<< HEAD
-				collection.InitializeScan(QueryContext(context), scan_state.local_state, column_ids, nullptr);
-=======
-				collection.collection->InitializeScan(scan_state.local_state, column_ids, nullptr);
->>>>>>> 7992e70b
+				collection.collection->InitializeScan(QueryContext(context), scan_state.local_state, column_ids, nullptr);
 
 				while (true) {
 					scan_chunk.Reset();
