# name: test/sql/storage/test_index_checkpoint.test
# description: Verify that database footprint remains within expected bounds when writing index data.
# group: [storage]

# FIXME: once we inline leaves and refactor the (de)serialization, these numbers should all go down

require skip_reload

load __TEST_DIR__/test_index_checkpoint.db

# Ensure we do not checkpoint early (which would throw off the total_blocks stat)
statement ok
PRAGMA wal_autocheckpoint='1TB';

statement ok
CREATE TABLE t2 (i integer,  uid varchar);

statement ok
<<<<<<< HEAD
insert into t2 select i.range as i, gen_random_uuid() as uid FROM range(10000) as i;

statement ok
create unique index iu on t2(uid);
=======
CREATE UNIQUE INDEX iu on t2(uid);

statement ok
INSERT INTO t2 SELECT i.range AS i, gen_random_uuid() AS uid FROM range(10000) AS i;
>>>>>>> f0217588

statement ok
CHECKPOINT;

statement ok
SELECT * FROM pragma_database_size();

# A prior version of index checkpoint caused index data to be written twice.
# If a node type exists, then we write at least one block for it.
# Due to the UUIDs causing many different prefixes, we have 4 blocks for prefixes.
# We can fit all 10k leaves on one LEAF block. Then, we have one NODE4 block and
# one NODE16 block. This makes a total of 7 blocks for the index. With extra blocks from
# storing the data, we should stay below 12 blocks.
query I
<<<<<<< HEAD
select total_blocks < 12 from pragma_database_size();
=======
SELECT total_blocks * block_size < 2100000 FROM pragma_database_size();
>>>>>>> f0217588
----
true<|MERGE_RESOLUTION|>--- conflicted
+++ resolved
@@ -16,17 +16,10 @@
 CREATE TABLE t2 (i integer,  uid varchar);
 
 statement ok
-<<<<<<< HEAD
-insert into t2 select i.range as i, gen_random_uuid() as uid FROM range(10000) as i;
+INSERT INTO t2 SELECT i.range AS i, gen_random_uuid() AS uid FROM range(10000) AS i;
 
 statement ok
-create unique index iu on t2(uid);
-=======
-CREATE UNIQUE INDEX iu on t2(uid);
-
-statement ok
-INSERT INTO t2 SELECT i.range AS i, gen_random_uuid() AS uid FROM range(10000) AS i;
->>>>>>> f0217588
+CREATE UNIQUE INDEX iu ON t2(uid);
 
 statement ok
 CHECKPOINT;
@@ -41,10 +34,6 @@
 # one NODE16 block. This makes a total of 7 blocks for the index. With extra blocks from
 # storing the data, we should stay below 12 blocks.
 query I
-<<<<<<< HEAD
-select total_blocks < 12 from pragma_database_size();
-=======
-SELECT total_blocks * block_size < 2100000 FROM pragma_database_size();
->>>>>>> f0217588
+SELECT total_blocks < 12 FROM pragma_database_size();
 ----
 true