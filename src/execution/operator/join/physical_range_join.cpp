--- conflicted
+++ resolved
@@ -73,10 +73,6 @@
 	// Set up the sort. We will materialize keys ourselves, so just set up references.
 	vector<BoundOrderByNode> orders;
 	vector<LogicalType> input_types;
-<<<<<<< HEAD
-	D_ASSERT(order_bys.size() == 1);
-=======
->>>>>>> 742b5413
 	for (const auto &order_by : order_bys) {
 		auto order = order_by.Copy();
 		const auto type = order.expression->return_type;
@@ -84,7 +80,6 @@
 		order.expression = make_uniq<BoundReferenceExpression>(type, orders.size());
 		orders.emplace_back(std::move(order));
 	}
-<<<<<<< HEAD
 
 	vector<idx_t> projection_map;
 	for (const auto &type : payload_types) {
@@ -94,17 +89,6 @@
 
 	sort = make_uniq<Sort>(client, orders, input_types, projection_map);
 
-=======
-
-	vector<idx_t> projection_map;
-	for (const auto &type : payload_types) {
-		projection_map.emplace_back(input_types.size());
-		input_types.emplace_back(type);
-	}
-
-	sort = make_uniq<Sort>(client, orders, input_types, projection_map);
-
->>>>>>> 742b5413
 	global_sink = sort->GetGlobalSinkState(client);
 }
 
@@ -126,14 +110,11 @@
 	memset(found_match.get(), 0, sizeof(bool) * Count());
 }
 
-<<<<<<< HEAD
-=======
 void PhysicalRangeJoin::GlobalSortedTable::MaterializeEmpty(ClientContext &client) {
 	D_ASSERT(!sorted);
 	sorted = make_uniq<SortedRun>(client, *sort, false);
 }
 
->>>>>>> 742b5413
 //===--------------------------------------------------------------------===//
 // RangeJoinMaterializeTask
 //===--------------------------------------------------------------------===//
@@ -158,12 +139,9 @@
 		sort.MaterializeSortedRun(execution, input);
 		if (++table.tasks_completed == tasks_scheduled) {
 			table.sorted = sort.GetSortedRun(sort_global);
-<<<<<<< HEAD
-=======
 			if (!table.sorted) {
 				table.MaterializeEmpty(execution.client);
 			}
->>>>>>> 742b5413
 		}
 
 		event->FinishTask();
@@ -228,12 +206,9 @@
 	OperatorSourceInput source {*global_source, *local_source, interrupt};
 	sort->MaterializeSortedRun(context, source);
 	sorted = sort->GetSortedRun(*global_source);
-<<<<<<< HEAD
-=======
 	if (!sorted) {
 		MaterializeEmpty(context.client);
 	}
->>>>>>> 742b5413
 }
 
 PhysicalRangeJoin::PhysicalRangeJoin(PhysicalPlan &physical_plan, LogicalComparisonJoin &op, PhysicalOperatorType type,
