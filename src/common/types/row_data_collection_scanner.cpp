--- conflicted
+++ resolved
@@ -144,16 +144,16 @@
 	idx_t heap_block_idx = 0;
 	for (auto &data_block : rows.blocks) {
 		// Pin the data block and swizzle the pointers within the rows
-		auto data_handle = rows.buffer_manager.Pin(data_block.block);
+		auto data_handle = rows.buffer_manager.Pin(data_block->block);
 		auto data_ptr = data_handle.Ptr();
-		RowOperations::SwizzleColumns(layout, data_ptr, data_block.count);
+		RowOperations::SwizzleColumns(layout, data_ptr, data_block->count);
 
 		// Swizzle the heap pointers
 		auto &heap_block = heap.blocks[heap_block_idx++];
-		auto heap_handle = heap.buffer_manager.Pin(heap_block.block);
-		auto heap_ptr = Load<data_ptr_t>(data_ptr + layout.GetHeapPointerOffset());
+		auto heap_handle = heap.buffer_manager.Pin(heap_block->block);
+		auto heap_ptr = Load<data_ptr_t>(data_ptr + layout.GetHeapOffset());
 		auto heap_offset = heap_ptr - heap_handle.Ptr();
-		RowOperations::SwizzleHeapPointer(layout, data_ptr, heap_ptr, data_block.count, heap_offset);
+		RowOperations::SwizzleHeapPointer(layout, data_ptr, heap_ptr, data_block->count, heap_offset);
 	}
 }
 
@@ -166,15 +166,9 @@
 	// Eagerly delete references to blocks that we've passed
 	if (flush) {
 		for (idx_t i = 0; i < read_state.block_idx; ++i) {
-<<<<<<< HEAD
 			rows.blocks[i]->block = nullptr;
-			if (!layout.AllConstant()) {
+			if (!layout.AllConstant() && external) {
 				heap.blocks[i]->block = nullptr;
-=======
-			rows.blocks[i].block = nullptr;
-			if (!layout.AllConstant() && external) {
-				heap.blocks[i].block = nullptr;
->>>>>>> 540eab3c
 			}
 		}
 	}
