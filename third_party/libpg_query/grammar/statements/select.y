
/*****************************************************************************
 *
 *		QUERY:
 *				SELECT STATEMENTS
 *
 *****************************************************************************/

/* A complete SELECT statement looks like this.
 *
 * The rule returns either a single PGSelectStmt node or a tree of them,
 * representing a set-operation tree.
 *
 * There is an ambiguity when a sub-SELECT is within an a_expr and there
 * are excess parentheses: do the parentheses belong to the sub-SELECT or
 * to the surrounding a_expr?  We don't really care, but bison wants to know.
 * To resolve the ambiguity, we are careful to define the grammar so that
 * the decision is staved off as long as possible: as long as we can keep
 * absorbing parentheses into the sub-SELECT, we will do so, and only when
 * it's no longer possible to do that will we decide that parens belong to
 * the expression.	For example, in "SELECT (((SELECT 2)) + 3)" the extra
 * parentheses are treated as part of the sub-select.  The necessity of doing
 * it that way is shown by "SELECT (((SELECT 2)) UNION SELECT 2)".	Had we
 * parsed "((SELECT 2))" as an a_expr, it'd be too late to go back to the
 * SELECT viewpoint when we see the UNION.
 *
 * This approach is implemented by defining a nonterminal select_with_parens,
 * which represents a SELECT with at least one outer layer of parentheses,
 * and being careful to use select_with_parens, never '(' PGSelectStmt ')',
 * in the expression grammar.  We will then have shift-reduce conflicts
 * which we can resolve in favor of always treating '(' <select> ')' as
 * a select_with_parens.  To resolve the conflicts, the productions that
 * conflict with the select_with_parens productions are manually given
 * precedences lower than the precedence of ')', thereby ensuring that we
 * shift ')' (and then reduce to select_with_parens) rather than trying to
 * reduce the inner <select> nonterminal to something else.  We use UMINUS
 * precedence for this, which is a fairly arbitrary choice.
 *
 * To be able to define select_with_parens itself without ambiguity, we need
 * a nonterminal select_no_parens that represents a SELECT structure with no
 * outermost parentheses.  This is a little bit tedious, but it works.
 *
 * In non-expression contexts, we use PGSelectStmt which can represent a SELECT
 * with or without outer parentheses.
 */

SelectStmt: select_no_parens			%prec UMINUS
			| select_with_parens		%prec UMINUS
		;

select_with_parens:
			'(' select_no_parens ')'				{ $$ = $2; }
			| '(' select_with_parens ')'			{ $$ = $2; }
		;

/*
 * This rule parses the equivalent of the standard's <query expression>.
 * The duplicative productions are annoying, but hard to get rid of without
 * creating shift/reduce conflicts.
 *
 *	The locking clause (FOR UPDATE etc) may be before or after LIMIT/OFFSET.
 *	In <=7.2.X, LIMIT/OFFSET had to be after FOR UPDATE
 *	We now support both orderings, but prefer LIMIT/OFFSET before the locking
 * clause.
 *	2002-08-28 bjm
 */
select_no_parens:
			simple_select						{ $$ = $1; }
			| select_clause sort_clause
				{
					insertSelectOptions((PGSelectStmt *) $1, $2, NIL,
										NULL, NULL, NULL,
										yyscanner);
					$$ = $1;
				}
			| select_clause opt_sort_clause for_locking_clause opt_select_limit
				{
					insertSelectOptions((PGSelectStmt *) $1, $2, $3,
										(PGNode*) list_nth($4, 0), (PGNode*) list_nth($4, 1),
										NULL,
										yyscanner);
					$$ = $1;
				}
			| select_clause opt_sort_clause select_limit opt_for_locking_clause
				{
					insertSelectOptions((PGSelectStmt *) $1, $2, $4,
										(PGNode*) list_nth($3, 0), (PGNode*) list_nth($3, 1),
										NULL,
										yyscanner);
					$$ = $1;
				}
			| with_clause select_clause
				{
					insertSelectOptions((PGSelectStmt *) $2, NULL, NIL,
										NULL, NULL,
										$1,
										yyscanner);
					$$ = $2;
				}
			| with_clause select_clause sort_clause
				{
					insertSelectOptions((PGSelectStmt *) $2, $3, NIL,
										NULL, NULL,
										$1,
										yyscanner);
					$$ = $2;
				}
			| with_clause select_clause opt_sort_clause for_locking_clause opt_select_limit
				{
					insertSelectOptions((PGSelectStmt *) $2, $3, $4,
										(PGNode*) list_nth($5, 0), (PGNode*) list_nth($5, 1),
										$1,
										yyscanner);
					$$ = $2;
				}
			| with_clause select_clause opt_sort_clause select_limit opt_for_locking_clause
				{
					insertSelectOptions((PGSelectStmt *) $2, $3, $5,
										(PGNode*) list_nth($4, 0), (PGNode*) list_nth($4, 1),
										$1,
										yyscanner);
					$$ = $2;
				}
		;

select_clause:
			simple_select							{ $$ = $1; }
			| select_with_parens					{ $$ = $1; }
		;

/*
 * This rule parses SELECT statements that can appear within set operations,
 * including UNION, INTERSECT and EXCEPT.  '(' and ')' can be used to specify
 * the ordering of the set operations.	Without '(' and ')' we want the
 * operations to be ordered per the precedence specs at the head of this file.
 *
 * As with select_no_parens, simple_select cannot have outer parentheses,
 * but can have parenthesized subclauses.
 *
 * Note that sort clauses cannot be included at this level --- SQL requires
 *		SELECT foo UNION SELECT bar ORDER BY baz
 * to be parsed as
 *		(SELECT foo UNION SELECT bar) ORDER BY baz
 * not
 *		SELECT foo UNION (SELECT bar ORDER BY baz)
 * Likewise for WITH, FOR UPDATE and LIMIT.  Therefore, those clauses are
 * described as part of the select_no_parens production, not simple_select.
 * This does not limit functionality, because you can reintroduce these
 * clauses inside parentheses.
 *
 * NOTE: only the leftmost component PGSelectStmt should have INTO.
 * However, this is not checked by the grammar; parse analysis must check it.
 */
opt_select:
		SELECT opt_all_clause opt_target_list_opt_comma
			{
				$$ = $3;
			}
		| /* empty */
			{
				PGAStar *star = makeNode(PGAStar);
				$$ = list_make1(star);
			}
	;


simple_select:
			SELECT opt_all_clause opt_target_list_opt_comma
			into_clause from_clause where_clause
			group_clause having_clause window_clause qualify_clause sample_clause
				{
					PGSelectStmt *n = makeNode(PGSelectStmt);
					n->targetList = $3;
					n->intoClause = $4;
					n->fromClause = $5;
					n->whereClause = $6;
					n->groupClause = $7;
					n->havingClause = $8;
					n->windowClause = $9;
					n->qualifyClause = $10;
					n->sampleOptions = $11;
					$$ = (PGNode *)n;
				}
			| SELECT distinct_clause target_list_opt_comma
			into_clause from_clause where_clause
			group_clause having_clause window_clause qualify_clause sample_clause
				{
					PGSelectStmt *n = makeNode(PGSelectStmt);
					n->distinctClause = $2;
					n->targetList = $3;
					n->intoClause = $4;
					n->fromClause = $5;
					n->whereClause = $6;
					n->groupClause = $7;
					n->havingClause = $8;
					n->windowClause = $9;
					n->qualifyClause = $10;
					n->sampleOptions = $11;
					$$ = (PGNode *)n;
				}
			|  FROM from_list opt_select
			into_clause where_clause
			group_clause having_clause window_clause qualify_clause sample_clause
				{
					PGSelectStmt *n = makeNode(PGSelectStmt);
					n->targetList = $3;
					n->fromClause = $2;
					n->intoClause = $4;
					n->whereClause = $5;
					n->groupClause = $6;
					n->havingClause = $7;
					n->windowClause = $8;
					n->qualifyClause = $9;
					n->sampleOptions = $10;
					$$ = (PGNode *)n;
				}
			|
			FROM from_list SELECT distinct_clause target_list_opt_comma
			into_clause where_clause
			group_clause having_clause window_clause qualify_clause sample_clause
				{
					PGSelectStmt *n = makeNode(PGSelectStmt);
					n->targetList = $5;
					n->distinctClause = $4;
					n->fromClause = $2;
					n->intoClause = $6;
					n->whereClause = $7;
					n->groupClause = $8;
					n->havingClause = $9;
					n->windowClause = $10;
					n->qualifyClause = $11;
					n->sampleOptions = $12;
					$$ = (PGNode *)n;
				}
			| values_clause_opt_comma							{ $$ = $1; }
			| TABLE relation_expr
				{
					/* same as SELECT * FROM relation_expr */
					PGColumnRef *cr = makeNode(PGColumnRef);
					PGResTarget *rt = makeNode(PGResTarget);
					PGSelectStmt *n = makeNode(PGSelectStmt);

					cr->fields = list_make1(makeNode(PGAStar));
					cr->location = -1;

					rt->name = NULL;
					rt->indirection = NIL;
					rt->val = (PGNode *)cr;
					rt->location = -1;

					n->targetList = list_make1(rt);
					n->fromClause = list_make1($2);
					$$ = (PGNode *)n;
				}
            | select_clause UNION all_or_distinct by_name select_clause
				{
					$$ = makeSetOp(PG_SETOP_UNION_BY_NAME, $3, $1, $5);
				}
			| select_clause UNION all_or_distinct select_clause
				{
					$$ = makeSetOp(PG_SETOP_UNION, $3, $1, $4);
				}
			| select_clause INTERSECT all_or_distinct select_clause
				{
					$$ = makeSetOp(PG_SETOP_INTERSECT, $3, $1, $4);
				}
			| select_clause EXCEPT all_or_distinct select_clause
				{
					$$ = makeSetOp(PG_SETOP_EXCEPT, $3, $1, $4);
				}
			| pivot_keyword table_ref USING target_list_opt_comma
				{
					PGSelectStmt *res = makeNode(PGSelectStmt);
					PGPivotStmt *n = makeNode(PGPivotStmt);
					n->source = $2;
					n->aggrs = $4;
					res->pivot = n;
					$$ = (PGNode *)res;
				}
			| pivot_keyword table_ref USING target_list_opt_comma GROUP_P BY name_list_opt_comma_opt_bracket
				{
					PGSelectStmt *res = makeNode(PGSelectStmt);
					PGPivotStmt *n = makeNode(PGPivotStmt);
					n->source = $2;
					n->aggrs = $4;
					n->groups = $7;
					res->pivot = n;
					$$ = (PGNode *)res;
				}
			| pivot_keyword table_ref GROUP_P BY name_list_opt_comma_opt_bracket
				{
					PGSelectStmt *res = makeNode(PGSelectStmt);
					PGPivotStmt *n = makeNode(PGPivotStmt);
					n->source = $2;
					n->groups = $5;
					res->pivot = n;
					$$ = (PGNode *)res;
				}
			| pivot_keyword table_ref ON pivot_column_list
				{
					PGSelectStmt *res = makeNode(PGSelectStmt);
					PGPivotStmt *n = makeNode(PGPivotStmt);
					n->source = $2;
					n->columns = $4;
					res->pivot = n;
					$$ = (PGNode *)res;
				}
			| pivot_keyword table_ref ON pivot_column_list GROUP_P BY name_list_opt_comma_opt_bracket
				{
					PGSelectStmt *res = makeNode(PGSelectStmt);
					PGPivotStmt *n = makeNode(PGPivotStmt);
					n->source = $2;
					n->columns = $4;
					n->groups = $7;
					res->pivot = n;
					$$ = (PGNode *)res;
				}
			| pivot_keyword table_ref ON pivot_column_list USING target_list_opt_comma
				{
					PGSelectStmt *res = makeNode(PGSelectStmt);
					PGPivotStmt *n = makeNode(PGPivotStmt);
					n->source = $2;
					n->columns = $4;
					n->aggrs = $6;
					res->pivot = n;
					$$ = (PGNode *)res;
				}
			| pivot_keyword table_ref ON pivot_column_list USING target_list_opt_comma GROUP_P BY name_list_opt_comma_opt_bracket
				{
					PGSelectStmt *res = makeNode(PGSelectStmt);
					PGPivotStmt *n = makeNode(PGPivotStmt);
					n->source = $2;
					n->columns = $4;
					n->aggrs = $6;
					n->groups = $9;
					res->pivot = n;
					$$ = (PGNode *)res;
				}
			| unpivot_keyword table_ref ON target_list_opt_comma INTO NAME_P name value_or_values name_list_opt_comma_opt_bracket
				{
					PGSelectStmt *res = makeNode(PGSelectStmt);
					PGPivotStmt *n = makeNode(PGPivotStmt);
					n->source = $2;
					n->unpivots = $9;
					PGPivot *piv = makeNode(PGPivot);
					piv->unpivot_columns = list_make1(makeString($7));
					piv->pivot_value = $4;
					n->columns = list_make1(piv);

					res->pivot = n;
					$$ = (PGNode *)res;
				}
			| unpivot_keyword table_ref ON target_list_opt_comma
				{
					PGSelectStmt *res = makeNode(PGSelectStmt);
					PGPivotStmt *n = makeNode(PGPivotStmt);
					n->source = $2;
					n->unpivots = list_make1(makeString("value"));
					PGPivot *piv = makeNode(PGPivot);
					piv->unpivot_columns = list_make1(makeString("name"));
					piv->pivot_value = $4;
					n->columns = list_make1(piv);

					res->pivot = n;
					$$ = (PGNode *)res;
				}
		;

value_or_values:
		VALUE_P | VALUES
	;

pivot_keyword:
		PIVOT | PIVOT_WIDER
	;

unpivot_keyword:
		UNPIVOT | PIVOT_LONGER
	;

pivot_column_entry:
			b_expr
			{
				PGPivot *n = makeNode(PGPivot);
				n->pivot_columns = list_make1($1);
				$$ = (PGNode *) n;
			}
<<<<<<< HEAD
=======
			| b_expr IN_P '(' select_no_parens ')'
			{
				PGPivot *n = makeNode(PGPivot);
				n->pivot_columns = list_make1($1);
				n->subquery = $4;
				$$ = (PGNode *) n;
			}
>>>>>>> da69aeaa
			| single_pivot_value													{ $$ = $1; }
		;

pivot_column_list_internal:
			pivot_column_entry												{ $$ = list_make1($1); }
			| pivot_column_list_internal ',' pivot_column_entry 			{ $$ = lappend($1, $3); }
		;

pivot_column_list:
			pivot_column_list_internal										{ $$ = $1; }
			| pivot_column_list_internal ','								{ $$ = $1; }
		;

/*
 * SQL standard WITH clause looks like:
 *
 * WITH [ RECURSIVE ] <query name> [ (<column>,...) ]
 *		AS (query) [ SEARCH or CYCLE clause ]
 *
 * We don't currently support the SEARCH or CYCLE clause.
 *
 * Recognizing WITH_LA here allows a CTE to be named TIME or ORDINALITY.
 */
with_clause:
		WITH cte_list
			{
				$$ = makeNode(PGWithClause);
				$$->ctes = $2;
				$$->recursive = false;
				$$->location = @1;
			}
		| WITH_LA cte_list
			{
				$$ = makeNode(PGWithClause);
				$$->ctes = $2;
				$$->recursive = false;
				$$->location = @1;
			}
		| WITH RECURSIVE cte_list
			{
				$$ = makeNode(PGWithClause);
				$$->ctes = $3;
				$$->recursive = true;
				$$->location = @1;
			}
		;

cte_list:
		common_table_expr						{ $$ = list_make1($1); }
		| cte_list ',' common_table_expr		{ $$ = lappend($1, $3); }
		;

common_table_expr:  name opt_name_list AS '(' PreparableStmt ')'
			{
				PGCommonTableExpr *n = makeNode(PGCommonTableExpr);
				n->ctename = $1;
				n->aliascolnames = $2;
				n->ctequery = $5;
				n->location = @1;
				$$ = (PGNode *) n;
			}
		;

into_clause:
			INTO OptTempTableName
				{
					$$ = makeNode(PGIntoClause);
					$$->rel = $2;
					$$->colNames = NIL;
					$$->options = NIL;
					$$->onCommit = PG_ONCOMMIT_NOOP;
					$$->viewQuery = NULL;
					$$->skipData = false;
				}
			| /*EMPTY*/
				{ $$ = NULL; }
		;

/*
 * Redundancy here is needed to avoid shift/reduce conflicts,
 * since TEMP is not a reserved word.  See also OptTemp.
 */
OptTempTableName:
			TEMPORARY opt_table qualified_name
				{
					$$ = $3;
					$$->relpersistence = PG_RELPERSISTENCE_TEMP;
				}
			| TEMP opt_table qualified_name
				{
					$$ = $3;
					$$->relpersistence = PG_RELPERSISTENCE_TEMP;
				}
			| LOCAL TEMPORARY opt_table qualified_name
				{
					$$ = $4;
					$$->relpersistence = PG_RELPERSISTENCE_TEMP;
				}
			| LOCAL TEMP opt_table qualified_name
				{
					$$ = $4;
					$$->relpersistence = PG_RELPERSISTENCE_TEMP;
				}
			| GLOBAL TEMPORARY opt_table qualified_name
				{
					ereport(PGWARNING,
							(errmsg("GLOBAL is deprecated in temporary table creation"),
							 parser_errposition(@1)));
					$$ = $4;
					$$->relpersistence = PG_RELPERSISTENCE_TEMP;
				}
			| GLOBAL TEMP opt_table qualified_name
				{
					ereport(PGWARNING,
							(errmsg("GLOBAL is deprecated in temporary table creation"),
							 parser_errposition(@1)));
					$$ = $4;
					$$->relpersistence = PG_RELPERSISTENCE_TEMP;
				}
			| UNLOGGED opt_table qualified_name
				{
					$$ = $3;
					$$->relpersistence = PG_RELPERSISTENCE_UNLOGGED;
				}
			| TABLE qualified_name
				{
					$$ = $2;
					$$->relpersistence = RELPERSISTENCE_PERMANENT;
				}
			| qualified_name
				{
					$$ = $1;
					$$->relpersistence = RELPERSISTENCE_PERMANENT;
				}
		;

opt_table:	TABLE									{}
			| /*EMPTY*/								{}
		;

all_or_distinct:
			ALL										{ $$ = true; }
			| DISTINCT								{ $$ = false; }
			| /*EMPTY*/								{ $$ = false; }
		;

by_name:
            BY NAME_P                                     { }
        ;

/* We use (NIL) as a placeholder to indicate that all target expressions
 * should be placed in the DISTINCT list during parsetree analysis.
 */
distinct_clause:
			DISTINCT								{ $$ = list_make1(NIL); }
			| DISTINCT ON '(' expr_list_opt_comma ')'			{ $$ = $4; }
		;

opt_all_clause:
			ALL										{ $$ = NIL;}
			| /*EMPTY*/								{ $$ = NIL; }
		;

opt_ignore_nulls:
			IGNORE_P NULLS_P						{ $$ = true;}
			| RESPECT_P NULLS_P						{ $$ = false;}
			| /*EMPTY*/								{ $$ = false; }
		;

opt_sort_clause:
			sort_clause								{ $$ = $1;}
			| /*EMPTY*/								{ $$ = NIL; }
		;

sort_clause:
			ORDER BY sortby_list					{ $$ = $3; }
			| ORDER BY ALL opt_asc_desc opt_nulls_order
				{
					PGSortBy *sort = makeNode(PGSortBy);
					PGAStar *star = makeNode(PGAStar);
					star->columns = true;
					star->location = @3;
					sort->node = (PGNode *) star;
					sort->sortby_dir = $4;
					sort->sortby_nulls = $5;
					sort->useOp = NIL;
					sort->location = -1;		/* no operator */
					$$ = list_make1(sort);
				}
		;

sortby_list:
			sortby									{ $$ = list_make1($1); }
			| sortby_list ',' sortby				{ $$ = lappend($1, $3); }
		;

sortby:		a_expr USING qual_all_Op opt_nulls_order
				{
					$$ = makeNode(PGSortBy);
					$$->node = $1;
					$$->sortby_dir = SORTBY_USING;
					$$->sortby_nulls = $4;
					$$->useOp = $3;
					$$->location = @3;
				}
			| a_expr opt_asc_desc opt_nulls_order
				{
					$$ = makeNode(PGSortBy);
					$$->node = $1;
					$$->sortby_dir = $2;
					$$->sortby_nulls = $3;
					$$->useOp = NIL;
					$$->location = -1;		/* no operator */
				}
		;

opt_asc_desc: ASC_P							{ $$ = PG_SORTBY_ASC; }
			| DESC_P						{ $$ = PG_SORTBY_DESC; }
			| /*EMPTY*/						{ $$ = PG_SORTBY_DEFAULT; }
		;

opt_nulls_order: NULLS_LA FIRST_P			{ $$ = PG_SORTBY_NULLS_FIRST; }
			| NULLS_LA LAST_P				{ $$ = PG_SORTBY_NULLS_LAST; }
			| /*EMPTY*/						{ $$ = PG_SORTBY_NULLS_DEFAULT; }
		;

select_limit:
			limit_clause offset_clause			{ $$ = list_make2($2, $1); }
			| offset_clause limit_clause		{ $$ = list_make2($1, $2); }
			| limit_clause						{ $$ = list_make2(NULL, $1); }
			| offset_clause						{ $$ = list_make2($1, NULL); }
		;

opt_select_limit:
			select_limit						{ $$ = $1; }
			| /* EMPTY */						{ $$ = list_make2(NULL,NULL); }
		;

limit_clause:
			LIMIT select_limit_value
				{ $$ = $2; }
			| LIMIT select_limit_value ',' select_offset_value
				{
					/* Disabled because it was too confusing, bjm 2002-02-18 */
					ereport(ERROR,
							(errcode(PG_ERRCODE_SYNTAX_ERROR),
							 errmsg("LIMIT #,# syntax is not supported"),
							 errhint("Use separate LIMIT and OFFSET clauses."),
							 parser_errposition(@1)));
				}
			/* SQL:2008 syntax */
			/* to avoid shift/reduce conflicts, handle the optional value with
			 * a separate production rather than an opt_ expression.  The fact
			 * that ONLY is fully reserved means that this way, we defer any
			 * decision about what rule reduces ROW or ROWS to the point where
			 * we can see the ONLY token in the lookahead slot.
			 */
			| FETCH first_or_next select_fetch_first_value row_or_rows ONLY
				{ $$ = $3; }
			| FETCH first_or_next row_or_rows ONLY
				{ $$ = makeIntConst(1, -1); }
		;

offset_clause:
			OFFSET select_offset_value
				{ $$ = $2; }
			/* SQL:2008 syntax */
			| OFFSET select_fetch_first_value row_or_rows
				{ $$ = $2; }
		;

/*
 * SAMPLE clause
 */
sample_count:
	FCONST '%'
		{
			$$ = makeSampleSize(makeFloat($1), true);
		}
	| ICONST '%'
		{
			$$ = makeSampleSize(makeInteger($1), true);
		}
	| FCONST PERCENT
		{
			$$ = makeSampleSize(makeFloat($1), true);
		}
	| ICONST PERCENT
		{
			$$ = makeSampleSize(makeInteger($1), true);
		}
	| ICONST
		{
			$$ = makeSampleSize(makeInteger($1), false);
		}
	| ICONST ROWS
		{
			$$ = makeSampleSize(makeInteger($1), false);
		}
	;

sample_clause:
			USING SAMPLE tablesample_entry
				{
					$$ = $3;
				}
			| /* EMPTY */
				{ $$ = NULL; }
		;

/*
 * TABLESAMPLE decoration in a FROM item
 */
opt_sample_func:
			ColId					{ $$ = $1; }
			| /*EMPTY*/				{ $$ = NULL; }
		;

tablesample_entry:
	opt_sample_func '(' sample_count ')' opt_repeatable_clause
				{
					int seed = $5;
					$$ = makeSampleOptions($3, $1, &seed, @1);
				}
	| sample_count
		{
			$$ = makeSampleOptions($1, NULL, NULL, @1);
		}
	| sample_count '(' ColId ')'
		{
			$$ = makeSampleOptions($1, $3, NULL, @1);
		}
	| sample_count '(' ColId ',' ICONST ')'
		{
			int seed = $5;
			$$ = makeSampleOptions($1, $3, &seed, @1);
		}
	;

tablesample_clause:
			TABLESAMPLE tablesample_entry
				{
					$$ = $2;
				}
		;

opt_tablesample_clause:
			tablesample_clause			{ $$ = $1; }
			| /*EMPTY*/					{ $$ = NULL; }
		;


opt_repeatable_clause:
			REPEATABLE '(' ICONST ')'	{ $$ = $3; }
			| /*EMPTY*/					{ $$ = -1; }
		;

select_limit_value:
			a_expr									{ $$ = $1; }
			| ALL
				{
					/* LIMIT ALL is represented as a NULL constant */
					$$ = makeNullAConst(@1);
				}
			| a_expr '%'
				{ $$ = makeLimitPercent($1); }
			| FCONST PERCENT
				{ $$ = makeLimitPercent(makeFloatConst($1,@1)); }
			| ICONST PERCENT
				{ $$ = makeLimitPercent(makeIntConst($1,@1)); }
		;

select_offset_value:
			a_expr									{ $$ = $1; }
		;

/*
 * Allowing full expressions without parentheses causes various parsing
 * problems with the trailing ROW/ROWS key words.  SQL spec only calls for
 * <simple value specification>, which is either a literal or a parameter (but
 * an <SQL parameter reference> could be an identifier, bringing up conflicts
 * with ROW/ROWS). We solve this by leveraging the presence of ONLY (see above)
 * to determine whether the expression is missing rather than trying to make it
 * optional in this rule.
 *
 * c_expr covers almost all the spec-required cases (and more), but it doesn't
 * cover signed numeric literals, which are allowed by the spec. So we include
 * those here explicitly. We need FCONST as well as ICONST because values that
 * don't fit in the platform's "long", but do fit in bigint, should still be
 * accepted here. (This is possible in 64-bit Windows as well as all 32-bit
 * builds.)
 */
select_fetch_first_value:
			c_expr									{ $$ = $1; }
			| '+' I_or_F_const
				{ $$ = (PGNode *) makeSimpleAExpr(PG_AEXPR_OP, "+", NULL, $2, @1); }
			| '-' I_or_F_const
				{ $$ = doNegate($2, @1); }
		;

I_or_F_const:
			Iconst									{ $$ = makeIntConst($1,@1); }
			| FCONST								{ $$ = makeFloatConst($1,@1); }
		;

/* noise words */
row_or_rows: ROW									{ $$ = 0; }
			| ROWS									{ $$ = 0; }
		;

first_or_next: FIRST_P								{ $$ = 0; }
			| NEXT									{ $$ = 0; }
		;


/*
 * This syntax for group_clause tries to follow the spec quite closely.
 * However, the spec allows only column references, not expressions,
 * which introduces an ambiguity between implicit row constructors
 * (a,b) and lists of column references.
 *
 * We handle this by using the a_expr production for what the spec calls
 * <ordinary grouping set>, which in the spec represents either one column
 * reference or a parenthesized list of column references. Then, we check the
 * top node of the a_expr to see if it's an implicit PGRowExpr, and if so, just
 * grab and use the list, discarding the node. (this is done in parse analysis,
 * not here)
 *
 * (we abuse the row_format field of PGRowExpr to distinguish implicit and
 * explicit row constructors; it's debatable if anyone sanely wants to use them
 * in a group clause, but if they have a reason to, we make it possible.)
 *
 * Each item in the group_clause list is either an expression tree or a
 * PGGroupingSet node of some type.
 */
group_clause:
			GROUP_P BY group_by_list_opt_comma				{ $$ = $3; }
			| GROUP_P BY ALL
				{
					PGNode *node = (PGNode *) makeGroupingSet(GROUPING_SET_ALL, NIL, @3);
					$$ = list_make1(node);
				}
			| /*EMPTY*/								{ $$ = NIL; }
		;

group_by_list:
			group_by_item							{ $$ = list_make1($1); }
			| group_by_list ',' group_by_item		{ $$ = lappend($1,$3); }
		;

group_by_list_opt_comma:
			group_by_list								{ $$ = $1; }
			| group_by_list ','							{ $$ = $1; }
		;

group_by_item:
			a_expr									{ $$ = $1; }
			| empty_grouping_set					{ $$ = $1; }
			| cube_clause							{ $$ = $1; }
			| rollup_clause							{ $$ = $1; }
			| grouping_sets_clause					{ $$ = $1; }
		;

empty_grouping_set:
			'(' ')'
				{
					$$ = (PGNode *) makeGroupingSet(GROUPING_SET_EMPTY, NIL, @1);
				}
		;

/*
 * These hacks rely on setting precedence of CUBE and ROLLUP below that of '(',
 * so that they shift in these rules rather than reducing the conflicting
 * unreserved_keyword rule.
 */

rollup_clause:
			ROLLUP '(' expr_list_opt_comma ')'
				{
					$$ = (PGNode *) makeGroupingSet(GROUPING_SET_ROLLUP, $3, @1);
				}
		;

cube_clause:
			CUBE '(' expr_list_opt_comma ')'
				{
					$$ = (PGNode *) makeGroupingSet(GROUPING_SET_CUBE, $3, @1);
				}
		;

grouping_sets_clause:
			GROUPING SETS '(' group_by_list_opt_comma ')'
				{
					$$ = (PGNode *) makeGroupingSet(GROUPING_SET_SETS, $4, @1);
				}
		;

grouping_or_grouping_id:
		GROUPING								{ $$ = NULL; }
		| GROUPING_ID							{ $$ = NULL; }
		;

having_clause:
			HAVING a_expr							{ $$ = $2; }
			| /*EMPTY*/								{ $$ = NULL; }
		;

qualify_clause:
			QUALIFY a_expr							{ $$ = $2; }
			| /*EMPTY*/								{ $$ = NULL; }
		;

for_locking_clause:
			for_locking_items						{ $$ = $1; }
			| FOR READ_P ONLY							{ $$ = NIL; }
		;

opt_for_locking_clause:
			for_locking_clause						{ $$ = $1; }
			| /* EMPTY */							{ $$ = NIL; }
		;

for_locking_items:
			for_locking_item						{ $$ = list_make1($1); }
			| for_locking_items for_locking_item	{ $$ = lappend($1, $2); }
		;

for_locking_item:
			for_locking_strength locked_rels_list opt_nowait_or_skip
				{
					PGLockingClause *n = makeNode(PGLockingClause);
					n->lockedRels = $2;
					n->strength = $1;
					n->waitPolicy = $3;
					$$ = (PGNode *) n;
				}
		;

for_locking_strength:
			FOR UPDATE 							{ $$ = LCS_FORUPDATE; }
			| FOR NO KEY UPDATE 				{ $$ = PG_LCS_FORNOKEYUPDATE; }
			| FOR SHARE 						{ $$ = PG_LCS_FORSHARE; }
			| FOR KEY SHARE 					{ $$ = PG_LCS_FORKEYSHARE; }
		;

locked_rels_list:
			OF qualified_name_list					{ $$ = $2; }
			| /* EMPTY */							{ $$ = NIL; }
		;


opt_nowait_or_skip:
			NOWAIT							{ $$ = LockWaitError; }
			| SKIP LOCKED					{ $$ = PGLockWaitSkip; }
			| /*EMPTY*/						{ $$ = PGLockWaitBlock; }
		;

/*
 * We should allow ROW '(' expr_list ')' too, but that seems to require
 * making VALUES a fully reserved word, which will probably break more apps
 * than allowing the noise-word is worth.
 */
values_clause:
			VALUES '(' expr_list_opt_comma ')'
				{
					PGSelectStmt *n = makeNode(PGSelectStmt);
					n->valuesLists = list_make1($3);
					$$ = (PGNode *) n;
				}
			| values_clause ',' '(' expr_list_opt_comma ')'
				{
					PGSelectStmt *n = (PGSelectStmt *) $1;
					n->valuesLists = lappend(n->valuesLists, $4);
					$$ = (PGNode *) n;
				}
		;

values_clause_opt_comma:
			values_clause				{ $$ = $1; }
			| values_clause ','			{ $$ = $1; }
		;


/*****************************************************************************
 *
 *	clauses common to all Optimizable Stmts:
 *		from_clause		- allow list of both JOIN expressions and table names
 *		where_clause	- qualifications for joins or restrictions
 *
 *****************************************************************************/

from_clause:
			FROM from_list_opt_comma							{ $$ = $2; }
			| /*EMPTY*/								{ $$ = NIL; }
		;

from_list:
			table_ref								{ $$ = list_make1($1); }
			| from_list ',' table_ref				{ $$ = lappend($1, $3); }
		;

from_list_opt_comma:
			from_list								{ $$ = $1; }
			| from_list ','							{ $$ = $1; }
		;

/*
 * table_ref is where an alias clause can be attached.
 */
table_ref:	relation_expr opt_alias_clause opt_tablesample_clause
				{
					$1->alias = $2;
					$1->sample = $3;
					$$ = (PGNode *) $1;
				}
			| func_table func_alias_clause opt_tablesample_clause
				{
					PGRangeFunction *n = (PGRangeFunction *) $1;
					n->alias = (PGAlias*) linitial($2);
					n->coldeflist = (PGList*) lsecond($2);
					n->sample = $3;
					$$ = (PGNode *) n;
				}
			| values_clause_opt_comma alias_clause opt_tablesample_clause
			{
				PGRangeSubselect *n = makeNode(PGRangeSubselect);
				n->lateral = false;
				n->subquery = $1;
				n->alias = $2;
				n->sample = $3;
				$$ = (PGNode *) n;
			}
			| LATERAL_P func_table func_alias_clause
				{
					PGRangeFunction *n = (PGRangeFunction *) $2;
					n->lateral = true;
					n->alias = (PGAlias*) linitial($3);
					n->coldeflist = (PGList*) lsecond($3);
					$$ = (PGNode *) n;
				}
			| select_with_parens opt_alias_clause opt_tablesample_clause
				{
					PGRangeSubselect *n = makeNode(PGRangeSubselect);
					n->lateral = false;
					n->subquery = $1;
					n->alias = $2;
					n->sample = $3;
					$$ = (PGNode *) n;
				}
			| LATERAL_P select_with_parens opt_alias_clause
				{
					PGRangeSubselect *n = makeNode(PGRangeSubselect);
					n->lateral = true;
					n->subquery = $2;
					n->alias = $3;
					n->sample = NULL;
					$$ = (PGNode *) n;
				}
			| joined_table
				{
					$$ = (PGNode *) $1;
				}
			| '(' joined_table ')' alias_clause
				{
					$2->alias = $4;
					$$ = (PGNode *) $2;
				}
			| table_ref PIVOT '(' target_list_opt_comma FOR pivot_value_list opt_pivot_group_by ')' opt_alias_clause
				{
					PGPivotExpr *n = makeNode(PGPivotExpr);
					n->source = $1;
					n->aggrs = $4;
					n->pivots = $6;
					n->groups = $7;
					n->alias = $9;
					$$ = (PGNode *) n;
				}
			| table_ref UNPIVOT opt_include_nulls '(' unpivot_header FOR unpivot_value_list ')' opt_alias_clause
				{
					PGPivotExpr *n = makeNode(PGPivotExpr);
					n->source = $1;
					n->include_nulls = $3;
					n->unpivots = $5;
					n->pivots = $7;
					n->alias = $9;
					$$ = (PGNode *) n;
				}
<<<<<<< HEAD
		;

opt_pivot_group_by:
	GROUP_P BY name_list_opt_comma		{ $$ = $3; }
	| /* empty */						{ $$ = NULL; }

opt_include_nulls:
	INCLUDE_P NULLS_P					{ $$ = true; }
	| EXCLUDE NULLS_P					{ $$ = false; }
	| /* empty */						{ $$ = false; }

single_pivot_value:
	b_expr IN_P '(' target_list_opt_comma ')'
		{
			PGPivot *n = makeNode(PGPivot);
			n->pivot_columns = list_make1($1);
			n->pivot_value = $4;
			$$ = (PGNode *) n;
		}
	|
	b_expr IN_P ColIdOrString
		{
			PGPivot *n = makeNode(PGPivot);
			n->pivot_columns = list_make1($1);
			n->pivot_enum = $3;
			$$ = (PGNode *) n;
		}
	;

pivot_header:
	d_expr		                 			{ $$ = list_make1($1); }
	| '(' c_expr_list_opt_comma ')' 		{ $$ = $2; }

pivot_value:
	pivot_header IN_P '(' target_list_opt_comma ')'
		{
			PGPivot *n = makeNode(PGPivot);
			n->pivot_columns = $1;
			n->pivot_value = $4;
			$$ = (PGNode *) n;
		}
	|
	pivot_header IN_P ColIdOrString
		{
			PGPivot *n = makeNode(PGPivot);
			n->pivot_columns = $1;
			n->pivot_enum = $3;
			$$ = (PGNode *) n;
		}
	;

pivot_value_list:	pivot_value
				{
					$$ = list_make1($1);
				}
			| pivot_value_list pivot_value
				{
					$$ = lappend($1, $2);
				}
		;

=======
		;

opt_pivot_group_by:
	GROUP_P BY name_list_opt_comma		{ $$ = $3; }
	| /* empty */						{ $$ = NULL; }

opt_include_nulls:
	INCLUDE_P NULLS_P					{ $$ = true; }
	| EXCLUDE NULLS_P					{ $$ = false; }
	| /* empty */						{ $$ = false; }

single_pivot_value:
	b_expr IN_P '(' target_list_opt_comma ')'
		{
			PGPivot *n = makeNode(PGPivot);
			n->pivot_columns = list_make1($1);
			n->pivot_value = $4;
			$$ = (PGNode *) n;
		}
	|
	b_expr IN_P ColIdOrString
		{
			PGPivot *n = makeNode(PGPivot);
			n->pivot_columns = list_make1($1);
			n->pivot_enum = $3;
			$$ = (PGNode *) n;
		}
	;

pivot_header:
	d_expr		                 			{ $$ = list_make1($1); }
	| '(' c_expr_list_opt_comma ')' 		{ $$ = $2; }

pivot_value:
	pivot_header IN_P '(' target_list_opt_comma ')'
		{
			PGPivot *n = makeNode(PGPivot);
			n->pivot_columns = $1;
			n->pivot_value = $4;
			$$ = (PGNode *) n;
		}
	|
	pivot_header IN_P ColIdOrString
		{
			PGPivot *n = makeNode(PGPivot);
			n->pivot_columns = $1;
			n->pivot_enum = $3;
			$$ = (PGNode *) n;
		}
	;

pivot_value_list:	pivot_value
				{
					$$ = list_make1($1);
				}
			| pivot_value_list pivot_value
				{
					$$ = lappend($1, $2);
				}
		;

>>>>>>> da69aeaa
unpivot_header:
		ColIdOrString 				  { $$ = list_make1(makeString($1)); }
		| '(' name_list_opt_comma ')' { $$ = $2; }
	;

unpivot_value:
	unpivot_header IN_P '(' target_list_opt_comma ')'
		{
			PGPivot *n = makeNode(PGPivot);
			n->unpivot_columns = $1;
			n->pivot_value = $4;
			$$ = (PGNode *) n;
		}
	;

unpivot_value_list:	unpivot_value
				{
					$$ = list_make1($1);
				}
			| unpivot_value_list unpivot_value
				{
					$$ = lappend($1, $2);
				}
		;

/*
 * It may seem silly to separate joined_table from table_ref, but there is
 * method in SQL's madness: if you don't do it this way you get reduce-
 * reduce conflicts, because it's not clear to the parser generator whether
 * to expect alias_clause after ')' or not.  For the same reason we must
 * treat 'JOIN' and 'join_type JOIN' separately, rather than allowing
 * join_type to expand to empty; if we try it, the parser generator can't
 * figure out when to reduce an empty join_type right after table_ref.
 *
 * Note that a CROSS JOIN is the same as an unqualified
 * INNER JOIN, and an INNER JOIN/ON has the same shape
 * but a qualification expression to limit membership.
 * A NATURAL JOIN implicitly matches column names between
 * tables and the shape is determined by which columns are
 * in common. We'll collect columns during the later transformations.
 * A POSITIONAL JOIN implicitly matches row numbers and is more like a table.
 */

joined_table:
			'(' joined_table ')'
				{
					$$ = $2;
				}
			| table_ref CROSS JOIN table_ref
				{
					/* CROSS JOIN is same as unqualified inner join */
					PGJoinExpr *n = makeNode(PGJoinExpr);
					n->jointype = PG_JOIN_INNER;
					n->joinreftype = PG_JOIN_REGULAR;
					n->larg = $1;
					n->rarg = $4;
					n->usingClause = NIL;
					n->quals = NULL;
					n->location = @2;
					$$ = n;
				}
			| table_ref join_type JOIN table_ref join_qual
				{
					PGJoinExpr *n = makeNode(PGJoinExpr);
					n->jointype = $2;
					n->joinreftype = PG_JOIN_REGULAR;
					n->larg = $1;
					n->rarg = $4;
					if ($5 != NULL && IsA($5, PGList))
						n->usingClause = (PGList *) $5; /* USING clause */
					else
						n->quals = $5; /* ON clause */
					n->location = @2;
					$$ = n;
				}
			| table_ref JOIN table_ref join_qual
				{
					/* letting join_type reduce to empty doesn't work */
					PGJoinExpr *n = makeNode(PGJoinExpr);
					n->jointype = PG_JOIN_INNER;
					n->joinreftype = PG_JOIN_REGULAR;
					n->larg = $1;
					n->rarg = $3;
					if ($4 != NULL && IsA($4, PGList))
						n->usingClause = (PGList *) $4; /* USING clause */
					else
						n->quals = $4; /* ON clause */
					n->location = @2;
					$$ = n;
				}
			| table_ref NATURAL join_type JOIN table_ref
				{
					PGJoinExpr *n = makeNode(PGJoinExpr);
					n->jointype = $3;
					n->joinreftype = PG_JOIN_NATURAL;
					n->larg = $1;
					n->rarg = $5;
					n->usingClause = NIL; /* figure out which columns later... */
					n->quals = NULL; /* fill later */
					n->location = @2;
					$$ = n;
				}
			| table_ref NATURAL JOIN table_ref
				{
					/* letting join_type reduce to empty doesn't work */
					PGJoinExpr *n = makeNode(PGJoinExpr);
					n->jointype = PG_JOIN_INNER;
					n->joinreftype = PG_JOIN_NATURAL;
					n->larg = $1;
					n->rarg = $4;
					n->usingClause = NIL; /* figure out which columns later... */
					n->quals = NULL; /* fill later */
					n->location = @2;
					$$ = n;
				}
			| table_ref ASOF join_type JOIN table_ref join_qual
				{
					PGJoinExpr *n = makeNode(PGJoinExpr);
					n->jointype = $3;
					n->joinreftype = PG_JOIN_ASOF;
					n->larg = $1;
					n->rarg = $5;
					if ($6 != NULL && IsA($6, PGList))
						n->usingClause = (PGList *) $6; /* USING clause */
					else
						n->quals = $6; /* ON clause */
					n->location = @2;
					$$ = n;
				}
			| table_ref ASOF JOIN table_ref join_qual
				{
					PGJoinExpr *n = makeNode(PGJoinExpr);
					n->jointype = PG_JOIN_INNER;
					n->joinreftype = PG_JOIN_ASOF;
					n->larg = $1;
					n->rarg = $4;
					if ($5 != NULL && IsA($5, PGList))
						n->usingClause = (PGList *) $5; /* USING clause */
					else
						n->quals = $5; /* ON clause */
					n->location = @2;
					$$ = n;
				}
			| table_ref POSITIONAL JOIN table_ref
				{
					/* POSITIONAL JOIN is a coordinated scan */
					PGJoinExpr *n = makeNode(PGJoinExpr);
					n->jointype = PG_JOIN_POSITION;
					n->joinreftype = PG_JOIN_REGULAR;
					n->larg = $1;
					n->rarg = $4;
					n->usingClause = NIL;
					n->quals = NULL;
					n->location = @2;
					$$ = n;
				}
            | table_ref ANTI JOIN table_ref join_qual
                {
                    /* ANTI JOIN is a filter */
                    PGJoinExpr *n = makeNode(PGJoinExpr);
                    n->jointype = PG_JOIN_ANTI;
                    n->joinreftype = PG_JOIN_REGULAR;
                    n->larg = $1;
                    n->rarg = $4;
                    if ($5 != NULL && IsA($5, PGList))
                        n->usingClause = (PGList *) $5; /* USING clause */
                    else
                        n->quals = $5; /* ON clause */
                    n->location = @2;
                    $$ = n;
                }
           | table_ref SEMI JOIN table_ref join_qual
               {
                   /* SEMI JOIN is also a filter */
                   PGJoinExpr *n = makeNode(PGJoinExpr);
                   n->jointype = PG_JOIN_SEMI;
                   n->joinreftype = PG_JOIN_REGULAR;
                   n->larg = $1;
                   n->rarg = $4;
                   if ($5 != NULL && IsA($5, PGList))
                       n->usingClause = (PGList *) $5; /* USING clause */
                   else
                       n->quals = $5; /* ON clause */
                   n->location = @2;
                   n->location = @2;
                   $$ = n;
               }
		;

alias_clause:
			AS ColIdOrString '(' name_list_opt_comma ')'
				{
					$$ = makeNode(PGAlias);
					$$->aliasname = $2;
					$$->colnames = $4;
				}
			| AS ColIdOrString
				{
					$$ = makeNode(PGAlias);
					$$->aliasname = $2;
				}
			| ColId '(' name_list_opt_comma ')'
				{
					$$ = makeNode(PGAlias);
					$$->aliasname = $1;
					$$->colnames = $3;
				}
			| ColId
				{
					$$ = makeNode(PGAlias);
					$$->aliasname = $1;
				}
		;

opt_alias_clause: alias_clause						{ $$ = $1; }
			| /*EMPTY*/								{ $$ = NULL; }
		;

/*
 * func_alias_clause can include both an PGAlias and a coldeflist, so we make it
 * return a 2-element list that gets disassembled by calling production.
 */
func_alias_clause:
			alias_clause
				{
					$$ = list_make2($1, NIL);
				}
			| AS '(' TableFuncElementList ')'
				{
					$$ = list_make2(NULL, $3);
				}
			| AS ColIdOrString '(' TableFuncElementList ')'
				{
					PGAlias *a = makeNode(PGAlias);
					a->aliasname = $2;
					$$ = list_make2(a, $4);
				}
			| ColId '(' TableFuncElementList ')'
				{
					PGAlias *a = makeNode(PGAlias);
					a->aliasname = $1;
					$$ = list_make2(a, $3);
				}
			| /*EMPTY*/
				{
					$$ = list_make2(NULL, NIL);
				}
		;

join_type:	FULL join_outer							{ $$ = PG_JOIN_FULL; }
			| LEFT join_outer						{ $$ = PG_JOIN_LEFT; }
			| RIGHT join_outer						{ $$ = PG_JOIN_RIGHT; }
			| SEMI          						{ $$ = PG_JOIN_SEMI; }
			| ANTI          						{ $$ = PG_JOIN_ANTI; }
			| INNER_P								{ $$ = PG_JOIN_INNER; }
		;

/* OUTER is just noise... */
join_outer: OUTER_P									{ $$ = NULL; }
			| /*EMPTY*/								{ $$ = NULL; }
		;

/* JOIN qualification clauses
 * Possibilities are:
 *	USING ( column list ) allows only unqualified column names,
 *						  which must match between tables.
 *	ON expr allows more general qualifications.
 *
 * We return USING as a PGList node, while an ON-expr will not be a List.
 */

join_qual:	USING '(' name_list_opt_comma ')'					{ $$ = (PGNode *) $3; }
			| ON a_expr								{ $$ = $2; }
		;


relation_expr:
			qualified_name
				{
					/* inheritance query, implicitly */
					$$ = $1;
					$$->inh = true;
					$$->alias = NULL;
				}
			| qualified_name '*'
				{
					/* inheritance query, explicitly */
					$$ = $1;
					$$->inh = true;
					$$->alias = NULL;
				}
			| ONLY qualified_name
				{
					/* no inheritance */
					$$ = $2;
					$$->inh = false;
					$$->alias = NULL;
				}
			| ONLY '(' qualified_name ')'
				{
					/* no inheritance, SQL99-style syntax */
					$$ = $3;
					$$->inh = false;
					$$->alias = NULL;
				}
		;


/*
 * Given "UPDATE foo set set ...", we have to decide without looking any
 * further ahead whether the first "set" is an alias or the UPDATE's SET
 * keyword.  Since "set" is allowed as a column name both interpretations
 * are feasible.  We resolve the shift/reduce conflict by giving the first
 * production a higher precedence than the SET token
 * has, causing the parser to prefer to reduce, in effect assuming that the
 * SET is not an alias.
 */

/*
 * func_table represents a function invocation in a FROM list. It can be
 * a plain function call, like "foo(...)", or a ROWS FROM expression with
 * one or more function calls, "ROWS FROM (foo(...), bar(...))",
 * optionally with WITH ORDINALITY attached.
 * In the ROWS FROM syntax, a column list can be given for each
 * function, for example:
 *     ROWS FROM (foo() AS (foo_res_a text, foo_res_b text),
 *                bar() AS (bar_res_a text, bar_res_b text))
 * It's also possible to attach a column list to the PGRangeFunction
 * as a whole, but that's handled by the table_ref production.
 */
func_table: func_expr_windowless opt_ordinality
				{
					PGRangeFunction *n = makeNode(PGRangeFunction);
					n->lateral = false;
					n->ordinality = $2;
					n->is_rowsfrom = false;
					n->functions = list_make1(list_make2($1, NIL));
					n->sample = NULL;
					/* alias and coldeflist are set by table_ref production */
					$$ = (PGNode *) n;
				}
			| ROWS FROM '(' rowsfrom_list ')' opt_ordinality
				{
					PGRangeFunction *n = makeNode(PGRangeFunction);
					n->lateral = false;
					n->ordinality = $6;
					n->is_rowsfrom = true;
					n->functions = $4;
					n->sample = NULL;
					/* alias and coldeflist are set by table_ref production */
					$$ = (PGNode *) n;
				}
		;

rowsfrom_item: func_expr_windowless opt_col_def_list
				{ $$ = list_make2($1, $2); }
		;

rowsfrom_list:
			rowsfrom_item						{ $$ = list_make1($1); }
			| rowsfrom_list ',' rowsfrom_item	{ $$ = lappend($1, $3); }
		;

opt_col_def_list: AS '(' TableFuncElementList ')'	{ $$ = $3; }
			| /*EMPTY*/								{ $$ = NIL; }
		;

opt_ordinality: WITH_LA ORDINALITY					{ $$ = true; }
			| /*EMPTY*/								{ $$ = false; }
		;


where_clause:
			WHERE a_expr							{ $$ = $2; }
			| /*EMPTY*/								{ $$ = NULL; }
		;

/* variant for UPDATE and DELETE */
TableFuncElementList:
			TableFuncElement
				{
					$$ = list_make1($1);
				}
			| TableFuncElementList ',' TableFuncElement
				{
					$$ = lappend($1, $3);
				}
		;

TableFuncElement:	ColIdOrString Typename opt_collate_clause
				{
					PGColumnDef *n = makeNode(PGColumnDef);
					n->colname = $1;
					n->typeName = $2;
					n->inhcount = 0;
					n->is_local = true;
					n->is_not_null = false;
					n->is_from_type = false;
					n->storage = 0;
					n->raw_default = NULL;
					n->cooked_default = NULL;
					n->collClause = (PGCollateClause *) $3;
					n->collOid = InvalidOid;
					n->constraints = NIL;
					n->location = @1;
					$$ = (PGNode *)n;
				}
		;

opt_collate_clause:
			COLLATE any_name
				{
					PGCollateClause *n = makeNode(PGCollateClause);
					n->arg = NULL;
					n->collname = $2;
					n->location = @1;
					$$ = (PGNode *) n;
				}
			| /* EMPTY */				{ $$ = NULL; }
		;
/*****************************************************************************
 *
 *	Type syntax
 *		SQL introduces a large amount of type-specific syntax.
 *		Define individual clauses to handle these cases, and use
 *		 the generic case to handle regular type-extensible Postgres syntax.
 *		- thomas 1997-10-10
 *
 *****************************************************************************/

colid_type_list:
            ColId Typename   {
             $$ = list_make1(list_make2(makeString($1), $2));
            }
            | colid_type_list ',' ColId Typename {
             $$ = lappend($1, list_make2(makeString($3), $4));
            }

RowOrStruct: ROW | STRUCT

opt_Typename:
			Typename						{ $$ = $1; }
			| /*EMPTY*/						{ $$ = NULL; }

Typename:	SimpleTypename opt_array_bounds
				{
					$$ = $1;
					$$->arrayBounds = $2;
				}
			| SETOF SimpleTypename opt_array_bounds
				{
					$$ = $2;
					$$->arrayBounds = $3;
					$$->setof = true;
				}
			/* SQL standard syntax, currently only one-dimensional */
			| SimpleTypename ARRAY '[' Iconst ']'
				{
					$$ = $1;
					$$->arrayBounds = list_make1(makeInteger($4));
				}
			| SETOF SimpleTypename ARRAY '[' Iconst ']'
				{
					$$ = $2;
					$$->arrayBounds = list_make1(makeInteger($5));
					$$->setof = true;
				}
			| SimpleTypename ARRAY
				{
					$$ = $1;
					$$->arrayBounds = list_make1(makeInteger(-1));
				}
			| SETOF SimpleTypename ARRAY
				{
					$$ = $2;
					$$->arrayBounds = list_make1(makeInteger(-1));
					$$->setof = true;
				}
			| RowOrStruct '(' colid_type_list ')' opt_array_bounds {
               $$ = SystemTypeName("struct");
               $$->arrayBounds = $5;
               $$->typmods = $3;
               $$->location = @1;
               }
            | MAP '(' type_list ')' opt_array_bounds {
               $$ = SystemTypeName("map");
               $$->arrayBounds = $5;
               $$->typmods = $3;
               $$->location = @1;
			}
			| UNION '(' colid_type_list ')' opt_array_bounds {
			   $$ = SystemTypeName("union");
			   $$->arrayBounds = $5;
			   $$->typmods = $3;
			   $$->location = @1;
			}
		;

opt_array_bounds:
			opt_array_bounds '[' ']'
					{  $$ = lappend($1, makeInteger(-1)); }
			| opt_array_bounds '[' Iconst ']'
					{  $$ = lappend($1, makeInteger($3)); }
			| /*EMPTY*/
					{  $$ = NIL; }
		;

SimpleTypename:
			GenericType								{ $$ = $1; }
			| Numeric								{ $$ = $1; }
			| Bit									{ $$ = $1; }
			| Character								{ $$ = $1; }
			| ConstDatetime							{ $$ = $1; }
			| ConstInterval opt_interval
				{
					$$ = $1;
					$$->typmods = $2;
				}
			| ConstInterval '(' Iconst ')'
				{
					$$ = $1;
					$$->typmods = list_make2(makeIntConst(INTERVAL_FULL_RANGE, -1),
											 makeIntConst($3, @3));
				}
		;

/* We have a separate ConstTypename to allow defaulting fixed-length
 * types such as CHAR() and BIT() to an unspecified length.
 * SQL9x requires that these default to a length of one, but this
 * makes no sense for constructs like CHAR 'hi' and BIT '0101',
 * where there is an obvious better choice to make.
 * Note that ConstInterval is not included here since it must
 * be pushed up higher in the rules to accommodate the postfix
 * options (e.g. INTERVAL '1' YEAR). Likewise, we have to handle
 * the generic-type-name case in AExprConst to avoid premature
 * reduce/reduce conflicts against function names.
 */
ConstTypename:
			Numeric									{ $$ = $1; }
			| ConstBit								{ $$ = $1; }
			| ConstCharacter						{ $$ = $1; }
			| ConstDatetime							{ $$ = $1; }
		;

/*
 * GenericType covers all type names that don't have special syntax mandated
 * by the standard, including qualified names.  We also allow type modifiers.
 * To avoid parsing conflicts against function invocations, the modifiers
 * have to be shown as expr_list here, but parse analysis will only accept
 * constants for them.
 */
GenericType:
			type_name_token opt_type_modifiers
				{
					$$ = makeTypeName($1);
					$$->typmods = $2;
					$$->location = @1;
				}
			// | type_name_token attrs opt_type_modifiers
			// 	{
			// 		$$ = makeTypeNameFromNameList(lcons(makeString($1), $2));
			// 		$$->typmods = $3;
			// 		$$->location = @1;
			// 	}
		;

opt_type_modifiers: '(' opt_expr_list_opt_comma	 ')'				{ $$ = $2; }
					| /* EMPTY */					{ $$ = NIL; }
		;

/*
 * SQL numeric data types
 */
Numeric:	INT_P
				{
					$$ = SystemTypeName("int4");
					$$->location = @1;
				}
			| INTEGER
				{
					$$ = SystemTypeName("int4");
					$$->location = @1;
				}
			| SMALLINT
				{
					$$ = SystemTypeName("int2");
					$$->location = @1;
				}
			| BIGINT
				{
					$$ = SystemTypeName("int8");
					$$->location = @1;
				}
			| REAL
				{
					$$ = SystemTypeName("float4");
					$$->location = @1;
				}
			| FLOAT_P opt_float
				{
					$$ = $2;
					$$->location = @1;
				}
			| DOUBLE_P PRECISION
				{
					$$ = SystemTypeName("float8");
					$$->location = @1;
				}
			| DECIMAL_P opt_type_modifiers
				{
					$$ = SystemTypeName("numeric");
					$$->typmods = $2;
					$$->location = @1;
				}
			| DEC opt_type_modifiers
				{
					$$ = SystemTypeName("numeric");
					$$->typmods = $2;
					$$->location = @1;
				}
			| NUMERIC opt_type_modifiers
				{
					$$ = SystemTypeName("numeric");
					$$->typmods = $2;
					$$->location = @1;
				}
			| BOOLEAN_P
				{
					$$ = SystemTypeName("bool");
					$$->location = @1;
				}
		;

opt_float:	'(' Iconst ')'
				{
					/*
					 * Check FLOAT() precision limits assuming IEEE floating
					 * types - thomas 1997-09-18
					 */
					if ($2 < 1)
						ereport(ERROR,
								(errcode(PG_ERRCODE_INVALID_PARAMETER_VALUE),
								 errmsg("precision for type float must be at least 1 bit"),
								 parser_errposition(@2)));
					else if ($2 <= 24)
						$$ = SystemTypeName("float4");
					else if ($2 <= 53)
						$$ = SystemTypeName("float8");
					else
						ereport(ERROR,
								(errcode(PG_ERRCODE_INVALID_PARAMETER_VALUE),
								 errmsg("precision for type float must be less than 54 bits"),
								 parser_errposition(@2)));
				}
			| /*EMPTY*/
				{
					$$ = SystemTypeName("float4");
				}
		;

/*
 * SQL bit-field data types
 * The following implements BIT() and BIT VARYING().
 */
Bit:		BitWithLength
				{
					$$ = $1;
				}
			| BitWithoutLength
				{
					$$ = $1;
				}
		;

/* ConstBit is like Bit except "BIT" defaults to unspecified length */
/* See notes for ConstCharacter, which addresses same issue for "CHAR" */
ConstBit:	BitWithLength
				{
					$$ = $1;
				}
			| BitWithoutLength
				{
					$$ = $1;
					$$->typmods = NIL;
				}
		;

BitWithLength:
			BIT opt_varying '(' expr_list_opt_comma ')'
				{
					const char *typname;

					typname = $2 ? "varbit" : "bit";
					$$ = SystemTypeName(typname);
					$$->typmods = $4;
					$$->location = @1;
				}
		;

BitWithoutLength:
			BIT opt_varying
				{
					/* bit defaults to bit(1), varbit to no limit */
					if ($2)
					{
						$$ = SystemTypeName("varbit");
					}
					else
					{
						$$ = SystemTypeName("bit");
						$$->typmods = list_make1(makeIntConst(1, -1));
					}
					$$->location = @1;
				}
		;


/*
 * SQL character data types
 * The following implements CHAR() and VARCHAR().
 */
Character:  CharacterWithLength
				{
					$$ = $1;
				}
			| CharacterWithoutLength
				{
					$$ = $1;
				}
		;

ConstCharacter:  CharacterWithLength
				{
					$$ = $1;
				}
			| CharacterWithoutLength
				{
					/* Length was not specified so allow to be unrestricted.
					 * This handles problems with fixed-length (bpchar) strings
					 * which in column definitions must default to a length
					 * of one, but should not be constrained if the length
					 * was not specified.
					 */
					$$ = $1;
					$$->typmods = NIL;
				}
		;

CharacterWithLength:  character '(' Iconst ')'
				{
					$$ = SystemTypeName($1);
					$$->typmods = list_make1(makeIntConst($3, @3));
					$$->location = @1;
				}
		;

CharacterWithoutLength:	 character
				{
					$$ = SystemTypeName($1);
					/* char defaults to char(1), varchar to no limit */
					if (strcmp($1, "bpchar") == 0)
						$$->typmods = list_make1(makeIntConst(1, -1));
					$$->location = @1;
				}
		;

character:	CHARACTER opt_varying
										{ $$ = $2 ? "varchar": "bpchar"; }
			| CHAR_P opt_varying
										{ $$ = $2 ? "varchar": "bpchar"; }
			| VARCHAR
										{ $$ = "varchar"; }
			| NATIONAL CHARACTER opt_varying
										{ $$ = $3 ? "varchar": "bpchar"; }
			| NATIONAL CHAR_P opt_varying
										{ $$ = $3 ? "varchar": "bpchar"; }
			| NCHAR opt_varying
										{ $$ = $2 ? "varchar": "bpchar"; }
		;

opt_varying:
			VARYING									{ $$ = true; }
			| /*EMPTY*/								{ $$ = false; }
		;

/*
 * SQL date/time types
 */
ConstDatetime:
			TIMESTAMP '(' Iconst ')' opt_timezone
				{
					if ($5)
						$$ = SystemTypeName("timestamptz");
					else
						$$ = SystemTypeName("timestamp");
					$$->typmods = list_make1(makeIntConst($3, @3));
					$$->location = @1;
				}
			| TIMESTAMP opt_timezone
				{
					if ($2)
						$$ = SystemTypeName("timestamptz");
					else
						$$ = SystemTypeName("timestamp");
					$$->location = @1;
				}
			| TIME '(' Iconst ')' opt_timezone
				{
					if ($5)
						$$ = SystemTypeName("timetz");
					else
						$$ = SystemTypeName("time");
					$$->typmods = list_make1(makeIntConst($3, @3));
					$$->location = @1;
				}
			| TIME opt_timezone
				{
					if ($2)
						$$ = SystemTypeName("timetz");
					else
						$$ = SystemTypeName("time");
					$$->location = @1;
				}
		;

ConstInterval:
			INTERVAL
				{
					$$ = SystemTypeName("interval");
					$$->location = @1;
				}
		;

opt_timezone:
			WITH_LA TIME ZONE						{ $$ = true; }
			| WITHOUT TIME ZONE						{ $$ = false; }
			| /*EMPTY*/								{ $$ = false; }
		;

year_keyword:
	YEAR_P | YEARS_P

month_keyword:
	MONTH_P | MONTHS_P

day_keyword:
	DAY_P | DAYS_P

hour_keyword:
	HOUR_P | HOURS_P

minute_keyword:
	MINUTE_P | MINUTES_P

second_keyword:
	SECOND_P | SECONDS_P

millisecond_keyword:
	MILLISECOND_P | MILLISECONDS_P

microsecond_keyword:
	MICROSECOND_P | MICROSECONDS_P

opt_interval:
			year_keyword
				{ $$ = list_make1(makeIntConst(INTERVAL_MASK(YEAR), @1)); }
			| month_keyword
				{ $$ = list_make1(makeIntConst(INTERVAL_MASK(MONTH), @1)); }
			| day_keyword
				{ $$ = list_make1(makeIntConst(INTERVAL_MASK(DAY), @1)); }
			| hour_keyword
				{ $$ = list_make1(makeIntConst(INTERVAL_MASK(HOUR), @1)); }
			| minute_keyword
				{ $$ = list_make1(makeIntConst(INTERVAL_MASK(MINUTE), @1)); }
			| second_keyword
				{ $$ = list_make1(makeIntConst(INTERVAL_MASK(SECOND), @1)); }
			| millisecond_keyword
				{ $$ = list_make1(makeIntConst(INTERVAL_MASK(MILLISECOND), @1)); }
			| microsecond_keyword
				{ $$ = list_make1(makeIntConst(INTERVAL_MASK(MICROSECOND), @1)); }
			| year_keyword TO month_keyword
				{
					$$ = list_make1(makeIntConst(INTERVAL_MASK(YEAR) |
												 INTERVAL_MASK(MONTH), @1));
				}
			| day_keyword TO hour_keyword
				{
					$$ = list_make1(makeIntConst(INTERVAL_MASK(DAY) |
												 INTERVAL_MASK(HOUR), @1));
				}
			| day_keyword TO minute_keyword
				{
					$$ = list_make1(makeIntConst(INTERVAL_MASK(DAY) |
												 INTERVAL_MASK(HOUR) |
												 INTERVAL_MASK(MINUTE), @1));
				}
			| day_keyword TO second_keyword
				{
					$$ = list_make1(makeIntConst(INTERVAL_MASK(DAY) |
												 INTERVAL_MASK(HOUR) |
												 INTERVAL_MASK(MINUTE) |
												 INTERVAL_MASK(SECOND), @1));
				}
			| hour_keyword TO minute_keyword
				{
					$$ = list_make1(makeIntConst(INTERVAL_MASK(HOUR) |
												 INTERVAL_MASK(MINUTE), @1));
				}
			| hour_keyword TO second_keyword
				{
					$$ = list_make1(makeIntConst(INTERVAL_MASK(HOUR) |
												 INTERVAL_MASK(MINUTE) |
												 INTERVAL_MASK(SECOND), @1));
				}
			| minute_keyword TO second_keyword
				{
					$$ = list_make1(makeIntConst(INTERVAL_MASK(MINUTE) |
												 INTERVAL_MASK(SECOND), @1));
				}
			| /*EMPTY*/
				{ $$ = NIL; }
		;

/*****************************************************************************
 *
 *	expression grammar
 *
 *****************************************************************************/

/*
 * General expressions
 * This is the heart of the expression syntax.
 *
 * We have two expression types: a_expr is the unrestricted kind, and
 * b_expr is a subset that must be used in some places to avoid shift/reduce
 * conflicts.  For example, we can't do BETWEEN as "BETWEEN a_expr AND a_expr"
 * because that use of AND conflicts with AND as a boolean operator.  So,
 * b_expr is used in BETWEEN and we remove boolean keywords from b_expr.
 *
 * Note that '(' a_expr ')' is a b_expr, so an unrestricted expression can
 * always be used by surrounding it with parens.
 *
 * c_expr is all the productions that are common to a_expr and b_expr;
 * it's factored out just to eliminate redundant coding.
 *
 * Be careful of productions involving more than one terminal token.
 * By default, bison will assign such productions the precedence of their
 * last terminal, but in nearly all cases you want it to be the precedence
 * of the first terminal instead; otherwise you will not get the behavior
 * you expect!  So we use %prec annotations freely to set precedences.
 */
a_expr:		c_expr									{ $$ = $1; }
			|
			a_expr TYPECAST Typename
					{ $$ = makeTypeCast($1, $3, 0, @2); }
			| a_expr COLLATE any_name
				{
					PGCollateClause *n = makeNode(PGCollateClause);
					n->arg = $1;
					n->collname = $3;
					n->location = @2;
					$$ = (PGNode *) n;
				}
			| a_expr AT TIME ZONE a_expr			%prec AT
				{
					$$ = (PGNode *) makeFuncCall(SystemFuncName("timezone"),
											   list_make2($5, $1),
											   @2);
				}
		/*
		 * These operators must be called out explicitly in order to make use
		 * of bison's automatic operator-precedence handling.  All other
		 * operator names are handled by the generic productions using "Op",
		 * below; and all those operators will have the same precedence.
		 *
		 * If you add more explicitly-known operators, be sure to add them
		 * also to b_expr and to the MathOp list below.
		 */
			| '+' a_expr					%prec UMINUS
				{ $$ = (PGNode *) makeSimpleAExpr(PG_AEXPR_OP, "+", NULL, $2, @1); }
			| '-' a_expr					%prec UMINUS
				{ $$ = doNegate($2, @1); }
			| a_expr '+' a_expr
				{ $$ = (PGNode *) makeSimpleAExpr(PG_AEXPR_OP, "+", $1, $3, @2); }
			| a_expr '-' a_expr
				{ $$ = (PGNode *) makeSimpleAExpr(PG_AEXPR_OP, "-", $1, $3, @2); }
			| a_expr '*' a_expr
				{ $$ = (PGNode *) makeSimpleAExpr(PG_AEXPR_OP, "*", $1, $3, @2); }
			| a_expr '/' a_expr
				{ $$ = (PGNode *) makeSimpleAExpr(PG_AEXPR_OP, "/", $1, $3, @2); }
			| a_expr INTEGER_DIVISION a_expr
				{ $$ = (PGNode *) makeSimpleAExpr(PG_AEXPR_OP, "//", $1, $3, @2); }
			| a_expr '%' a_expr
				{ $$ = (PGNode *) makeSimpleAExpr(PG_AEXPR_OP, "%", $1, $3, @2); }
			| a_expr '^' a_expr
				{ $$ = (PGNode *) makeSimpleAExpr(PG_AEXPR_OP, "^", $1, $3, @2); }
			| a_expr POWER_OF a_expr
				{ $$ = (PGNode *) makeSimpleAExpr(PG_AEXPR_OP, "**", $1, $3, @2); }
			| a_expr '<' a_expr
				{ $$ = (PGNode *) makeSimpleAExpr(PG_AEXPR_OP, "<", $1, $3, @2); }
			| a_expr '>' a_expr
				{ $$ = (PGNode *) makeSimpleAExpr(PG_AEXPR_OP, ">", $1, $3, @2); }
			| a_expr '=' a_expr
				{ $$ = (PGNode *) makeSimpleAExpr(PG_AEXPR_OP, "=", $1, $3, @2); }
			| a_expr LESS_EQUALS a_expr
				{ $$ = (PGNode *) makeSimpleAExpr(PG_AEXPR_OP, "<=", $1, $3, @2); }
			| a_expr GREATER_EQUALS a_expr
				{ $$ = (PGNode *) makeSimpleAExpr(PG_AEXPR_OP, ">=", $1, $3, @2); }
			| a_expr NOT_EQUALS a_expr
				{ $$ = (PGNode *) makeSimpleAExpr(PG_AEXPR_OP, "<>", $1, $3, @2); }

			| a_expr qual_Op a_expr				%prec Op
				{ $$ = (PGNode *) makeAExpr(PG_AEXPR_OP, $2, $1, $3, @2); }
			| qual_Op a_expr					%prec Op
				{ $$ = (PGNode *) makeAExpr(PG_AEXPR_OP, $1, NULL, $2, @1); }
			| a_expr qual_Op					%prec POSTFIXOP
				{ $$ = (PGNode *) makeAExpr(PG_AEXPR_OP, $2, $1, NULL, @2); }

			| a_expr AND a_expr
				{ $$ = makeAndExpr($1, $3, @2); }
			| a_expr OR a_expr
				{ $$ = makeOrExpr($1, $3, @2); }
			| NOT a_expr
				{ $$ = makeNotExpr($2, @1); }
			| NOT_LA a_expr						%prec NOT
				{ $$ = makeNotExpr($2, @1); }
			| a_expr GLOB a_expr %prec GLOB
				{
					$$ = (PGNode *) makeSimpleAExpr(PG_AEXPR_GLOB, "~~~",
												   $1, $3, @2);
				}
			| a_expr LIKE a_expr
				{
					$$ = (PGNode *) makeSimpleAExpr(PG_AEXPR_LIKE, "~~",
												   $1, $3, @2);
				}
			| a_expr LIKE a_expr ESCAPE a_expr					%prec LIKE
				{
					PGFuncCall *n = makeFuncCall(SystemFuncName("like_escape"),
											   list_make3($1, $3, $5),
											   @2);
					$$ = (PGNode *) n;
				}
			| a_expr NOT_LA LIKE a_expr							%prec NOT_LA
				{
					$$ = (PGNode *) makeSimpleAExpr(PG_AEXPR_LIKE, "!~~",
												   $1, $4, @2);
				}
			| a_expr NOT_LA LIKE a_expr ESCAPE a_expr			%prec NOT_LA
				{
					PGFuncCall *n = makeFuncCall(SystemFuncName("not_like_escape"),
											   list_make3($1, $4, $6),
											   @2);
					$$ = (PGNode *) n;
				}
			| a_expr ILIKE a_expr
				{
					$$ = (PGNode *) makeSimpleAExpr(PG_AEXPR_ILIKE, "~~*",
												   $1, $3, @2);
				}
			| a_expr ILIKE a_expr ESCAPE a_expr					%prec ILIKE
				{
					PGFuncCall *n = makeFuncCall(SystemFuncName("ilike_escape"),
											   list_make3($1, $3, $5),
											   @2);
					$$ = (PGNode *) n;
				}
			| a_expr NOT_LA ILIKE a_expr						%prec NOT_LA
				{
					$$ = (PGNode *) makeSimpleAExpr(PG_AEXPR_ILIKE, "!~~*",
												   $1, $4, @2);
				}
			| a_expr NOT_LA ILIKE a_expr ESCAPE a_expr			%prec NOT_LA
				{
					PGFuncCall *n = makeFuncCall(SystemFuncName("not_ilike_escape"),
											   list_make3($1, $4, $6),
											   @2);
					$$ = (PGNode *) n;
				}

			| a_expr SIMILAR TO a_expr							%prec SIMILAR
				{
					PGFuncCall *n = makeFuncCall(SystemFuncName("similar_escape"),
											   list_make2($4, makeNullAConst(-1)),
											   @2);
					$$ = (PGNode *) makeSimpleAExpr(PG_AEXPR_SIMILAR, "~",
												   $1, (PGNode *) n, @2);
				}
			| a_expr SIMILAR TO a_expr ESCAPE a_expr			%prec SIMILAR
				{
					PGFuncCall *n = makeFuncCall(SystemFuncName("similar_escape"),
											   list_make2($4, $6),
											   @2);
					$$ = (PGNode *) makeSimpleAExpr(PG_AEXPR_SIMILAR, "~",
												   $1, (PGNode *) n, @2);
				}
			| a_expr NOT_LA SIMILAR TO a_expr					%prec NOT_LA
				{
					PGFuncCall *n = makeFuncCall(SystemFuncName("similar_escape"),
											   list_make2($5, makeNullAConst(-1)),
											   @2);
					$$ = (PGNode *) makeSimpleAExpr(PG_AEXPR_SIMILAR, "!~",
												   $1, (PGNode *) n, @2);
				}
			| a_expr NOT_LA SIMILAR TO a_expr ESCAPE a_expr		%prec NOT_LA
				{
					PGFuncCall *n = makeFuncCall(SystemFuncName("similar_escape"),
											   list_make2($5, $7),
											   @2);
					$$ = (PGNode *) makeSimpleAExpr(PG_AEXPR_SIMILAR, "!~",
												   $1, (PGNode *) n, @2);
				}

			/* PGNullTest clause
			 * Define SQL-style Null test clause.
			 * Allow two forms described in the standard:
			 *	a IS NULL
			 *	a IS NOT NULL
			 * Allow two SQL extensions
			 *	a ISNULL
			 *	a NOTNULL
			 */
			| a_expr IS NULL_P							%prec IS
				{
					PGNullTest *n = makeNode(PGNullTest);
					n->arg = (PGExpr *) $1;
					n->nulltesttype = PG_IS_NULL;
					n->location = @2;
					$$ = (PGNode *)n;
				}
			| a_expr ISNULL
				{
					PGNullTest *n = makeNode(PGNullTest);
					n->arg = (PGExpr *) $1;
					n->nulltesttype = PG_IS_NULL;
					n->location = @2;
					$$ = (PGNode *)n;
				}
			| a_expr IS NOT NULL_P						%prec IS
				{
					PGNullTest *n = makeNode(PGNullTest);
					n->arg = (PGExpr *) $1;
					n->nulltesttype = IS_NOT_NULL;
					n->location = @2;
					$$ = (PGNode *)n;
				}
			| a_expr NOT NULL_P
				{
					PGNullTest *n = makeNode(PGNullTest);
					n->arg = (PGExpr *) $1;
					n->nulltesttype = IS_NOT_NULL;
					n->location = @2;
					$$ = (PGNode *)n;
				}
			| a_expr NOTNULL
				{
					PGNullTest *n = makeNode(PGNullTest);
					n->arg = (PGExpr *) $1;
					n->nulltesttype = IS_NOT_NULL;
					n->location = @2;
					$$ = (PGNode *)n;
				}
			| a_expr LAMBDA_ARROW a_expr
			{
				PGLambdaFunction *n = makeNode(PGLambdaFunction);
				n->lhs = $1;
				n->rhs = $3;
				n->location = @2;
				$$ = (PGNode *) n;
			}
			| a_expr DOUBLE_ARROW a_expr %prec Op
			{
							$$ = (PGNode *) makeSimpleAExpr(PG_AEXPR_OP, "->>", $1, $3, @2);
			}
			| row OVERLAPS row
				{
					if (list_length($1) != 2)
						ereport(ERROR,
								(errcode(PG_ERRCODE_SYNTAX_ERROR),
								 errmsg("wrong number of parameters on left side of OVERLAPS expression"),
								 parser_errposition(@1)));
					if (list_length($3) != 2)
						ereport(ERROR,
								(errcode(PG_ERRCODE_SYNTAX_ERROR),
								 errmsg("wrong number of parameters on right side of OVERLAPS expression"),
								 parser_errposition(@3)));
					$$ = (PGNode *) makeFuncCall(SystemFuncName("overlaps"),
											   list_concat($1, $3),
											   @2);
				}
			| a_expr IS TRUE_P							%prec IS
				{
					PGBooleanTest *b = makeNode(PGBooleanTest);
					b->arg = (PGExpr *) $1;
					b->booltesttype = PG_IS_TRUE;
					b->location = @2;
					$$ = (PGNode *)b;
				}
			| a_expr IS NOT TRUE_P						%prec IS
				{
					PGBooleanTest *b = makeNode(PGBooleanTest);
					b->arg = (PGExpr *) $1;
					b->booltesttype = IS_NOT_TRUE;
					b->location = @2;
					$$ = (PGNode *)b;
				}
			| a_expr IS FALSE_P							%prec IS
				{
					PGBooleanTest *b = makeNode(PGBooleanTest);
					b->arg = (PGExpr *) $1;
					b->booltesttype = IS_FALSE;
					b->location = @2;
					$$ = (PGNode *)b;
				}
			| a_expr IS NOT FALSE_P						%prec IS
				{
					PGBooleanTest *b = makeNode(PGBooleanTest);
					b->arg = (PGExpr *) $1;
					b->booltesttype = IS_NOT_FALSE;
					b->location = @2;
					$$ = (PGNode *)b;
				}
			| a_expr IS UNKNOWN							%prec IS
				{
					PGBooleanTest *b = makeNode(PGBooleanTest);
					b->arg = (PGExpr *) $1;
					b->booltesttype = IS_UNKNOWN;
					b->location = @2;
					$$ = (PGNode *)b;
				}
			| a_expr IS NOT UNKNOWN						%prec IS
				{
					PGBooleanTest *b = makeNode(PGBooleanTest);
					b->arg = (PGExpr *) $1;
					b->booltesttype = IS_NOT_UNKNOWN;
					b->location = @2;
					$$ = (PGNode *)b;
				}
			| a_expr IS DISTINCT FROM a_expr			%prec IS
				{
					$$ = (PGNode *) makeSimpleAExpr(PG_AEXPR_DISTINCT, "=", $1, $5, @2);
				}
			| a_expr IS NOT DISTINCT FROM a_expr		%prec IS
				{
					$$ = (PGNode *) makeSimpleAExpr(PG_AEXPR_NOT_DISTINCT, "=", $1, $6, @2);
				}
			| a_expr IS OF '(' type_list ')'			%prec IS
				{
					$$ = (PGNode *) makeSimpleAExpr(PG_AEXPR_OF, "=", $1, (PGNode *) $5, @2);
				}
			| a_expr IS NOT OF '(' type_list ')'		%prec IS
				{
					$$ = (PGNode *) makeSimpleAExpr(PG_AEXPR_OF, "<>", $1, (PGNode *) $6, @2);
				}
			| a_expr BETWEEN opt_asymmetric b_expr AND a_expr		%prec BETWEEN
				{
					$$ = (PGNode *) makeSimpleAExpr(PG_AEXPR_BETWEEN,
												   "BETWEEN",
												   $1,
												   (PGNode *) list_make2($4, $6),
												   @2);
				}
			| a_expr NOT_LA BETWEEN opt_asymmetric b_expr AND a_expr %prec NOT_LA
				{
					$$ = (PGNode *) makeSimpleAExpr(PG_AEXPR_NOT_BETWEEN,
												   "NOT BETWEEN",
												   $1,
												   (PGNode *) list_make2($5, $7),
												   @2);
				}
			| a_expr BETWEEN SYMMETRIC b_expr AND a_expr			%prec BETWEEN
				{
					$$ = (PGNode *) makeSimpleAExpr(PG_AEXPR_BETWEEN_SYM,
												   "BETWEEN SYMMETRIC",
												   $1,
												   (PGNode *) list_make2($4, $6),
												   @2);
				}
			| a_expr NOT_LA BETWEEN SYMMETRIC b_expr AND a_expr		%prec NOT_LA
				{
					$$ = (PGNode *) makeSimpleAExpr(PG_AEXPR_NOT_BETWEEN_SYM,
												   "NOT BETWEEN SYMMETRIC",
												   $1,
												   (PGNode *) list_make2($5, $7),
												   @2);
				}
			| a_expr IN_P in_expr
				{
					/* in_expr returns a PGSubLink or a list of a_exprs */
					if (IsA($3, PGSubLink))
					{
						/* generate foo = ANY (subquery) */
						PGSubLink *n = (PGSubLink *) $3;
						n->subLinkType = PG_ANY_SUBLINK;
						n->subLinkId = 0;
						n->testexpr = $1;
						n->operName = NIL;		/* show it's IN not = ANY */
						n->location = @2;
						$$ = (PGNode *)n;
					}
					else
					{
						/* generate scalar IN expression */
						$$ = (PGNode *) makeSimpleAExpr(PG_AEXPR_IN, "=", $1, $3, @2);
					}
				}
			| a_expr NOT_LA IN_P in_expr						%prec NOT_LA
				{
					/* in_expr returns a PGSubLink or a list of a_exprs */
					if (IsA($4, PGSubLink))
					{
						/* generate NOT (foo = ANY (subquery)) */
						/* Make an = ANY node */
						PGSubLink *n = (PGSubLink *) $4;
						n->subLinkType = PG_ANY_SUBLINK;
						n->subLinkId = 0;
						n->testexpr = $1;
						n->operName = NIL;		/* show it's IN not = ANY */
						n->location = @2;
						/* Stick a NOT on top; must have same parse location */
						$$ = makeNotExpr((PGNode *) n, @2);
					}
					else
					{
						/* generate scalar NOT IN expression */
						$$ = (PGNode *) makeSimpleAExpr(PG_AEXPR_IN, "<>", $1, $4, @2);
					}
				}
			| a_expr subquery_Op sub_type select_with_parens	%prec Op
				{
					PGSubLink *n = makeNode(PGSubLink);
					n->subLinkType = $3;
					n->subLinkId = 0;
					n->testexpr = $1;
					n->operName = $2;
					n->subselect = $4;
					n->location = @2;
					$$ = (PGNode *)n;
				}
			| a_expr subquery_Op sub_type '(' a_expr ')'		%prec Op
				{
					if ($3 == PG_ANY_SUBLINK)
						$$ = (PGNode *) makeAExpr(PG_AEXPR_OP_ANY, $2, $1, $5, @2);
					else
						$$ = (PGNode *) makeAExpr(PG_AEXPR_OP_ALL, $2, $1, $5, @2);
				}
			| DEFAULT
				{
					/*
					 * The SQL spec only allows DEFAULT in "contextually typed
					 * expressions", but for us, it's easier to allow it in
					 * any a_expr and then throw error during parse analysis
					 * if it's in an inappropriate context.  This way also
					 * lets us say something smarter than "syntax error".
					 */
					PGSetToDefault *n = makeNode(PGSetToDefault);
					/* parse analysis will fill in the rest */
					n->location = @1;
					$$ = (PGNode *)n;
				}
			| COLUMNS '(' a_expr ')'
				{
					PGAStar *star = makeNode(PGAStar);
					star->expr = $3;
					star->columns = true;
					star->location = @1;
<<<<<<< HEAD
					$$ = (PGNode *) star;
				}
			| '*' opt_except_list opt_replace_list
				{
					PGAStar *star = makeNode(PGAStar);
					star->except_list = $2;
					star->replace_list = $3;
					star->location = @1;
					$$ = (PGNode *) star;
				}
			| ColId '.' '*' opt_except_list opt_replace_list
				{
					PGAStar *star = makeNode(PGAStar);
=======
					$$ = (PGNode *) star;
				}
			| '*' opt_except_list opt_replace_list
				{
					PGAStar *star = makeNode(PGAStar);
					star->except_list = $2;
					star->replace_list = $3;
					star->location = @1;
					$$ = (PGNode *) star;
				}
			| ColId '.' '*' opt_except_list opt_replace_list
				{
					PGAStar *star = makeNode(PGAStar);
>>>>>>> da69aeaa
					star->relation = $1;
					star->except_list = $4;
					star->replace_list = $5;
					star->location = @1;
					$$ = (PGNode *) star;
				}
		;

/*
 * Restricted expressions
 *
 * b_expr is a subset of the complete expression syntax defined by a_expr.
 *
 * Presently, AND, NOT, IS, and IN are the a_expr keywords that would
 * cause trouble in the places where b_expr is used.  For simplicity, we
 * just eliminate all the boolean-keyword-operator productions from b_expr.
 */
b_expr:		c_expr
				{ $$ = $1; }
			| b_expr TYPECAST Typename
				{ $$ = makeTypeCast($1, $3, 0, @2); }
			| '+' b_expr					%prec UMINUS
				{ $$ = (PGNode *) makeSimpleAExpr(PG_AEXPR_OP, "+", NULL, $2, @1); }
			| '-' b_expr					%prec UMINUS
				{ $$ = doNegate($2, @1); }
			| b_expr '+' b_expr
				{ $$ = (PGNode *) makeSimpleAExpr(PG_AEXPR_OP, "+", $1, $3, @2); }
			| b_expr '-' b_expr
				{ $$ = (PGNode *) makeSimpleAExpr(PG_AEXPR_OP, "-", $1, $3, @2); }
			| b_expr '*' b_expr
				{ $$ = (PGNode *) makeSimpleAExpr(PG_AEXPR_OP, "*", $1, $3, @2); }
			| b_expr '/' b_expr
				{ $$ = (PGNode *) makeSimpleAExpr(PG_AEXPR_OP, "/", $1, $3, @2); }
			| b_expr INTEGER_DIVISION b_expr
				{ $$ = (PGNode *) makeSimpleAExpr(PG_AEXPR_OP, "//", $1, $3, @2); }
			| b_expr '%' b_expr
				{ $$ = (PGNode *) makeSimpleAExpr(PG_AEXPR_OP, "%", $1, $3, @2); }
			| b_expr '^' b_expr
				{ $$ = (PGNode *) makeSimpleAExpr(PG_AEXPR_OP, "^", $1, $3, @2); }
			| b_expr POWER_OF b_expr
				{ $$ = (PGNode *) makeSimpleAExpr(PG_AEXPR_OP, "**", $1, $3, @2); }
			| b_expr '<' b_expr
				{ $$ = (PGNode *) makeSimpleAExpr(PG_AEXPR_OP, "<", $1, $3, @2); }
			| b_expr '>' b_expr
				{ $$ = (PGNode *) makeSimpleAExpr(PG_AEXPR_OP, ">", $1, $3, @2); }
			| b_expr '=' b_expr
				{ $$ = (PGNode *) makeSimpleAExpr(PG_AEXPR_OP, "=", $1, $3, @2); }
			| b_expr LESS_EQUALS b_expr
				{ $$ = (PGNode *) makeSimpleAExpr(PG_AEXPR_OP, "<=", $1, $3, @2); }
			| b_expr GREATER_EQUALS b_expr
				{ $$ = (PGNode *) makeSimpleAExpr(PG_AEXPR_OP, ">=", $1, $3, @2); }
			| b_expr NOT_EQUALS b_expr
				{ $$ = (PGNode *) makeSimpleAExpr(PG_AEXPR_OP, "<>", $1, $3, @2); }
			| b_expr qual_Op b_expr				%prec Op
				{ $$ = (PGNode *) makeAExpr(PG_AEXPR_OP, $2, $1, $3, @2); }
			| qual_Op b_expr					%prec Op
				{ $$ = (PGNode *) makeAExpr(PG_AEXPR_OP, $1, NULL, $2, @1); }
			| b_expr qual_Op					%prec POSTFIXOP
				{ $$ = (PGNode *) makeAExpr(PG_AEXPR_OP, $2, $1, NULL, @2); }
			| b_expr IS DISTINCT FROM b_expr		%prec IS
				{
					$$ = (PGNode *) makeSimpleAExpr(PG_AEXPR_DISTINCT, "=", $1, $5, @2);
				}
			| b_expr IS NOT DISTINCT FROM b_expr	%prec IS
				{
					$$ = (PGNode *) makeSimpleAExpr(PG_AEXPR_NOT_DISTINCT, "=", $1, $6, @2);
				}
			| b_expr IS OF '(' type_list ')'		%prec IS
				{
					$$ = (PGNode *) makeSimpleAExpr(PG_AEXPR_OF, "=", $1, (PGNode *) $5, @2);
				}
			| b_expr IS NOT OF '(' type_list ')'	%prec IS
				{
					$$ = (PGNode *) makeSimpleAExpr(PG_AEXPR_OF, "<>", $1, (PGNode *) $6, @2);
				}
		;

/*
 * Productions that can be used in both a_expr and b_expr.
 *
 * Note: productions that refer recursively to a_expr or b_expr mostly
 * cannot appear here.	However, it's OK to refer to a_exprs that occur
 * inside parentheses, such as function arguments; that cannot introduce
 * ambiguity to the b_expr syntax.
 */
c_expr:		d_expr
			| row {
				PGFuncCall *n = makeFuncCall(SystemFuncName("row"), $1, @1);
				$$ = (PGNode *) n;
			}
			| indirection_expr opt_extended_indirection
				{
					if ($2)
					{
						PGAIndirection *n = makeNode(PGAIndirection);
						n->arg = (PGNode *) $1;
						n->indirection = check_indirection($2, yyscanner);
						$$ = (PGNode *) n;
					}
					else
						$$ = (PGNode *) $1;
				}
		;

d_expr:		columnref								{ $$ = $1; }
			| AexprConst							{ $$ = $1; }
			| '#' ICONST
				{
					PGPositionalReference *n = makeNode(PGPositionalReference);
					n->position = $2;
					n->location = @1;
					$$ = (PGNode *) n;
				}
<<<<<<< HEAD
			| '$' named_param
=======
			| '$' ColLabel
>>>>>>> da69aeaa
				{
					$$ = makeNamedParamRef($2, @1);
				}
			| '[' opt_expr_list_opt_comma ']' {
				PGFuncCall *n = makeFuncCall(SystemFuncName("list_value"), $2, @2);
				$$ = (PGNode *) n;
			}
			| list_comprehension {
				$$ = $1;
			}
			| ARRAY select_with_parens
				{
					PGSubLink *n = makeNode(PGSubLink);
					n->subLinkType = PG_ARRAY_SUBLINK;
					n->subLinkId = 0;
					n->testexpr = NULL;
					n->operName = NULL;
					n->subselect = $2;
					n->location = @2;
					$$ = (PGNode *)n;
				}
			| ARRAY '[' opt_expr_list_opt_comma ']' {
				PGList *func_name = list_make1(makeString("construct_array"));
				PGFuncCall *n = makeFuncCall(func_name, $3, @1);
				$$ = (PGNode *) n;
			}
			| case_expr
				{ $$ = $1; }
			| select_with_parens			%prec UMINUS
				{
					PGSubLink *n = makeNode(PGSubLink);
					n->subLinkType = PG_EXPR_SUBLINK;
					n->subLinkId = 0;
					n->testexpr = NULL;
					n->operName = NIL;
					n->subselect = $1;
					n->location = @1;
					$$ = (PGNode *)n;
				}
			| select_with_parens indirection
				{
					/*
					 * Because the select_with_parens nonterminal is designed
					 * to "eat" as many levels of parens as possible, the
					 * '(' a_expr ')' opt_indirection production above will
					 * fail to match a sub-SELECT with indirection decoration;
					 * the sub-SELECT won't be regarded as an a_expr as long
					 * as there are parens around it.  To support applying
					 * subscripting or field selection to a sub-SELECT result,
					 * we need this redundant-looking production.
					 */
					PGSubLink *n = makeNode(PGSubLink);
					PGAIndirection *a = makeNode(PGAIndirection);
					n->subLinkType = PG_EXPR_SUBLINK;
					n->subLinkId = 0;
					n->testexpr = NULL;
					n->operName = NIL;
					n->subselect = $1;
					n->location = @1;
					a->arg = (PGNode *)n;
					a->indirection = check_indirection($2, yyscanner);
					$$ = (PGNode *)a;
				}
			| EXISTS select_with_parens
				{
					PGSubLink *n = makeNode(PGSubLink);
					n->subLinkType = PG_EXISTS_SUBLINK;
					n->subLinkId = 0;
					n->testexpr = NULL;
					n->operName = NIL;
					n->subselect = $2;
					n->location = @1;
					$$ = (PGNode *)n;
				}
			| grouping_or_grouping_id '(' expr_list_opt_comma ')'
			  {
				  PGGroupingFunc *g = makeNode(PGGroupingFunc);
				  g->args = $3;
				  g->location = @1;
				  $$ = (PGNode *)g;
			  }
		;



indirection_expr:		'?'
				{
					$$ = makeParamRef(0, @1);
				}
			| PARAM
				{
					PGParamRef *p = makeNode(PGParamRef);
					p->number = $1;
					p->location = @1;
					$$ = (PGNode *) p;
				}
			| '(' a_expr ')'
				{
					$$ = $2;
				}
			| '{' dict_arguments_opt_comma '}'
				{
					PGFuncCall *f = makeFuncCall(SystemFuncName("struct_pack"), $2, @2);
					$$ = (PGNode *) f;
				}
			| MAP '{' opt_map_arguments_opt_comma '}'
				{
					PGList *key_list = NULL;
					PGList *value_list = NULL;
					PGListCell *lc;
					PGList *entry_list = $3;
					foreach(lc, entry_list)
					{
						PGList *l = (PGList *) lc->data.ptr_value;
						key_list = lappend(key_list, (PGNode *) l->head->data.ptr_value);
						value_list = lappend(value_list, (PGNode *) l->tail->data.ptr_value);
					}
					PGNode *keys   = (PGNode *) makeFuncCall(SystemFuncName("list_value"), key_list, @3);
					PGNode *values = (PGNode *) makeFuncCall(SystemFuncName("list_value"), value_list, @3);
					PGFuncCall *f = makeFuncCall(SystemFuncName("map"), list_make2(keys, values), @3);
					$$ = (PGNode *) f;
				}
			| func_expr
				{
					$$ = $1;
				}
		;

func_application:       func_name '(' ')'
				{
					$$ = (PGNode *) makeFuncCall($1, NIL, @1);
				}
			| func_name '(' func_arg_list opt_sort_clause opt_ignore_nulls ')'
				{
					PGFuncCall *n = makeFuncCall($1, $3, @1);
					n->agg_order = $4;
					n->agg_ignore_nulls = $5;
					$$ = (PGNode *)n;
				}
			| func_name '(' VARIADIC func_arg_expr opt_sort_clause opt_ignore_nulls ')'
				{
					PGFuncCall *n = makeFuncCall($1, list_make1($4), @1);
					n->func_variadic = true;
					n->agg_order = $5;
					n->agg_ignore_nulls = $6;
					$$ = (PGNode *)n;
				}
			| func_name '(' func_arg_list ',' VARIADIC func_arg_expr opt_sort_clause opt_ignore_nulls ')'
				{
					PGFuncCall *n = makeFuncCall($1, lappend($3, $6), @1);
					n->func_variadic = true;
					n->agg_order = $7;
					n->agg_ignore_nulls = $8;
					$$ = (PGNode *)n;
				}
			| func_name '(' ALL func_arg_list opt_sort_clause opt_ignore_nulls ')'
				{
					PGFuncCall *n = makeFuncCall($1, $4, @1);
					n->agg_order = $5;
					n->agg_ignore_nulls = $6;
					/* Ideally we'd mark the PGFuncCall node to indicate
					 * "must be an aggregate", but there's no provision
					 * for that in PGFuncCall at the moment.
					 */
					$$ = (PGNode *)n;
				}
			| func_name '(' DISTINCT func_arg_list opt_sort_clause opt_ignore_nulls ')'
				{
					PGFuncCall *n = makeFuncCall($1, $4, @1);
					n->agg_order = $5;
					n->agg_ignore_nulls = $6;
					n->agg_distinct = true;
					$$ = (PGNode *)n;
				}
		;


/*
 * func_expr and its cousin func_expr_windowless are split out from c_expr just
 * so that we have classifications for "everything that is a function call or
 * looks like one".  This isn't very important, but it saves us having to
 * document which variants are legal in places like "FROM function()" or the
 * backwards-compatible functional-index syntax for CREATE INDEX.
 * (Note that many of the special SQL functions wouldn't actually make any
 * sense as functional index entries, but we ignore that consideration here.)
 */
func_expr: func_application within_group_clause filter_clause export_clause over_clause
				{
					PGFuncCall *n = (PGFuncCall *) $1;
					/*
					 * The order clause for WITHIN GROUP and the one for
					 * plain-aggregate ORDER BY share a field, so we have to
					 * check here that at most one is present.  We also check
					 * for DISTINCT and VARIADIC here to give a better error
					 * location.  Other consistency checks are deferred to
					 * parse analysis.
					 */
					if ($2 != NIL)
					{
						if (n->agg_order != NIL)
							ereport(ERROR,
									(errcode(PG_ERRCODE_SYNTAX_ERROR),
									 errmsg("cannot use multiple ORDER BY clauses with WITHIN GROUP"),
									 parser_errposition(@2)));
						if (n->agg_distinct)
							ereport(ERROR,
									(errcode(PG_ERRCODE_SYNTAX_ERROR),
									 errmsg("cannot use DISTINCT with WITHIN GROUP"),
									 parser_errposition(@2)));
						if (n->func_variadic)
							ereport(ERROR,
									(errcode(PG_ERRCODE_SYNTAX_ERROR),
									 errmsg("cannot use VARIADIC with WITHIN GROUP"),
									 parser_errposition(@2)));
						n->agg_order = $2;
						n->agg_within_group = true;
					}
					n->agg_filter = $3;
					n->export_state = $4;
					n->over = $5;
					$$ = (PGNode *) n;
				}
			| func_expr_common_subexpr
				{ $$ = $1; }
		;

/*
 * As func_expr but does not accept WINDOW functions directly
 * (but they can still be contained in arguments for functions etc).
 * Use this when window expressions are not allowed, where needed to
 * disambiguate the grammar (e.g. in CREATE INDEX).
 */
func_expr_windowless:
			func_application						{ $$ = $1; }
			| func_expr_common_subexpr				{ $$ = $1; }
		;

/*
 * Special expressions that are considered to be functions.
 */
func_expr_common_subexpr:
			COLLATION FOR '(' a_expr ')'
				{
					$$ = (PGNode *) makeFuncCall(SystemFuncName("pg_collation_for"),
											   list_make1($4),
											   @1);
				}
			| CAST '(' a_expr AS Typename ')'
				{ $$ = makeTypeCast($3, $5, 0, @1); }
			| TRY_CAST '(' a_expr AS Typename ')'
				{ $$ = makeTypeCast($3, $5, 1, @1); }
			| EXTRACT '(' extract_list ')'
				{
					$$ = (PGNode *) makeFuncCall(SystemFuncName("date_part"), $3, @1);
				}
			| OVERLAY '(' overlay_list ')'
				{
					/* overlay(A PLACING B FROM C FOR D) is converted to
					 * overlay(A, B, C, D)
					 * overlay(A PLACING B FROM C) is converted to
					 * overlay(A, B, C)
					 */
					$$ = (PGNode *) makeFuncCall(SystemFuncName("overlay"), $3, @1);
				}
			| POSITION '(' position_list ')'
				{
					/* position(A in B) is converted to position(B, A) */
					$$ = (PGNode *) makeFuncCall(SystemFuncName("position"), $3, @1);
				}
			| SUBSTRING '(' substr_list ')'
				{
					/* substring(A from B for C) is converted to
					 * substring(A, B, C) - thomas 2000-11-28
					 */
					$$ = (PGNode *) makeFuncCall(SystemFuncName("substring"), $3, @1);
				}
			| TREAT '(' a_expr AS Typename ')'
				{
					/* TREAT(expr AS target) converts expr of a particular type to target,
					 * which is defined to be a subtype of the original expression.
					 * In SQL99, this is intended for use with structured UDTs,
					 * but let's make this a generally useful form allowing stronger
					 * coercions than are handled by implicit casting.
					 *
					 * Convert SystemTypeName() to SystemFuncName() even though
					 * at the moment they result in the same thing.
					 */
					$$ = (PGNode *) makeFuncCall(SystemFuncName(((PGValue *)llast($5->names))->val.str),
												list_make1($3),
												@1);
				}
			| TRIM '(' BOTH trim_list ')'
				{
					/* various trim expressions are defined in SQL
					 * - thomas 1997-07-19
					 */
					$$ = (PGNode *) makeFuncCall(SystemFuncName("trim"), $4, @1);
				}
			| TRIM '(' LEADING trim_list ')'
				{
					$$ = (PGNode *) makeFuncCall(SystemFuncName("ltrim"), $4, @1);
				}
			| TRIM '(' TRAILING trim_list ')'
				{
					$$ = (PGNode *) makeFuncCall(SystemFuncName("rtrim"), $4, @1);
				}
			| TRIM '(' trim_list ')'
				{
					$$ = (PGNode *) makeFuncCall(SystemFuncName("trim"), $3, @1);
				}
			| NULLIF '(' a_expr ',' a_expr ')'
				{
					$$ = (PGNode *) makeSimpleAExpr(PG_AEXPR_NULLIF, "=", $3, $5, @1);
				}
			| COALESCE '(' expr_list_opt_comma ')'
				{
					PGCoalesceExpr *c = makeNode(PGCoalesceExpr);
					c->args = $3;
					c->location = @1;
					$$ = (PGNode *)c;
				}
		;

list_comprehension:
				'[' a_expr FOR ColId IN_P a_expr ']'
				{
					PGLambdaFunction *lambda = makeNode(PGLambdaFunction);
					lambda->lhs = makeColumnRef($4, NIL, @4, yyscanner);
					lambda->rhs = $2;
					lambda->location = @1;
					PGFuncCall *n = makeFuncCall(SystemFuncName("list_apply"), list_make2($6, lambda), @1);
					$$ = (PGNode *) n;
				}
				| '[' a_expr FOR ColId IN_P c_expr IF_P a_expr']'
				{
					PGLambdaFunction *lambda = makeNode(PGLambdaFunction);
					lambda->lhs = makeColumnRef($4, NIL, @4, yyscanner);
					lambda->rhs = $2;
					lambda->location = @1;

					PGLambdaFunction *lambda_filter = makeNode(PGLambdaFunction);
					lambda_filter->lhs = makeColumnRef($4, NIL, @4, yyscanner);
					lambda_filter->rhs = $8;
					lambda_filter->location = @8;
					PGFuncCall *filter = makeFuncCall(SystemFuncName("list_filter"), list_make2($6, lambda_filter), @1);
					PGFuncCall *n = makeFuncCall(SystemFuncName("list_apply"), list_make2(filter, lambda), @1);
					$$ = (PGNode *) n;
				}
			;

/* We allow several variants for SQL and other compatibility. */
/*
 * Aggregate decoration clauses
 */
within_group_clause:
			WITHIN GROUP_P '(' sort_clause ')'		{ $$ = $4; }
			| /*EMPTY*/								{ $$ = NIL; }
		;

filter_clause:
			FILTER '(' WHERE a_expr ')'				{ $$ = $4; }
			| FILTER '(' a_expr ')'					{ $$ = $3; }
			| /*EMPTY*/								{ $$ = NULL; }
		;

export_clause:
			EXPORT_STATE            				{ $$ = true; }
			| /*EMPTY*/								{ $$ = false; }
		;

/*
 * Window Definitions
 */
window_clause:
			WINDOW window_definition_list			{ $$ = $2; }
			| /*EMPTY*/								{ $$ = NIL; }
		;

window_definition_list:
			window_definition						{ $$ = list_make1($1); }
			| window_definition_list ',' window_definition
													{ $$ = lappend($1, $3); }
		;

window_definition:
			ColId AS window_specification
				{
					PGWindowDef *n = $3;
					n->name = $1;
					$$ = n;
				}
		;

over_clause: OVER window_specification
				{ $$ = $2; }
			| OVER ColId
				{
					PGWindowDef *n = makeNode(PGWindowDef);
					n->name = $2;
					n->refname = NULL;
					n->partitionClause = NIL;
					n->orderClause = NIL;
					n->frameOptions = FRAMEOPTION_DEFAULTS;
					n->startOffset = NULL;
					n->endOffset = NULL;
					n->location = @2;
					$$ = n;
				}
			| /*EMPTY*/
				{ $$ = NULL; }
		;

window_specification: '(' opt_existing_window_name opt_partition_clause
						opt_sort_clause opt_frame_clause ')'
				{
					PGWindowDef *n = makeNode(PGWindowDef);
					n->name = NULL;
					n->refname = $2;
					n->partitionClause = $3;
					n->orderClause = $4;
					/* copy relevant fields of opt_frame_clause */
					n->frameOptions = $5->frameOptions;
					n->startOffset = $5->startOffset;
					n->endOffset = $5->endOffset;
					n->location = @1;
					$$ = n;
				}
		;

/*
 * If we see PARTITION, RANGE, or ROWS as the first token after the '('
 * of a window_specification, we want the assumption to be that there is
 * no existing_window_name; but those keywords are unreserved and so could
 * be ColIds.  We fix this by making them have the same precedence as IDENT
 * and giving the empty production here a slightly higher precedence, so
 * that the shift/reduce conflict is resolved in favor of reducing the rule.
 * These keywords are thus precluded from being an existing_window_name but
 * are not reserved for any other purpose.
 */
opt_existing_window_name: ColId						{ $$ = $1; }
			| /*EMPTY*/				%prec Op		{ $$ = NULL; }
		;

opt_partition_clause: PARTITION BY expr_list		{ $$ = $3; }
			| /*EMPTY*/								{ $$ = NIL; }
		;

/*
 * For frame clauses, we return a PGWindowDef, but only some fields are used:
 * frameOptions, startOffset, and endOffset.
 *
 * This is only a subset of the full SQL:2008 frame_clause grammar.
 * We don't support <window frame exclusion> yet.
 */
opt_frame_clause:
			RANGE frame_extent
				{
					PGWindowDef *n = $2;
					n->frameOptions |= FRAMEOPTION_NONDEFAULT | FRAMEOPTION_RANGE;
					$$ = n;
				}
			| ROWS frame_extent
				{
					PGWindowDef *n = $2;
					n->frameOptions |= FRAMEOPTION_NONDEFAULT | FRAMEOPTION_ROWS;
					$$ = n;
				}
			| /*EMPTY*/
				{
					PGWindowDef *n = makeNode(PGWindowDef);
					n->frameOptions = FRAMEOPTION_DEFAULTS;
					n->startOffset = NULL;
					n->endOffset = NULL;
					$$ = n;
				}
		;

frame_extent: frame_bound
				{
					PGWindowDef *n = $1;
					/* reject invalid cases */
					if (n->frameOptions & FRAMEOPTION_START_UNBOUNDED_FOLLOWING)
						ereport(ERROR,
								(errcode(PG_ERRCODE_WINDOWING_ERROR),
								 errmsg("frame start cannot be UNBOUNDED FOLLOWING"),
								 parser_errposition(@1)));
					if (n->frameOptions & FRAMEOPTION_START_VALUE_FOLLOWING)
						ereport(ERROR,
								(errcode(PG_ERRCODE_WINDOWING_ERROR),
								 errmsg("frame starting from following row cannot end with current row"),
								 parser_errposition(@1)));
					n->frameOptions |= FRAMEOPTION_END_CURRENT_ROW;
					$$ = n;
				}
			| BETWEEN frame_bound AND frame_bound
				{
					PGWindowDef *n1 = $2;
					PGWindowDef *n2 = $4;
					/* form merged options */
					int		frameOptions = n1->frameOptions;
					/* shift converts START_ options to END_ options */
					frameOptions |= n2->frameOptions << 1;
					frameOptions |= FRAMEOPTION_BETWEEN;
					/* reject invalid cases */
					if (frameOptions & FRAMEOPTION_START_UNBOUNDED_FOLLOWING)
						ereport(ERROR,
								(errcode(PG_ERRCODE_WINDOWING_ERROR),
								 errmsg("frame start cannot be UNBOUNDED FOLLOWING"),
								 parser_errposition(@2)));
					if (frameOptions & FRAMEOPTION_END_UNBOUNDED_PRECEDING)
						ereport(ERROR,
								(errcode(PG_ERRCODE_WINDOWING_ERROR),
								 errmsg("frame end cannot be UNBOUNDED PRECEDING"),
								 parser_errposition(@4)));
					if ((frameOptions & FRAMEOPTION_START_CURRENT_ROW) &&
						(frameOptions & FRAMEOPTION_END_VALUE_PRECEDING))
						ereport(ERROR,
								(errcode(PG_ERRCODE_WINDOWING_ERROR),
								 errmsg("frame starting from current row cannot have preceding rows"),
								 parser_errposition(@4)));
					if ((frameOptions & FRAMEOPTION_START_VALUE_FOLLOWING) &&
						(frameOptions & (FRAMEOPTION_END_VALUE_PRECEDING |
										 FRAMEOPTION_END_CURRENT_ROW)))
						ereport(ERROR,
								(errcode(PG_ERRCODE_WINDOWING_ERROR),
								 errmsg("frame starting from following row cannot have preceding rows"),
								 parser_errposition(@4)));
					n1->frameOptions = frameOptions;
					n1->endOffset = n2->startOffset;
					$$ = n1;
				}
		;

/*
 * This is used for both frame start and frame end, with output set up on
 * the assumption it's frame start; the frame_extent productions must reject
 * invalid cases.
 */
frame_bound:
			UNBOUNDED PRECEDING
				{
					PGWindowDef *n = makeNode(PGWindowDef);
					n->frameOptions = FRAMEOPTION_START_UNBOUNDED_PRECEDING;
					n->startOffset = NULL;
					n->endOffset = NULL;
					$$ = n;
				}
			| UNBOUNDED FOLLOWING
				{
					PGWindowDef *n = makeNode(PGWindowDef);
					n->frameOptions = FRAMEOPTION_START_UNBOUNDED_FOLLOWING;
					n->startOffset = NULL;
					n->endOffset = NULL;
					$$ = n;
				}
			| CURRENT_P ROW
				{
					PGWindowDef *n = makeNode(PGWindowDef);
					n->frameOptions = FRAMEOPTION_START_CURRENT_ROW;
					n->startOffset = NULL;
					n->endOffset = NULL;
					$$ = n;
				}
			| a_expr PRECEDING
				{
					PGWindowDef *n = makeNode(PGWindowDef);
					n->frameOptions = FRAMEOPTION_START_VALUE_PRECEDING;
					n->startOffset = $1;
					n->endOffset = NULL;
					$$ = n;
				}
			| a_expr FOLLOWING
				{
					PGWindowDef *n = makeNode(PGWindowDef);
					n->frameOptions = FRAMEOPTION_START_VALUE_FOLLOWING;
					n->startOffset = $1;
					n->endOffset = NULL;
					$$ = n;
				}
		;


/*
 * Supporting nonterminals for expressions.
 */

/* Explicit row production.
 *
 * SQL99 allows an optional ROW keyword, so we can now do single-element rows
 * without conflicting with the parenthesized a_expr production.  Without the
 * ROW keyword, there must be more than one a_expr inside the parens.
 */
qualified_row:	ROW '(' expr_list_opt_comma ')'					{ $$ = $3; }
			| ROW '(' ')'							{ $$ = NIL; }
		;

row:		qualified_row							{ $$ = $1;}
			| '(' expr_list ',' a_expr ')'			{ $$ = lappend($2, $4); }
		;

dict_arg:
	ColIdOrString ':' a_expr						{
		PGNamedArgExpr *na = makeNode(PGNamedArgExpr);
		na->name = $1;
		na->arg = (PGExpr *) $3;
		na->argnumber = -1;
		na->location = @1;
		$$ = (PGNode *) na;
	}

dict_arguments:
	dict_arg						{ $$ = list_make1($1); }
	| dict_arguments ',' dict_arg	{ $$ = lappend($1, $3); }


dict_arguments_opt_comma:
			dict_arguments								{ $$ = $1; }
			| dict_arguments ','							{ $$ = $1; }
		;

map_arg:
			a_expr ':' a_expr
			{
				$$ = list_make2($1, $3);
			}
	;

map_arguments:
			map_arg									{ $$ = list_make1($1); }
			| map_arguments ',' map_arg				{ $$ = lappend($1, $3); }
	;


map_arguments_opt_comma:
			map_arguments							{ $$ = $1; }
			| map_arguments ','						{ $$ = $1; }
		;


opt_map_arguments_opt_comma:
			map_arguments_opt_comma					{ $$ = $1; }
			| /* empty */							{ $$ = NULL; }
		;

sub_type:	ANY										{ $$ = PG_ANY_SUBLINK; }
			| SOME									{ $$ = PG_ANY_SUBLINK; }
			| ALL									{ $$ = PG_ALL_SUBLINK; }
		;

all_Op:		Op										{ $$ = $1; }
			| MathOp								{ $$ = (char*) $1; }
		;

MathOp:		 '+'									{ $$ = "+"; }
			| '-'									{ $$ = "-"; }
			| '*'									{ $$ = "*"; }
			| '/'									{ $$ = "/"; }
			| INTEGER_DIVISION						{ $$ = "//"; }
			| '%'									{ $$ = "%"; }
			| '^'									{ $$ = "^"; }
			| POWER_OF								{ $$ = "**"; }
			| '<'									{ $$ = "<"; }
			| '>'									{ $$ = ">"; }
			| '='									{ $$ = "="; }
			| LESS_EQUALS							{ $$ = "<="; }
			| GREATER_EQUALS						{ $$ = ">="; }
			| NOT_EQUALS							{ $$ = "<>"; }
		;

qual_Op:	Op
					{ $$ = list_make1(makeString($1)); }
			| OPERATOR '(' any_operator ')'
					{ $$ = $3; }
		;

qual_all_Op:
			all_Op
					{ $$ = list_make1(makeString($1)); }
			| OPERATOR '(' any_operator ')'
					{ $$ = $3; }
		;

subquery_Op:
			all_Op
					{ $$ = list_make1(makeString($1)); }
			| OPERATOR '(' any_operator ')'
					{ $$ = $3; }
			| LIKE
					{ $$ = list_make1(makeString("~~")); }
			| NOT_LA LIKE
					{ $$ = list_make1(makeString("!~~")); }
			| GLOB
					{ $$ = list_make1(makeString("~~~")); }
			| NOT_LA GLOB
					{ $$ = list_make1(makeString("!~~~")); }
			| ILIKE
					{ $$ = list_make1(makeString("~~*")); }
			| NOT_LA ILIKE
					{ $$ = list_make1(makeString("!~~*")); }
/* cannot put SIMILAR TO here, because SIMILAR TO is a hack.
 * the regular expression is preprocessed by a function (similar_escape),
 * and the ~ operator for posix regular expressions is used.
 *        x SIMILAR TO y     ->    x ~ similar_escape(y)
 * this transformation is made on the fly by the parser upwards.
 * however the PGSubLink structure which handles any/some/all stuff
 * is not ready for such a thing.
 */
			;


any_operator:
			all_Op
					{ $$ = list_make1(makeString($1)); }
			| ColId '.' any_operator
					{ $$ = lcons(makeString($1), $3); }
		;

c_expr_list:
			c_expr
				{
					$$ = list_make1($1);
				}
			| c_expr_list ',' c_expr
				{
					$$ = lappend($1, $3);
				}
		;

c_expr_list_opt_comma:
			c_expr_list
				{
					$$ = $1;
				}
			|
			c_expr_list ','
				{
					$$ = $1;
				}
		;

expr_list:	a_expr
				{
					$$ = list_make1($1);
				}
			| expr_list ',' a_expr
				{
					$$ = lappend($1, $3);
				}
		;

expr_list_opt_comma:
			expr_list
				{
					$$ = $1;
				}
			|
			expr_list ','
				{
					$$ = $1;
				}
		;

opt_expr_list_opt_comma:
			expr_list_opt_comma
				{
					$$ = $1;
				}
			| /* empty */
				{
					$$ = NULL;
				}
		;



/* function arguments can have names */
func_arg_list:  func_arg_expr
				{
					$$ = list_make1($1);
				}
			| func_arg_list ',' func_arg_expr
				{
					$$ = lappend($1, $3);
				}
		;

func_arg_expr:  a_expr
				{
					$$ = $1;
				}
			| param_name COLON_EQUALS a_expr
				{
					PGNamedArgExpr *na = makeNode(PGNamedArgExpr);
					na->name = $1;
					na->arg = (PGExpr *) $3;
					na->argnumber = -1;		/* until determined */
					na->location = @1;
					$$ = (PGNode *) na;
				}
			| param_name EQUALS_GREATER a_expr
				{
					PGNamedArgExpr *na = makeNode(PGNamedArgExpr);
					na->name = $1;
					na->arg = (PGExpr *) $3;
					na->argnumber = -1;		/* until determined */
					na->location = @1;
					$$ = (PGNode *) na;
				}
		;

type_list:	Typename								{ $$ = list_make1($1); }
			| type_list ',' Typename				{ $$ = lappend($1, $3); }
		;

extract_list:
			extract_arg FROM a_expr
				{
					$$ = list_make2(makeStringConst($1, @1), $3);
				}
			| /*EMPTY*/								{ $$ = NIL; }
		;

/* Allow delimited string Sconst in extract_arg as an SQL extension.
 * - thomas 2001-04-12
 */
extract_arg:
			IDENT											{ $$ = $1; }
			| year_keyword									{ $$ = (char*) "year"; }
			| month_keyword									{ $$ = (char*) "month"; }
			| day_keyword									{ $$ = (char*) "day"; }
			| hour_keyword									{ $$ = (char*) "hour"; }
			| minute_keyword								{ $$ = (char*) "minute"; }
			| second_keyword								{ $$ = (char*) "second"; }
			| millisecond_keyword							{ $$ = (char*) "millisecond"; }
			| microsecond_keyword							{ $$ = (char*) "microsecond"; }
			| Sconst										{ $$ = $1; }
		;

/* OVERLAY() arguments
 * SQL99 defines the OVERLAY() function:
 * o overlay(text placing text from int for int)
 * o overlay(text placing text from int)
 * and similarly for binary strings
 */
overlay_list:
			a_expr overlay_placing substr_from substr_for
				{
					$$ = list_make4($1, $2, $3, $4);
				}
			| a_expr overlay_placing substr_from
				{
					$$ = list_make3($1, $2, $3);
				}
		;

overlay_placing:
			PLACING a_expr
				{ $$ = $2; }
		;

/* position_list uses b_expr not a_expr to avoid conflict with general IN */

position_list:
			b_expr IN_P b_expr						{ $$ = list_make2($3, $1); }
			| /*EMPTY*/								{ $$ = NIL; }
		;

/* SUBSTRING() arguments
 * SQL9x defines a specific syntax for arguments to SUBSTRING():
 * o substring(text from int for int)
 * o substring(text from int) get entire string from starting point "int"
 * o substring(text for int) get first "int" characters of string
 * o substring(text from pattern) get entire string matching pattern
 * o substring(text from pattern for escape) same with specified escape char
 * We also want to support generic substring functions which accept
 * the usual generic list of arguments. So we will accept both styles
 * here, and convert the SQL9x style to the generic list for further
 * processing. - thomas 2000-11-28
 */
substr_list:
			a_expr substr_from substr_for
				{
					$$ = list_make3($1, $2, $3);
				}
			| a_expr substr_for substr_from
				{
					/* not legal per SQL99, but might as well allow it */
					$$ = list_make3($1, $3, $2);
				}
			| a_expr substr_from
				{
					$$ = list_make2($1, $2);
				}
			| a_expr substr_for
				{
					/*
					 * Since there are no cases where this syntax allows
					 * a textual FOR value, we forcibly cast the argument
					 * to int4.  The possible matches in pg_proc are
					 * substring(text,int4) and substring(text,text),
					 * and we don't want the parser to choose the latter,
					 * which it is likely to do if the second argument
					 * is unknown or doesn't have an implicit cast to int4.
					 */
					$$ = list_make3($1, makeIntConst(1, -1),
									makeTypeCast($2,
												 SystemTypeName("int4"), 0, -1));
				}
			| expr_list
				{
					$$ = $1;
				}
			| /*EMPTY*/
				{ $$ = NIL; }
		;

substr_from:
			FROM a_expr								{ $$ = $2; }
		;

substr_for: FOR a_expr								{ $$ = $2; }
		;

trim_list:	a_expr FROM expr_list_opt_comma					{ $$ = lappend($3, $1); }
			| FROM expr_list_opt_comma						{ $$ = $2; }
			| expr_list_opt_comma								{ $$ = $1; }
		;

in_expr:	select_with_parens
				{
					PGSubLink *n = makeNode(PGSubLink);
					n->subselect = $1;
					/* other fields will be filled later */
					$$ = (PGNode *)n;
				}
			| '(' expr_list_opt_comma ')'						{ $$ = (PGNode *)$2; }
		;

/*
 * Define SQL-style CASE clause.
 * - Full specification
 *	CASE WHEN a = b THEN c ... ELSE d END
 * - Implicit argument
 *	CASE a WHEN b THEN c ... ELSE d END
 */
case_expr:	CASE case_arg when_clause_list case_default END_P
				{
					PGCaseExpr *c = makeNode(PGCaseExpr);
					c->casetype = InvalidOid; /* not analyzed yet */
					c->arg = (PGExpr *) $2;
					c->args = $3;
					c->defresult = (PGExpr *) $4;
					c->location = @1;
					$$ = (PGNode *)c;
				}
		;

when_clause_list:
			/* There must be at least one */
			when_clause								{ $$ = list_make1($1); }
			| when_clause_list when_clause			{ $$ = lappend($1, $2); }
		;

when_clause:
			WHEN a_expr THEN a_expr
				{
					PGCaseWhen *w = makeNode(PGCaseWhen);
					w->expr = (PGExpr *) $2;
					w->result = (PGExpr *) $4;
					w->location = @1;
					$$ = (PGNode *)w;
				}
		;

case_default:
			ELSE a_expr								{ $$ = $2; }
			| /*EMPTY*/								{ $$ = NULL; }
		;

case_arg:	a_expr									{ $$ = $1; }
			| /*EMPTY*/								{ $$ = NULL; }
		;

columnref:	ColId
				{
					$$ = makeColumnRef($1, NIL, @1, yyscanner);
				}
			| ColId indirection
				{
					$$ = makeColumnRef($1, $2, @1, yyscanner);
				}
		;

indirection_el:
			'[' a_expr ']'
				{
					PGAIndices *ai = makeNode(PGAIndices);
					ai->is_slice = false;
					ai->lidx = NULL;
					ai->uidx = $2;
					$$ = (PGNode *) ai;
				}
			| '[' opt_slice_bound ':' opt_slice_bound ']'
				{
					PGAIndices *ai = makeNode(PGAIndices);
					ai->is_slice = true;
					ai->lidx = $2;
					ai->uidx = $4;
					$$ = (PGNode *) ai;
				}
		;

opt_slice_bound:
			a_expr									{ $$ = $1; }
			| /*EMPTY*/								{ $$ = NULL; }
		;


opt_indirection:
			/*EMPTY*/								{ $$ = NIL; }
			| opt_indirection indirection_el		{ $$ = lappend($1, $2); }
		;

opt_func_arguments:
	/* empty */ 				{ $$ = NULL; }
	| '(' ')'					{ $$ = list_make1(NULL); }
	| '(' func_arg_list ')' 	{ $$ = $2; }
	;

extended_indirection_el:
			'.' attr_name opt_func_arguments
				{
					if ($3) {
						PGFuncCall *n = makeFuncCall(list_make1(makeString($2)), $3->head->data.ptr_value ? $3 : NULL, @2);
						$$ = (PGNode *) n;
					} else {
						$$ = (PGNode *) makeString($2);
					}
				}
			| '[' a_expr ']'
				{
					PGAIndices *ai = makeNode(PGAIndices);
					ai->is_slice = false;
					ai->lidx = NULL;
					ai->uidx = $2;
					$$ = (PGNode *) ai;
				}
			| '[' opt_slice_bound ':' opt_slice_bound ']'
				{
					PGAIndices *ai = makeNode(PGAIndices);
					ai->is_slice = true;
					ai->lidx = $2;
					ai->uidx = $4;
					$$ = (PGNode *) ai;
				}
		;

extended_indirection:
			extended_indirection_el									{ $$ = list_make1($1); }
			| extended_indirection extended_indirection_el			{ $$ = lappend($1, $2); }
		;

opt_extended_indirection:
			/*EMPTY*/												{ $$ = NIL; }
			| opt_extended_indirection extended_indirection_el		{ $$ = lappend($1, $2); }
		;



opt_asymmetric: ASYMMETRIC
			| /*EMPTY*/
		;


/*****************************************************************************
 *
 *	target list for SELECT
 *
 *****************************************************************************/

opt_target_list_opt_comma: target_list_opt_comma						{ $$ = $1; }
			| /* EMPTY */							{ $$ = NIL; }
		;

target_list:
			target_el								{ $$ = list_make1($1); }
			| target_list ',' target_el				{ $$ = lappend($1, $3); }
		;

target_list_opt_comma:
			target_list								{ $$ = $1; }
			| target_list ','						{ $$ = $1; }
		;

target_el:	a_expr AS ColLabelOrString
				{
					$$ = makeNode(PGResTarget);
					$$->name = $3;
					$$->indirection = NIL;
					$$->val = (PGNode *)$1;
					$$->location = @1;
				}
			/*
			 * We support omitting AS only for column labels that aren't
			 * any known keyword.  There is an ambiguity against postfix
			 * operators: is "a ! b" an infix expression, or a postfix
			 * expression and a column label?  We prefer to resolve this
			 * as an infix expression, which we accomplish by assigning
			 * IDENT a precedence higher than POSTFIXOP.
			 */
			| a_expr IDENT
				{
					$$ = makeNode(PGResTarget);
					$$->name = $2;
					$$->indirection = NIL;
					$$->val = (PGNode *)$1;
					$$->location = @1;
				}
			| a_expr
				{
					$$ = makeNode(PGResTarget);
					$$->name = NULL;
					$$->indirection = NIL;
					$$->val = (PGNode *)$1;
					$$->location = @1;
				}
		;

except_list: EXCLUDE '(' name_list_opt_comma ')'					{ $$ = $3; }
			| EXCLUDE ColId								{ $$ = list_make1(makeString($2)); }
		;

opt_except_list: except_list						{ $$ = $1; }
			| /*EMPTY*/								{ $$ = NULL; }
		;

replace_list_el: a_expr AS ColId					{ $$ = list_make2($1, makeString($3)); }
		;

replace_list:
			replace_list_el							{ $$ = list_make1($1); }
			| replace_list ',' replace_list_el		{ $$ = lappend($1, $3); }
		;

replace_list_opt_comma:
			replace_list								{ $$ = $1; }
			| replace_list ','							{ $$ = $1; }
		;

opt_replace_list: REPLACE '(' replace_list_opt_comma ')'		{ $$ = $3; }
			| REPLACE replace_list_el				{ $$ = list_make1($2); }
			| /*EMPTY*/								{ $$ = NULL; }
		;

/*****************************************************************************
 *
 *	Names and constants
 *
 *****************************************************************************/

qualified_name_list:
			qualified_name							{ $$ = list_make1($1); }
			| qualified_name_list ',' qualified_name { $$ = lappend($1, $3); }
		;


name_list:	name
					{ $$ = list_make1(makeString($1)); }
			| name_list ',' name
					{ $$ = lappend($1, makeString($3)); }
		;


name_list_opt_comma:
			name_list								{ $$ = $1; }
			| name_list ','							{ $$ = $1; }
		;

name_list_opt_comma_opt_bracket:
			name_list_opt_comma										{ $$ = $1; }
			| '(' name_list_opt_comma ')'							{ $$ = $2; }
		;

name:		ColIdOrString							{ $$ = $1; };


/*
 * The production for a qualified func_name has to exactly match the
 * production for a qualified columnref, because we cannot tell which we
 * are parsing until we see what comes after it ('(' or Sconst for a func_name,
 * anything else for a columnref).  Therefore we allow 'indirection' which
 * may contain subscripts, and reject that case in the C code.  (If we
 * ever implement SQL99-like methods, such syntax may actually become legal!)
 */
func_name:	function_name_token
					{ $$ = list_make1(makeString($1)); }
			|
			ColId indirection
					{
						$$ = check_func_name(lcons(makeString($1), $2),
											 yyscanner);
					}
		;


/*
 * Constants
 */
AexprConst: Iconst
				{
					$$ = makeIntConst($1, @1);
				}
			| FCONST
				{
					$$ = makeFloatConst($1, @1);
				}
			| Sconst opt_indirection
				{
					if ($2)
					{
						PGAIndirection *n = makeNode(PGAIndirection);
						n->arg = makeStringConst($1, @1);
						n->indirection = check_indirection($2, yyscanner);
						$$ = (PGNode *) n;
					}
					else
						$$ = makeStringConst($1, @1);
				}
			| BCONST
				{
					$$ = makeBitStringConst($1, @1);
				}
			| XCONST
				{
					/* This is a bit constant per SQL99:
					 * Without Feature F511, "BIT data type",
					 * a <general literal> shall not be a
					 * <bit string literal> or a <hex string literal>.
					 */
					$$ = makeBitStringConst($1, @1);
				}
			| func_name Sconst
				{
					/* generic type 'literal' syntax */
					PGTypeName *t = makeTypeNameFromNameList($1);
					t->location = @1;
					$$ = makeStringConstCast($2, @2, t);
				}
			| func_name '(' func_arg_list opt_sort_clause opt_ignore_nulls ')' Sconst
				{
					/* generic syntax with a type modifier */
					PGTypeName *t = makeTypeNameFromNameList($1);
					PGListCell *lc;

					/*
					 * We must use func_arg_list and opt_sort_clause in the
					 * production to avoid reduce/reduce conflicts, but we
					 * don't actually wish to allow PGNamedArgExpr in this
					 * context, ORDER BY, nor IGNORE NULLS.
					 */
					foreach(lc, $3)
					{
						PGNamedArgExpr *arg = (PGNamedArgExpr *) lfirst(lc);

						if (IsA(arg, PGNamedArgExpr))
							ereport(ERROR,
									(errcode(PG_ERRCODE_SYNTAX_ERROR),
									 errmsg("type modifier cannot have parameter name"),
									 parser_errposition(arg->location)));
					}
					if ($4 != NIL)
							ereport(ERROR,
									(errcode(PG_ERRCODE_SYNTAX_ERROR),
									 errmsg("type modifier cannot have ORDER BY"),
									 parser_errposition(@4)));
					if ($5 != false)
							ereport(ERROR,
									(errcode(PG_ERRCODE_SYNTAX_ERROR),
									 errmsg("type modifier cannot have IGNORE NULLS"),
									 parser_errposition(@5)));


					t->typmods = $3;
					t->location = @1;
					$$ = makeStringConstCast($7, @7, t);
				}
			| ConstTypename Sconst
				{
					$$ = makeStringConstCast($2, @2, $1);
				}
			| ConstInterval '(' a_expr ')' opt_interval
				{
					$$ = makeIntervalNode($3, @3, $5);
				}
			| ConstInterval Iconst opt_interval
				{
					$$ = makeIntervalNode($2, @2, $3);
				}
			| ConstInterval Sconst opt_interval
				{
					$$ = makeIntervalNode($2, @2, $3);
				}
			| TRUE_P
				{
					$$ = makeBoolAConst(true, @1);
				}
			| FALSE_P
				{
					$$ = makeBoolAConst(false, @1);
				}
			| NULL_P
				{
					$$ = makeNullAConst(@1);
				}
		;

Iconst:		ICONST									{ $$ = $1; };

/* Role specifications */
/*
 * Name classification hierarchy.
 *
 * IDENT is the lexeme returned by the lexer for identifiers that match
 * no known keyword.  In most cases, we can accept certain keywords as
 * names, not only IDENTs.	We prefer to accept as many such keywords
 * as possible to minimize the impact of "reserved words" on programmers.
 * So, we divide names into several possible classes.  The classification
 * is chosen in part to make keywords acceptable as names wherever possible.
 */


/* Type/function identifier --- names that can be type or function names.
 */
type_function_name:	IDENT							{ $$ = $1; }
			| unreserved_keyword					{ $$ = pstrdup($1); }
			| type_func_name_keyword				{ $$ = pstrdup($1); }
		;

function_name_token:	IDENT						{ $$ = $1; }
			| unreserved_keyword					{ $$ = pstrdup($1); }
			| func_name_keyword						{ $$ = pstrdup($1); }
		;

type_name_token:	IDENT						{ $$ = $1; }
			| unreserved_keyword					{ $$ = pstrdup($1); }
			| type_name_keyword						{ $$ = pstrdup($1); }
		;

any_name:	ColId						{ $$ = list_make1(makeString($1)); }
			| ColId attrs				{ $$ = lcons(makeString($1), $2); }
		;

attrs:		'.' attr_name
					{ $$ = list_make1(makeString($2)); }
			| attrs '.' attr_name
					{ $$ = lappend($1, makeString($3)); }
		;

opt_name_list:
			'(' name_list_opt_comma ')'						{ $$ = $2; }
			| /*EMPTY*/								{ $$ = NIL; }
		;

param_name:	type_function_name
		;


ColLabelOrString:	ColLabel						{ $$ = $1; }
					| SCONST						{ $$ = $1; }
		;<|MERGE_RESOLUTION|>--- conflicted
+++ resolved
@@ -385,8 +385,6 @@
 				n->pivot_columns = list_make1($1);
 				$$ = (PGNode *) n;
 			}
-<<<<<<< HEAD
-=======
 			| b_expr IN_P '(' select_no_parens ')'
 			{
 				PGPivot *n = makeNode(PGPivot);
@@ -394,7 +392,6 @@
 				n->subquery = $4;
 				$$ = (PGNode *) n;
 			}
->>>>>>> da69aeaa
 			| single_pivot_value													{ $$ = $1; }
 		;
 
@@ -1082,7 +1079,6 @@
 					n->alias = $9;
 					$$ = (PGNode *) n;
 				}
-<<<<<<< HEAD
 		;
 
 opt_pivot_group_by:
@@ -1144,69 +1140,6 @@
 				}
 		;
 
-=======
-		;
-
-opt_pivot_group_by:
-	GROUP_P BY name_list_opt_comma		{ $$ = $3; }
-	| /* empty */						{ $$ = NULL; }
-
-opt_include_nulls:
-	INCLUDE_P NULLS_P					{ $$ = true; }
-	| EXCLUDE NULLS_P					{ $$ = false; }
-	| /* empty */						{ $$ = false; }
-
-single_pivot_value:
-	b_expr IN_P '(' target_list_opt_comma ')'
-		{
-			PGPivot *n = makeNode(PGPivot);
-			n->pivot_columns = list_make1($1);
-			n->pivot_value = $4;
-			$$ = (PGNode *) n;
-		}
-	|
-	b_expr IN_P ColIdOrString
-		{
-			PGPivot *n = makeNode(PGPivot);
-			n->pivot_columns = list_make1($1);
-			n->pivot_enum = $3;
-			$$ = (PGNode *) n;
-		}
-	;
-
-pivot_header:
-	d_expr		                 			{ $$ = list_make1($1); }
-	| '(' c_expr_list_opt_comma ')' 		{ $$ = $2; }
-
-pivot_value:
-	pivot_header IN_P '(' target_list_opt_comma ')'
-		{
-			PGPivot *n = makeNode(PGPivot);
-			n->pivot_columns = $1;
-			n->pivot_value = $4;
-			$$ = (PGNode *) n;
-		}
-	|
-	pivot_header IN_P ColIdOrString
-		{
-			PGPivot *n = makeNode(PGPivot);
-			n->pivot_columns = $1;
-			n->pivot_enum = $3;
-			$$ = (PGNode *) n;
-		}
-	;
-
-pivot_value_list:	pivot_value
-				{
-					$$ = list_make1($1);
-				}
-			| pivot_value_list pivot_value
-				{
-					$$ = lappend($1, $2);
-				}
-		;
-
->>>>>>> da69aeaa
 unpivot_header:
 		ColIdOrString 				  { $$ = list_make1(makeString($1)); }
 		| '(' name_list_opt_comma ')' { $$ = $2; }
@@ -2573,7 +2506,6 @@
 					star->expr = $3;
 					star->columns = true;
 					star->location = @1;
-<<<<<<< HEAD
 					$$ = (PGNode *) star;
 				}
 			| '*' opt_except_list opt_replace_list
@@ -2587,21 +2519,6 @@
 			| ColId '.' '*' opt_except_list opt_replace_list
 				{
 					PGAStar *star = makeNode(PGAStar);
-=======
-					$$ = (PGNode *) star;
-				}
-			| '*' opt_except_list opt_replace_list
-				{
-					PGAStar *star = makeNode(PGAStar);
-					star->except_list = $2;
-					star->replace_list = $3;
-					star->location = @1;
-					$$ = (PGNode *) star;
-				}
-			| ColId '.' '*' opt_except_list opt_replace_list
-				{
-					PGAStar *star = makeNode(PGAStar);
->>>>>>> da69aeaa
 					star->relation = $1;
 					star->except_list = $4;
 					star->replace_list = $5;
@@ -2715,11 +2632,7 @@
 					n->location = @1;
 					$$ = (PGNode *) n;
 				}
-<<<<<<< HEAD
-			| '$' named_param
-=======
 			| '$' ColLabel
->>>>>>> da69aeaa
 				{
 					$$ = makeNamedParamRef($2, @1);
 				}
