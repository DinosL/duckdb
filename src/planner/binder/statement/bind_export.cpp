#include "duckdb/catalog/catalog.hpp"
#include "duckdb/parser/statement/export_statement.hpp"
#include "duckdb/planner/binder.hpp"
#include "duckdb/planner/operator/logical_export.hpp"
#include "duckdb/catalog/catalog_entry/copy_function_catalog_entry.hpp"
#include "duckdb/catalog/catalog_entry/table_catalog_entry.hpp"
#include "duckdb/parser/statement/copy_statement.hpp"
#include "duckdb/main/client_context.hpp"
#include "duckdb/main/database.hpp"
#include "duckdb/common/file_system.hpp"
#include "duckdb/planner/operator/logical_set_operation.hpp"
#include "duckdb/parser/parsed_data/exported_table_data.hpp"
#include "duckdb/parser/constraints/foreign_key_constraint.hpp"
#include "duckdb/parser/expression/cast_expression.hpp"
#include "duckdb/parser/tableref/basetableref.hpp"
#include "duckdb/parser/query_node/select_node.hpp"

#include "duckdb/common/string_util.hpp"
#include <algorithm>

namespace duckdb {

//! Sanitizes a string to have only low case chars and underscores
string SanitizeExportIdentifier(const string &str) {
	// Copy the original string to result
	string result(str);

	for (idx_t i = 0; i < str.length(); ++i) {
		auto c = str[i];
		if (c >= 'a' && c <= 'z') {
			// If it is lower case just continue
			continue;
		}

		if (c >= 'A' && c <= 'Z') {
			// To lowercase
			result[i] = tolower(c);
		} else {
			// Substitute to underscore
			result[i] = '_';
		}
	}

	return result;
}

<<<<<<< HEAD
bool IsExistMainKeyTable(string &table_name, catalog_entry_vector_t &unordered) {
	for (idx_t i = 0; i < unordered.size(); i++) {
		if (StringUtil::CIEquals(unordered[i].get().name, table_name)) {
=======
bool ReferencedTableIsOrdered(string &referenced_table, catalog_entry_vector_t &ordered) {
	for (auto &entry : ordered) {
		auto &table_entry = entry.get().Cast<TableCatalogEntry>();
		if (StringUtil::CIEquals(table_entry.name, referenced_table)) {
			// The referenced table is already ordered
>>>>>>> 4bc7cd18
			return true;
		}
	}
	return false;
}

<<<<<<< HEAD
void ScanForeignKeyTable(catalog_entry_vector_t &ordered, catalog_entry_vector_t &unordered, bool move_only_pk_table) {
	for (auto i = unordered.begin(); i != unordered.end();) {
		auto &table_entry = i->get().Cast<TableCatalogEntry>();
		bool move_to_ordered = true;
		auto &constraints = table_entry.GetConstraints();
		for (idx_t j = 0; j < constraints.size(); j++) {
			auto &cond = constraints[j];
			if (cond->type == ConstraintType::FOREIGN_KEY) {
				auto &fk = cond->Cast<ForeignKeyConstraint>();
				if ((move_only_pk_table && fk.info.type == ForeignKeyType::FK_TYPE_FOREIGN_KEY_TABLE) ||
				    (!move_only_pk_table && fk.info.type == ForeignKeyType::FK_TYPE_FOREIGN_KEY_TABLE &&
				     IsExistMainKeyTable(fk.info.table, unordered))) {
					move_to_ordered = false;
					break;
				}
=======
void ScanForeignKeyTable(catalog_entry_vector_t &ordered, catalog_entry_vector_t &unordered,
                         bool move_primary_keys_only) {
	catalog_entry_vector_t remaining;

	for (auto &entry : unordered) {
		auto &table_entry = entry.get().Cast<TableCatalogEntry>();
		bool move_to_ordered = true;
		auto &constraints = table_entry.GetConstraints();

		for (auto &cond : constraints) {
			if (cond->type != ConstraintType::FOREIGN_KEY) {
				continue;
			}
			auto &fk = cond->Cast<ForeignKeyConstraint>();
			if (fk.info.type != ForeignKeyType::FK_TYPE_FOREIGN_KEY_TABLE) {
				continue;
			}

			if (move_primary_keys_only) {
				// This table references a table, don't move it yet
				move_to_ordered = false;
				break;
			} else if (!ReferencedTableIsOrdered(fk.info.table, ordered)) {
				// The table that it references isn't ordered yet
				move_to_ordered = false;
				break;
>>>>>>> 4bc7cd18
			}
		}

		if (move_to_ordered) {
			ordered.push_back(table_entry);
		} else {
			remaining.push_back(table_entry);
		}
	}
	unordered = remaining;
}

void ReorderTableEntries(catalog_entry_vector_t &tables) {
	catalog_entry_vector_t ordered;
	catalog_entry_vector_t unordered = tables;
<<<<<<< HEAD
=======
	// First only move the tables that don't have any dependencies
>>>>>>> 4bc7cd18
	ScanForeignKeyTable(ordered, unordered, true);
	while (!unordered.empty()) {
		// Now we will start moving tables that have foreign key constraints
		// if the tables they reference are already moved
		ScanForeignKeyTable(ordered, unordered, false);
	}
	tables = ordered;
}

string CreateFileName(const string &id_suffix, TableCatalogEntry &table, const string &extension) {
	auto name = SanitizeExportIdentifier(table.name);
	if (table.schema.name == DEFAULT_SCHEMA) {
		return StringUtil::Format("%s%s.%s", name, id_suffix, extension);
	}
	auto schema = SanitizeExportIdentifier(table.schema.name);
	return StringUtil::Format("%s_%s%s.%s", schema, name, id_suffix, extension);
}

unique_ptr<QueryNode> CreateSelectStatement(CopyStatement &stmt, vector<unique_ptr<ParsedExpression>> select_list) {
	auto ref = make_uniq<BaseTableRef>();
	ref->catalog_name = stmt.info->catalog;
	ref->schema_name = stmt.info->schema;
	ref->table_name = stmt.info->table;

	auto statement = make_uniq<SelectNode>();
	statement->from_table = std::move(ref);
	statement->select_list = std::move(select_list);
	return std::move(statement);
}

BoundStatement Binder::Bind(ExportStatement &stmt) {
	// COPY TO a file
	auto &config = DBConfig::GetConfig(context);
	if (!config.options.enable_external_access) {
		throw PermissionException("COPY TO is disabled through configuration");
	}
	BoundStatement result;
	result.types = {LogicalType::BOOLEAN};
	result.names = {"Success"};

	// lookup the format in the catalog
	auto &copy_function =
	    Catalog::GetEntry<CopyFunctionCatalogEntry>(context, INVALID_CATALOG, DEFAULT_SCHEMA, stmt.info->format);
	if (!copy_function.function.copy_to_bind && !copy_function.function.plan) {
		throw NotImplementedException("COPY TO is not supported for FORMAT \"%s\"", stmt.info->format);
	}

	// gather a list of all the tables
	string catalog = stmt.database.empty() ? INVALID_CATALOG : stmt.database;
	catalog_entry_vector_t tables;
	auto schemas = Catalog::GetSchemas(context, catalog);
	for (auto &schema : schemas) {
		schema.get().Scan(context, CatalogType::TABLE_ENTRY, [&](CatalogEntry &entry) {
			if (entry.type == CatalogType::TABLE_ENTRY) {
				tables.push_back(entry.Cast<TableCatalogEntry>());
			}
		});
	}

	// reorder tables because of foreign key constraint
	ReorderTableEntries(tables);

	// now generate the COPY statements for each of the tables
	auto &fs = FileSystem::GetFileSystem(context);
	unique_ptr<LogicalOperator> child_operator;

	BoundExportData exported_tables;

	unordered_set<string> table_name_index;
	for (auto &t : tables) {
		auto &table = t.get().Cast<TableCatalogEntry>();
		auto info = make_uniq<CopyInfo>();
		// we copy the options supplied to the EXPORT
		info->format = stmt.info->format;
		info->options = stmt.info->options;
		// set up the file name for the COPY TO

		idx_t id = 0;
		while (true) {
			string id_suffix = id == 0 ? string() : "_" + to_string(id);
			auto name = CreateFileName(id_suffix, table, copy_function.function.extension);
			auto directory = stmt.info->file_path;
			auto full_path = fs.JoinPath(directory, name);
			info->file_path = full_path;
			auto insert_result = table_name_index.insert(info->file_path);
			if (insert_result.second == true) {
				// this name was not yet taken: take it
				break;
			}
			id++;
		}
		info->is_from = false;
		info->catalog = catalog;
		info->schema = table.schema.name;
		info->table = table.name;

		// We can not export generated columns
		vector<unique_ptr<ParsedExpression>> expressions;
		for (auto &col : table.GetColumns().Physical()) {
			auto expression = make_uniq_base<ParsedExpression, ColumnRefExpression>(col.GetName());
			auto is_supported = copy_function.function.supports_type;
			if (is_supported && !is_supported(col.Type())) {
				expression =
				    make_uniq_base<ParsedExpression, CastExpression>(LogicalType::VARCHAR, std::move(expression));
			}
			expressions.push_back(std::move(expression));
			info->select_list.push_back(col.GetName());
		}

		ExportedTableData exported_data;
		exported_data.database_name = catalog;
		exported_data.table_name = info->table;
		exported_data.schema_name = info->schema;

		exported_data.file_path = info->file_path;

		ExportedTableInfo table_info(table, std::move(exported_data));
		exported_tables.data.push_back(table_info);
		id++;

		// generate the copy statement and bind it
		CopyStatement copy_stmt;
		copy_stmt.info = std::move(info);
		copy_stmt.select_statement = CreateSelectStatement(copy_stmt, std::move(expressions));

		auto copy_binder = Binder::CreateBinder(context, this);
		auto bound_statement = copy_binder->Bind(copy_stmt);
		auto plan = std::move(bound_statement.plan);

		if (child_operator) {
			// use UNION ALL to combine the individual copy statements into a single node
			auto copy_union = make_uniq<LogicalSetOperation>(GenerateTableIndex(), 1, std::move(child_operator),
			                                                 std::move(plan), LogicalOperatorType::LOGICAL_UNION);
			child_operator = std::move(copy_union);
		} else {
			child_operator = std::move(plan);
		}
	}

	// try to create the directory, if it doesn't exist yet
	// a bit hacky to do it here, but we need to create the directory BEFORE the copy statements run
	if (!fs.DirectoryExists(stmt.info->file_path)) {
		fs.CreateDirectory(stmt.info->file_path);
	}

	stmt.info->catalog = catalog;
	// create the export node
	auto export_node = make_uniq<LogicalExport>(copy_function.function, std::move(stmt.info), exported_tables);

	if (child_operator) {
		export_node->children.push_back(std::move(child_operator));
	}

	result.plan = std::move(export_node);
	properties.allow_stream_result = false;
	properties.return_type = StatementReturnType::NOTHING;
	return result;
}

} // namespace duckdb<|MERGE_RESOLUTION|>--- conflicted
+++ resolved
@@ -44,40 +44,17 @@
 	return result;
 }
 
-<<<<<<< HEAD
-bool IsExistMainKeyTable(string &table_name, catalog_entry_vector_t &unordered) {
-	for (idx_t i = 0; i < unordered.size(); i++) {
-		if (StringUtil::CIEquals(unordered[i].get().name, table_name)) {
-=======
 bool ReferencedTableIsOrdered(string &referenced_table, catalog_entry_vector_t &ordered) {
 	for (auto &entry : ordered) {
 		auto &table_entry = entry.get().Cast<TableCatalogEntry>();
 		if (StringUtil::CIEquals(table_entry.name, referenced_table)) {
 			// The referenced table is already ordered
->>>>>>> 4bc7cd18
 			return true;
 		}
 	}
 	return false;
 }
 
-<<<<<<< HEAD
-void ScanForeignKeyTable(catalog_entry_vector_t &ordered, catalog_entry_vector_t &unordered, bool move_only_pk_table) {
-	for (auto i = unordered.begin(); i != unordered.end();) {
-		auto &table_entry = i->get().Cast<TableCatalogEntry>();
-		bool move_to_ordered = true;
-		auto &constraints = table_entry.GetConstraints();
-		for (idx_t j = 0; j < constraints.size(); j++) {
-			auto &cond = constraints[j];
-			if (cond->type == ConstraintType::FOREIGN_KEY) {
-				auto &fk = cond->Cast<ForeignKeyConstraint>();
-				if ((move_only_pk_table && fk.info.type == ForeignKeyType::FK_TYPE_FOREIGN_KEY_TABLE) ||
-				    (!move_only_pk_table && fk.info.type == ForeignKeyType::FK_TYPE_FOREIGN_KEY_TABLE &&
-				     IsExistMainKeyTable(fk.info.table, unordered))) {
-					move_to_ordered = false;
-					break;
-				}
-=======
 void ScanForeignKeyTable(catalog_entry_vector_t &ordered, catalog_entry_vector_t &unordered,
                          bool move_primary_keys_only) {
 	catalog_entry_vector_t remaining;
@@ -104,7 +81,6 @@
 				// The table that it references isn't ordered yet
 				move_to_ordered = false;
 				break;
->>>>>>> 4bc7cd18
 			}
 		}
 
@@ -120,10 +96,7 @@
 void ReorderTableEntries(catalog_entry_vector_t &tables) {
 	catalog_entry_vector_t ordered;
 	catalog_entry_vector_t unordered = tables;
-<<<<<<< HEAD
-=======
 	// First only move the tables that don't have any dependencies
->>>>>>> 4bc7cd18
 	ScanForeignKeyTable(ordered, unordered, true);
 	while (!unordered.empty()) {
 		// Now we will start moving tables that have foreign key constraints
