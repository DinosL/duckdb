add_subdirectory(column)
add_subdirectory(row)

if(${EXIT_TIME_DESTRUCTORS_WARNING})
  set(CMAKE_CXX_FLAGS_DEBUG
      "${CMAKE_CXX_FLAGS_DEBUG} -Wno-exit-time-destructors")
endif()

add_library_unity(
  duckdb_common_types
  OBJECT
  batched_data_collection.cpp
  bit.cpp
  blob.cpp
  cast_helpers.cpp
  chunk_collection.cpp
  conflict_manager.cpp
  conflict_info.cpp
  data_chunk.cpp
  date.cpp
  decimal.cpp
  hash.cpp
  hugeint.cpp
  uuid.cpp
  hyperloglog.cpp
  interval.cpp
  list_segment.cpp
<<<<<<< HEAD
  partitioned_column_data.cpp
  row_data_collection.cpp
  row_data_collection_scanner.cpp
  row_layout.cpp
=======
>>>>>>> da69aeaa
  selection_vector.cpp
  string_heap.cpp
  string_type.cpp
  timestamp.cpp
  time.cpp
  validity_mask.cpp
  value.cpp
  vector_buffer.cpp
  vector.cpp
  vector_cache.cpp
  vector_constants.cpp)
set(ALL_OBJECT_FILES
    ${ALL_OBJECT_FILES} $<TARGET_OBJECTS:duckdb_common_types>
    PARENT_SCOPE)<|MERGE_RESOLUTION|>--- conflicted
+++ resolved
@@ -25,13 +25,6 @@
   hyperloglog.cpp
   interval.cpp
   list_segment.cpp
-<<<<<<< HEAD
-  partitioned_column_data.cpp
-  row_data_collection.cpp
-  row_data_collection_scanner.cpp
-  row_layout.cpp
-=======
->>>>>>> da69aeaa
   selection_vector.cpp
   string_heap.cpp
   string_type.cpp
