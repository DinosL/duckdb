--- conflicted
+++ resolved
@@ -47,13 +47,8 @@
 query IIIIIIIIIII rowsort
 SELECT * EXCLUDE (scan_id, user_arguments) FROM reject_scans order by all;
 ----
-<<<<<<< HEAD
-0	data/csv/error/mismatch/big_bad2.csv	,	"	"	\n	0	0	{'column0': 'BIGINT','column1': 'VARCHAR'}	NULL	NULL
-1	data/csv/error/mismatch/big_bad.csv	,	"	"	\n	0	0	{'column0': 'BIGINT','column1': 'VARCHAR'}	NULL	NULL
-=======
-0	data/csv/error/mismatch/big_bad.csv	,	\0	\0	\n	0	0	{'column0': 'BIGINT','column1': 'VARCHAR'}	NULL	NULL
-1	data/csv/error/mismatch/big_bad2.csv	,	\0	\0	\n	0	0	{'column0': 'BIGINT','column1': 'VARCHAR'}	NULL	NULL
->>>>>>> 98e74845
+0	data/csv/error/mismatch/big_bad2.csv	,	\0	\0	\n	0	0	{'column0': 'BIGINT','column1': 'VARCHAR'}	NULL	NULL
+1	data/csv/error/mismatch/big_bad.csv	,	\0	\0	\n	0	0	{'column0': 'BIGINT','column1': 'VARCHAR'}	NULL	NULL
 
 query IIIIIIIII rowsort
 SELECT * EXCLUDE (scan_id) FROM reject_errors order by all;
