--- conflicted
+++ resolved
@@ -217,10 +217,7 @@
 query I noresult repeatable_seed_0
 select i from integers using sample (1 rows) repeatable (0);
 ----
-<<<<<<< HEAD
-=======
 96
->>>>>>> ab8c9098
 
 query I noresult repeatable_seed_0
 select i from integers using sample (1 rows) repeatable (0);
@@ -230,12 +227,9 @@
 query I noresult repeatable_seed_1
 select i from integers using sample reservoir(1%) repeatable (0) order by i;
 ----
-<<<<<<< HEAD
 
 query I noresult repeatable_seed_1
 select i from integers using sample reservoir(1%) repeatable (0) order by i;
 ----
-=======
 58
-127
->>>>>>> ab8c9098
+127