#
# This config file holds all out-of-tree extension that are built with DuckDB's CI
#
# to build duckdb with this configuration run:
#   EXTENSION_CONFIGS=.github/config/out_of_tree_extensions.cmake make
#
#  Note that many of these packages require vcpkg, and a merged manifest must be created to
#  compile multiple of them.
#
#  After setting up vcpkg, build using e.g. the following commands:
#  USE_MERGED_VCPKG_MANIFEST=1 BUILD_ALL_EXT=1 make extension_configuration
#  USE_MERGED_VCPKG_MANIFEST=1 BUILD_ALL_EXT=1 make debug
#
#  Make sure the VCPKG_TOOLCHAIN_PATH and VCPKG_TARGET_TRIPLET are set. For example:
#  VCPKG_TOOLCHAIN_PATH=~/vcpkg/scripts/buildsystems/vcpkg.cmake
#  VCPKG_TARGET_TRIPLET=arm64-osx

################# HTTPFS
# Warning: the patching mechanism on windows doesn't work for httpfs somehow.
# To patch httpfs:
#  - add patch file, enable APPLY_PATCHES
#  - disable windows build of httpfs by wrapping in `if (NOT WIN32)`
#  - IMPORTANT: add a comment that tells people to restore the windows build when removing the patches
duckdb_extension_load(httpfs
    LOAD_TESTS
    GIT_URL https://github.com/duckdb/duckdb-httpfs
    GIT_TAG c22532453e9fab8404f91729708d9f35e23d323d
    INCLUDE_DIR extension/httpfs/include
    )

if(FALSE)
################# ARROW
if (NOT MINGW AND NOT ${WASM_ENABLED} AND NOT ${MUSL_ENABLED})
    duckdb_extension_load(arrow
            LOAD_TESTS DONT_LINK
            GIT_URL https://github.com/duckdb/arrow
            GIT_TAG cff2f0e21b1608e38640e15b4cf0693dd52dd0eb
            )
endif()
endif()

################## AWS
if (NOT MINGW AND NOT ${WASM_ENABLED})
    duckdb_extension_load(aws
            LOAD_TESTS
            GIT_URL https://github.com/duckdb/duckdb-aws
<<<<<<< HEAD
            GIT_TAG b3050f35c6e99fa35465230493eeab14a78a0409
            APPLY_PATCHES
=======
            GIT_TAG e92e45b30ba17594b1101db22699a2244adfaeb1
>>>>>>> 7c039464
            )
endif()

################# AZURE
if (NOT MINGW AND NOT ${WASM_ENABLED})
    duckdb_extension_load(azure
            LOAD_TESTS
            GIT_URL https://github.com/duckdb/duckdb-azure
            GIT_TAG 1593cb56745a51eb7d8415c1fd7d11a15f20f413
            )
endif()

################# DELTA
# MinGW build is not available, and our current manylinux ci does not have enough storage space to run the rust build
# for Delta
if (NOT MINGW AND NOT "${OS_NAME}" STREQUAL "linux" AND NOT ${WASM_ENABLED})
    duckdb_extension_load(delta
            GIT_URL https://github.com/duckdb/duckdb-delta
<<<<<<< HEAD
            GIT_TAG 6d626173e9efa6615c25eb08d979d1372100d5db
            APPLY_PATCHES
=======
            GIT_TAG 90f244b3d572c1692867950b562df8183957b7a8
>>>>>>> 7c039464
    )
endif()

################# EXCEL
duckdb_extension_load(excel
    LOAD_TESTS
    GIT_URL https://github.com/duckdb/duckdb-excel
    GIT_TAG b724b308b2b3a3c5644272cc84ec140fbcc7617d
    INCLUDE_DIR src/excel/include
    )

################# ICEBERG
# Windows tests for iceberg currently not working
if(FALSE)
if (NOT WIN32)
    set(LOAD_ICEBERG_TESTS "LOAD_TESTS")
else ()
    set(LOAD_ICEBERG_TESTS "")
endif()

if (NOT MINGW AND NOT ${WASM_ENABLED} AND NOT ${MUSL_ENABLED})
    duckdb_extension_load(iceberg
#            ${LOAD_ICEBERG_TESTS} TODO: re-enable once autoloading test is fixed
            GIT_URL https://github.com/duckdb/duckdb-iceberg
            GIT_TAG 2db98c685f67373b347c3a8c435ef2e01c509697
            )
endif()
endif()

################# INET
duckdb_extension_load(inet
    LOAD_TESTS
    GIT_URL https://github.com/duckdb/duckdb-inet
    GIT_TAG a8b361ab5d43f6390d7cb48c9a9f0638e9581cf9
    INCLUDE_DIR src/include
    TEST_DIR test/sql
    APPLY_PATCHES
    )

################# POSTGRES_SCANNER
# Note: tests for postgres_scanner are currently not run. All of them need a postgres server running. One test
#       uses a remote rds server but that's not something we want to run here.
if (NOT MINGW AND NOT ${WASM_ENABLED})
    duckdb_extension_load(postgres_scanner
            DONT_LINK
            GIT_URL https://github.com/duckdb/duckdb-postgres
<<<<<<< HEAD
            GIT_TAG 8461ed8b6f726564934e9c831cdc88d431e3148f
            APPLY_PATCHES
=======
            GIT_TAG 98482ce5c144287f01e738275892cdb84ea9b5ce
>>>>>>> 7c039464
            )
endif()

# mingw CI with all extensions at once is somehow not happy
if (NOT MINGW)
################# SPATIAL
duckdb_extension_load(spatial
    DONT_LINK LOAD_TESTS
    GIT_URL https://github.com/duckdb/duckdb-spatial
    GIT_TAG 3bb37f8d86f25c522165ffb64520396eb0cdf111
    INCLUDE_DIR spatial/include
    TEST_DIR test/sql
    APPLY_PATCHES
    )
endif()

################# SQLITE_SCANNER
# Static linking on windows does not properly work due to symbol collision
if (WIN32)
    set(STATIC_LINK_SQLITE "DONT_LINK")
else ()
    set(STATIC_LINK_SQLITE "")
endif()

duckdb_extension_load(sqlite_scanner
        ${STATIC_LINK_SQLITE} LOAD_TESTS
        GIT_URL https://github.com/duckdb/duckdb-sqlite
<<<<<<< HEAD
        GIT_TAG 96e451c043afa40ee39b7581009ba0c72a523a12
        APPLY_PATCHES
=======
        GIT_TAG 66a5fa2448398379dc21c18308e3b95d42d84015
>>>>>>> 7c039464
        )

duckdb_extension_load(sqlsmith
        DONT_LINK LOAD_TESTS
        GIT_URL https://github.com/duckdb/duckdb-sqlsmith
        GIT_TAG e1eb0ae02a258f176d6e06b84c0d6c7a09c6b4da
        )

################# VSS
duckdb_extension_load(vss
        LOAD_TESTS
        DONT_LINK
        GIT_URL https://github.com/duckdb/duckdb-vss
        GIT_TAG ba199a7215b75e83821ece13f6b921ccfcebd6ac
        TEST_DIR test/sql
        APPLY_PATCHES
    )

################# MYSQL
if (NOT MINGW AND NOT ${WASM_ENABLED} AND NOT ${MUSL_ENABLED})
    duckdb_extension_load(mysql_scanner
            DONT_LINK
            LOAD_TESTS
            GIT_URL https://github.com/duckdb/duckdb-mysql
<<<<<<< HEAD
            GIT_TAG c2a56813a9fe9cb8c24c424be646d41ab2f8e64f
            APPLY_PATCHES
=======
            GIT_TAG 93469fc39a317acf916627e0ddc724a076bf7302
>>>>>>> 7c039464
            )
endif()

################# FTS
duckdb_extension_load(fts
        LOAD_TESTS
        DONT_LINK
        GIT_URL https://github.com/duckdb/duckdb-fts
        GIT_TAG 3aa6a180b9c101d78070f5f7214c27552bb091c8
        TEST_DIR test/sql
)<|MERGE_RESOLUTION|>--- conflicted
+++ resolved
@@ -39,17 +39,22 @@
 endif()
 endif()
 
+################# AVRO
+if (NOT MINGW)
+    duckdb_extension_load(avro
+            LOAD_TESTS DONT_LINK
+            GIT_URL https://github.com/duckdb/duckdb-avro
+            GIT_TAG ed18629fa56a97e0796a3582110b51ddd125159d
+    )
+endif()
+
 ################## AWS
 if (NOT MINGW AND NOT ${WASM_ENABLED})
     duckdb_extension_load(aws
             LOAD_TESTS
             GIT_URL https://github.com/duckdb/duckdb-aws
-<<<<<<< HEAD
-            GIT_TAG b3050f35c6e99fa35465230493eeab14a78a0409
+            GIT_TAG e92e45b30ba17594b1101db22699a2244adfaeb1
             APPLY_PATCHES
-=======
-            GIT_TAG e92e45b30ba17594b1101db22699a2244adfaeb1
->>>>>>> 7c039464
             )
 endif()
 
@@ -68,12 +73,8 @@
 if (NOT MINGW AND NOT "${OS_NAME}" STREQUAL "linux" AND NOT ${WASM_ENABLED})
     duckdb_extension_load(delta
             GIT_URL https://github.com/duckdb/duckdb-delta
-<<<<<<< HEAD
-            GIT_TAG 6d626173e9efa6615c25eb08d979d1372100d5db
+            GIT_TAG 90f244b3d572c1692867950b562df8183957b7a8
             APPLY_PATCHES
-=======
-            GIT_TAG 90f244b3d572c1692867950b562df8183957b7a8
->>>>>>> 7c039464
     )
 endif()
 
@@ -87,7 +88,6 @@
 
 ################# ICEBERG
 # Windows tests for iceberg currently not working
-if(FALSE)
 if (NOT WIN32)
     set(LOAD_ICEBERG_TESTS "LOAD_TESTS")
 else ()
@@ -100,7 +100,6 @@
             GIT_URL https://github.com/duckdb/duckdb-iceberg
             GIT_TAG 2db98c685f67373b347c3a8c435ef2e01c509697
             )
-endif()
 endif()
 
 ################# INET
@@ -120,12 +119,8 @@
     duckdb_extension_load(postgres_scanner
             DONT_LINK
             GIT_URL https://github.com/duckdb/duckdb-postgres
-<<<<<<< HEAD
-            GIT_TAG 8461ed8b6f726564934e9c831cdc88d431e3148f
+            GIT_TAG 98482ce5c144287f01e738275892cdb84ea9b5ce
             APPLY_PATCHES
-=======
-            GIT_TAG 98482ce5c144287f01e738275892cdb84ea9b5ce
->>>>>>> 7c039464
             )
 endif()
 
@@ -153,12 +148,8 @@
 duckdb_extension_load(sqlite_scanner
         ${STATIC_LINK_SQLITE} LOAD_TESTS
         GIT_URL https://github.com/duckdb/duckdb-sqlite
-<<<<<<< HEAD
-        GIT_TAG 96e451c043afa40ee39b7581009ba0c72a523a12
+        GIT_TAG 66a5fa2448398379dc21c18308e3b95d42d84015
         APPLY_PATCHES
-=======
-        GIT_TAG 66a5fa2448398379dc21c18308e3b95d42d84015
->>>>>>> 7c039464
         )
 
 duckdb_extension_load(sqlsmith
@@ -183,12 +174,8 @@
             DONT_LINK
             LOAD_TESTS
             GIT_URL https://github.com/duckdb/duckdb-mysql
-<<<<<<< HEAD
-            GIT_TAG c2a56813a9fe9cb8c24c424be646d41ab2f8e64f
+            GIT_TAG 93469fc39a317acf916627e0ddc724a076bf7302
             APPLY_PATCHES
-=======
-            GIT_TAG 93469fc39a317acf916627e0ddc724a076bf7302
->>>>>>> 7c039464
             )
 endif()
 
