--- conflicted
+++ resolved
@@ -235,7 +235,10 @@
 				return CreatePlan(*Bind(*new_plan));
 			}
 		}
-<<<<<<< HEAD
+		if (!table_function.bind) {
+			throw BinderException("Failed to bind \"%s\": nullptr returned from bind_replace without bind function",
+			                      table_function.name);
+		}
 		if (table_function.ordinality_data.ordinality_request == Ordinality_request_t::REQUESTED &&
 			table_function.in_out_function) {
 			return_types.emplace_back(LogicalType::BIGINT);
@@ -243,12 +246,6 @@
 			D_ASSERT(return_names.size() == return_types.size());
 			table_function.ordinality_data.column_id = return_types.size() - 1;
 			}
-=======
-		if (!table_function.bind) {
-			throw BinderException("Failed to bind \"%s\": nullptr returned from bind_replace without bind function",
-			                      table_function.name);
-		}
->>>>>>> 4e5ff4e5
 		bind_data = table_function.bind(context, bind_input, return_types, return_names);
 
 
@@ -283,12 +280,8 @@
 	get->named_parameters = named_parameters;
 	get->input_table_types = input_table_types;
 	get->input_table_names = input_table_names;
-<<<<<<< HEAD
 	get->ordinality_request = table_function.ordinality_data.ordinality_request;
-	if (table_function.in_out_function && !table_function.projection_pushdown) {
-=======
 	if (table_function.in_out_function) {
->>>>>>> 4e5ff4e5
 		for (idx_t i = 0; i < return_types.size(); i++) {
 			get->AddColumnId(i);
 		}
