#include "duckdb/main/relation/value_relation.hpp"
#include "duckdb/parser/query_node/select_node.hpp"
#include "duckdb/parser/expression/star_expression.hpp"
#include "duckdb/parser/tableref/expressionlistref.hpp"
#include "duckdb/parser/expression/constant_expression.hpp"
#include "duckdb/main/client_context.hpp"
#include "duckdb/parser/parser.hpp"

namespace duckdb {

ValueRelation::ValueRelation(const shared_ptr<ClientContext> &context, const vector<vector<Value>> &values,
                             vector<string> names_p, string alias_p)
    : Relation(context, RelationType::VALUE_LIST_RELATION), names(std::move(names_p)), alias(std::move(alias_p)) {
	// create constant expressions for the values
	for (idx_t row_idx = 0; row_idx < values.size(); row_idx++) {
		auto &list = values[row_idx];
		vector<unique_ptr<ParsedExpression>> expressions;
		for (idx_t col_idx = 0; col_idx < list.size(); col_idx++) {
			expressions.push_back(make_uniq<ConstantExpression>(list[col_idx]));
		}
		this->expressions.push_back(std::move(expressions));
	}
	QueryResult::DeduplicateColumns(names);
	TryBindRelation(columns);
<<<<<<< HEAD
=======
}

ValueRelation::ValueRelation(const shared_ptr<ClientContext> &context,
                             vector<vector<unique_ptr<ParsedExpression>>> &&expressions_p, vector<string> names_p,
                             string alias_p)
    : ValueRelation(make_shared_ptr<RelationContextWrapper>(context), std::move(expressions_p), std::move(names_p),
                    std::move(alias_p)) {
>>>>>>> 44c3e83b
}

ValueRelation::ValueRelation(const shared_ptr<ClientContext> &context, const string &values_list,
                             vector<string> names_p, string alias_p)
    : Relation(context, RelationType::VALUE_LIST_RELATION), names(std::move(names_p)), alias(std::move(alias_p)) {
	this->expressions = Parser::ParseValuesList(values_list, context->GetParserOptions());
	QueryResult::DeduplicateColumns(names);
	TryBindRelation(columns);
}

ValueRelation::ValueRelation(const shared_ptr<RelationContextWrapper> &context, const vector<vector<Value>> &values,
                             vector<string> names_p, string alias_p)
    : Relation(context, RelationType::VALUE_LIST_RELATION), names(std::move(names_p)), alias(std::move(alias_p)) {
	// create constant expressions for the values
	for (idx_t row_idx = 0; row_idx < values.size(); row_idx++) {
		auto &list = values[row_idx];
		vector<unique_ptr<ParsedExpression>> expressions;
		for (idx_t col_idx = 0; col_idx < list.size(); col_idx++) {
			expressions.push_back(make_uniq<ConstantExpression>(list[col_idx]));
		}
		this->expressions.push_back(std::move(expressions));
	}
	QueryResult::DeduplicateColumns(names);
	TryBindRelation(columns);
<<<<<<< HEAD
=======
}

ValueRelation::ValueRelation(const shared_ptr<RelationContextWrapper> &context,
                             vector<vector<unique_ptr<ParsedExpression>>> &&expressions_p, vector<string> names_p,
                             string alias_p)
    : Relation(context, RelationType::VALUE_LIST_RELATION), alias(std::move(alias_p)) {
	D_ASSERT(!expressions_p.empty());
	if (names_p.empty()) {
		auto &first_list = expressions_p[0];
		for (auto &expr : first_list) {
			names_p.push_back(expr->GetName());
		}
	}
	names = std::move(names_p);
	expressions = std::move(expressions_p);
	QueryResult::DeduplicateColumns(names);
	TryBindRelation(columns);
>>>>>>> 44c3e83b
}

unique_ptr<QueryNode> ValueRelation::GetQueryNode() {
	auto result = make_uniq<SelectNode>();
	result->select_list.push_back(make_uniq<StarExpression>());
	result->from_table = GetTableRef();
	return std::move(result);
}

unique_ptr<TableRef> ValueRelation::GetTableRef() {
	auto table_ref = make_uniq<ExpressionListRef>();
	// set the expected types/names
	if (columns.empty()) {
		// no columns yet: only set up names
		for (idx_t i = 0; i < names.size(); i++) {
			table_ref->expected_names.push_back(names[i]);
		}
	} else {
		for (idx_t i = 0; i < columns.size(); i++) {
			table_ref->expected_names.push_back(columns[i].Name());
			table_ref->expected_types.push_back(columns[i].Type());
			D_ASSERT(names.size() == 0 || columns[i].Name() == names[i]);
		}
	}
	// copy the expressions
	for (auto &expr_list : expressions) {
		vector<unique_ptr<ParsedExpression>> copied_list;
		copied_list.reserve(expr_list.size());
		for (auto &expr : expr_list) {
			copied_list.push_back(expr->Copy());
		}
		table_ref->values.push_back(std::move(copied_list));
	}
	table_ref->alias = GetAlias();
	return std::move(table_ref);
}

string ValueRelation::GetAlias() {
	return alias;
}

const vector<ColumnDefinition> &ValueRelation::Columns() {
	return columns;
}

string ValueRelation::ToString(idx_t depth) {
	string str = RenderWhitespace(depth) + "Values ";
	for (idx_t row_idx = 0; row_idx < expressions.size(); row_idx++) {
		auto &list = expressions[row_idx];
		str += row_idx > 0 ? ", (" : "(";
		for (idx_t col_idx = 0; col_idx < list.size(); col_idx++) {
			str += col_idx > 0 ? ", " : "";
			str += list[col_idx]->ToString();
		}
		str += ")";
	}
	str += "\n";
	return str;
}

} // namespace duckdb<|MERGE_RESOLUTION|>--- conflicted
+++ resolved
@@ -22,8 +22,6 @@
 	}
 	QueryResult::DeduplicateColumns(names);
 	TryBindRelation(columns);
-<<<<<<< HEAD
-=======
 }
 
 ValueRelation::ValueRelation(const shared_ptr<ClientContext> &context,
@@ -31,7 +29,6 @@
                              string alias_p)
     : ValueRelation(make_shared_ptr<RelationContextWrapper>(context), std::move(expressions_p), std::move(names_p),
                     std::move(alias_p)) {
->>>>>>> 44c3e83b
 }
 
 ValueRelation::ValueRelation(const shared_ptr<ClientContext> &context, const string &values_list,
@@ -56,8 +53,6 @@
 	}
 	QueryResult::DeduplicateColumns(names);
 	TryBindRelation(columns);
-<<<<<<< HEAD
-=======
 }
 
 ValueRelation::ValueRelation(const shared_ptr<RelationContextWrapper> &context,
@@ -75,7 +70,6 @@
 	expressions = std::move(expressions_p);
 	QueryResult::DeduplicateColumns(names);
 	TryBindRelation(columns);
->>>>>>> 44c3e83b
 }
 
 unique_ptr<QueryNode> ValueRelation::GetQueryNode() {
