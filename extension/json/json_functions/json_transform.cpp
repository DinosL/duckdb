--- conflicted
+++ resolved
@@ -1,7 +1,7 @@
 #include "json_transform.hpp"
 
+#include "duckdb/common/enum_util.hpp"
 #include "duckdb/common/types.hpp"
-#include "duckdb/common/enum_util.hpp"
 #include "duckdb/execution/expression_executor.hpp"
 #include "duckdb/function/cast/cast_function_set.hpp"
 #include "duckdb/function/cast/default_casts.hpp"
@@ -269,25 +269,23 @@
 	bool success = true;
 	for (idx_t i = 0; i < count; i++) {
 		const auto &val = vals[i];
-		if (!val || !unsafe_yyjson_is_str(val)) {
+		if (!val || unsafe_yyjson_is_null(val)) {
 			validity.SetInvalid(i);
-<<<<<<< HEAD
+			continue;
+		}
+
+		if (!unsafe_yyjson_is_str(val)) {
+			validity.SetInvalid(i);
 			if (success && options.strict_cast && !unsafe_yyjson_is_str(val)) {
-				options.error_message = StringUtil::Format(
-				    "Unable to cast '%s' to " + LogicalTypeIdToString(target.id()), JSONCommon::ValToString(val, 50));
+				options.error_message = StringUtil::Format("Unable to cast '%s' to " + EnumUtil::ToString(target.id()),
+				                                           JSONCommon::ValToString(val, 50));
 				options.object_index = i;
 				success = false;
 			}
-=======
-		} else if (options.strict_cast && !unsafe_yyjson_is_str(val)) {
-			options.error_message = StringUtil::Format("Unable to cast '%s' to " + EnumUtil::ToString(target.id()),
-			                                           JSONCommon::ValToString(val, 50));
-			options.object_index = i;
-			return false;
->>>>>>> f8eae1c8
-		} else {
-			data[i] = GetString(val);
-		}
+			continue;
+		}
+
+		data[i] = GetString(val);
 	}
 	return success;
 }
@@ -303,7 +301,8 @@
 	if (!VectorOperations::DefaultTryCast(string_vector, result, count, &options.error_message) &&
 	    options.strict_cast) {
 		options.object_index = 0; // Can't get line number information here
-		options.error_message += " (line/object number information is approximate)";
+		options.error_message +=
+		    "\n If this error occurred during read_json, line/object number information is approximate";
 		success = false;
 	}
 	return success;
@@ -413,15 +412,23 @@
 	yyjson_val *key, *val;
 	for (idx_t i = 0; i < count; i++) {
 		const auto &obj = objects[i];
-		if (!obj || unsafe_yyjson_is_null(obj) || !unsafe_yyjson_is_obj(obj)) {
+		if (!obj || unsafe_yyjson_is_null(obj)) {
 			// Set nested val to null so the recursion doesn't break
 			for (idx_t col_idx = 0; col_idx < column_count; col_idx++) {
 				nested_vals[col_idx][i] = nullptr;
 			}
-			if (success && options.strict_cast && !unsafe_yyjson_is_obj(objects[i])) {
+			continue;
+		}
+
+		if (!unsafe_yyjson_is_obj(obj)) {
+			// Set nested val to null so the recursion doesn't break
+			for (idx_t col_idx = 0; col_idx < column_count; col_idx++) {
+				nested_vals[col_idx][i] = nullptr;
+			}
+			if (success && options.strict_cast && obj) {
 				options.error_message =
-				    StringUtil::Format("Expected OBJECT, but got %s: %s", JSONCommon::ValTypeToString(objects[i]),
-				                       JSONCommon::ValToString(objects[i], 50));
+				    StringUtil::Format("Expected OBJECT, but got %s: %s", JSONCommon::ValTypeToString(obj),
+				                       JSONCommon::ValToString(obj, 50));
 				options.object_index = i;
 				success = false;
 			}
@@ -492,6 +499,15 @@
 
 static bool TransformObjectInternal(yyjson_val *objects[], yyjson_alc *alc, Vector &result, const idx_t count,
                                     JSONTransformOptions &options) {
+	// Set validity first
+	auto &result_validity = FlatVector::Validity(result);
+	for (idx_t i = 0; i < count; i++) {
+		const auto &obj = objects[i];
+		if (!obj || unsafe_yyjson_is_null(obj)) {
+			result_validity.SetInvalid(i);
+		}
+	}
+
 	// Get child vectors and names
 	auto &child_vs = StructVector::GetEntries(result);
 	vector<string> child_names;
@@ -516,16 +532,19 @@
 	idx_t offset = 0;
 	for (idx_t i = 0; i < count; i++) {
 		const auto &arr = arrays[i];
-		if (!arr || unsafe_yyjson_is_null(arr) || !unsafe_yyjson_is_arr(arr)) {
+		if (!arr || unsafe_yyjson_is_null(arr)) {
 			list_validity.SetInvalid(i);
-			if (options.strict_cast && !unsafe_yyjson_is_arr(arr)) {
-				if (success && options.strict_cast) {
-					options.error_message =
-					    StringUtil::Format("Expected ARRAY, but got %s: %s", JSONCommon::ValTypeToString(arrays[i]),
-					                       JSONCommon::ValToString(arrays[i], 50));
-					options.object_index = i;
-					success = false;
-				}
+			continue;
+		}
+
+		if (!unsafe_yyjson_is_arr(arr)) {
+			list_validity.SetInvalid(i);
+			if (success && options.strict_cast) {
+				options.error_message =
+				    StringUtil::Format("Expected ARRAY, but got %s: %s", JSONCommon::ValTypeToString(arrays[i]),
+				                       JSONCommon::ValToString(arrays[i], 50));
+				options.object_index = i;
+				success = false;
 			}
 			continue;
 		}
@@ -608,9 +627,13 @@
 	yyjson_val *key, *val;
 	for (idx_t i = 0; i < count; i++) {
 		const auto &obj = objects[i];
-		if (!obj || unsafe_yyjson_is_null(obj) || !unsafe_yyjson_is_obj(obj)) {
+		if (!obj || unsafe_yyjson_is_null(obj)) {
 			list_validity.SetInvalid(i);
-
+			continue;
+		}
+
+		if (!unsafe_yyjson_is_obj(obj)) {
+			list_validity.SetInvalid(i);
 			if (success && options.strict_cast && !unsafe_yyjson_is_obj(obj)) {
 				options.error_message =
 				    StringUtil::Format("Expected OBJECT, but got %s: %s", JSONCommon::ValTypeToString(obj),
@@ -618,6 +641,7 @@
 				options.object_index = i;
 				success = false;
 			}
+			continue;
 		}
 
 		auto &list_entry = list_entries[i];
@@ -811,7 +835,7 @@
 	return set;
 }
 
-static bool JSONToNestedCast(Vector &source, Vector &result, idx_t count, CastParameters &parameters) {
+static bool JSONToAnyCast(Vector &source, Vector &result, idx_t count, CastParameters &parameters) {
 	auto &lstate = parameters.local_state->Cast<JSONFunctionLocalState>();
 	lstate.json_allocator.Reset();
 	auto alc = lstate.json_allocator.GetYYJSONAllocator();
@@ -821,31 +845,30 @@
 
 	auto success = TransformFunctionInternal(source, count, result, alc, options);
 	if (!success) {
-		if (parameters.error_message) {
-			*parameters.error_message = options.error_message;
-		} else {
-			throw ConversionException(options.error_message);
-		}
-	}
-	return success;
-}
-
-BoundCastInfo JSONToNestedCastBind(BindCastInput &input, const LogicalType &source, const LogicalType &target) {
-	return BoundCastInfo(JSONToNestedCast, nullptr, JSONFunctionLocalState::InitCastLocalState);
+		HandleCastError::AssignError(options.error_message, parameters.error_message);
+	}
+	return success;
+}
+
+BoundCastInfo JSONToAnyCastBind(BindCastInput &input, const LogicalType &source, const LogicalType &target) {
+	return BoundCastInfo(JSONToAnyCast, nullptr, JSONFunctionLocalState::InitCastLocalState);
 }
 
 void JSONFunctions::RegisterJSONTransformCastFunctions(CastFunctionSet &casts) {
+	auto json_to_any_cost = casts.ImplicitCastCost(JSONCommon::JSONType(), LogicalType::ANY);
+	casts.RegisterCastFunction(JSONCommon::JSONType(), LogicalType::ANY, JSONToAnyCastBind, json_to_any_cost);
+
 	const auto struct_type = LogicalType::STRUCT({{"any", LogicalType::ANY}});
 	auto json_to_struct_cost = casts.ImplicitCastCost(LogicalType::VARCHAR, struct_type) - 2;
-	casts.RegisterCastFunction(JSONCommon::JSONType(), struct_type, JSONToNestedCastBind, json_to_struct_cost);
+	casts.RegisterCastFunction(JSONCommon::JSONType(), struct_type, JSONToAnyCastBind, json_to_struct_cost);
 
 	const auto list_type = LogicalType::LIST(LogicalType::ANY);
 	auto json_to_list_cost = casts.ImplicitCastCost(LogicalType::VARCHAR, list_type) - 2;
-	casts.RegisterCastFunction(JSONCommon::JSONType(), list_type, JSONToNestedCastBind, json_to_list_cost);
+	casts.RegisterCastFunction(JSONCommon::JSONType(), list_type, JSONToAnyCastBind, json_to_list_cost);
 
 	const auto map_type = LogicalType::MAP(LogicalType::ANY, LogicalType::ANY);
 	auto json_to_map_cost = casts.ImplicitCastCost(LogicalType::VARCHAR, map_type) - 2;
-	casts.RegisterCastFunction(JSONCommon::JSONType(), map_type, JSONToNestedCastBind, json_to_map_cost);
+	casts.RegisterCastFunction(JSONCommon::JSONType(), map_type, JSONToAnyCastBind, json_to_map_cost);
 }
 
 } // namespace duckdb