--- conflicted
+++ resolved
@@ -17,13 +17,6 @@
 	}
 }
 
-<<<<<<< HEAD
-
-// FIXME: remove duplication
-
-static void BindTablesBinaryOp(LogicalOperator &op, ColumnBindingResolver *res, bool append_right) {
-	assert(res);
-=======
 void ColumnBindingResolver::Visit(LogicalCreateIndex &op) {
 	// add the table to the column binding resolver
 	// since we only have one table in the CREATE INDEX statement there is no
@@ -36,8 +29,10 @@
 	LogicalOperatorVisitor::Visit(op);
 }
 
-void ColumnBindingResolver::Visit(LogicalCrossProduct &op) {
->>>>>>> b37ff52d
+static void BindTablesBinaryOp(LogicalOperator &op, ColumnBindingResolver *res,
+                               bool append_right) {
+	assert(res);
+
 	// resolve the column indices of the left side
 	op.children[0]->Accept(res);
 	// store the added tables
