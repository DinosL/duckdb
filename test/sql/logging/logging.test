# name: test/sql/logging/logging.test
# description: Test basic logging functionality
# group: [logging]

require noforcestorage

query IIIIIIIIII
FROM duckdb_logs
----

query IIIIII
DESCRIBE FROM duckdb_logs
----
context_id	UBIGINT	YES	NULL	NULL	NULL
scope	VARCHAR	YES	NULL	NULL	NULL
connection_id	UBIGINT	YES	NULL	NULL	NULL
transaction_id	UBIGINT	YES	NULL	NULL	NULL
query_id	UBIGINT	YES	NULL	NULL	NULL
thread_id	UBIGINT	YES	NULL	NULL	NULL
timestamp	TIMESTAMP	YES	NULL	NULL	NULL
type	VARCHAR	YES	NULL	NULL	NULL
log_level	VARCHAR	YES	NULL	NULL	NULL
message	VARCHAR	YES	NULL	NULL	NULL

statement ok
set logging_level='debug';

statement ok
set enable_logging=true;

statement ok
SELECT 1;

query IIIII
SELECT * EXCLUDE (context_id, timestamp, connection_id, transaction_id, query_id) FROM duckdb_logs
----
CONNECTION	NULL	QueryLog	INFO	SELECT 1;

statement ok
set enable_logging=false;

# With logging disabled, the log will persist
query IIIII
<<<<<<< HEAD
SELECT * EXCLUDE (context_id, timestamp, connection_id, transaction_id, query_id) FROM duckdb_logs
=======
SELECT * EXCLUDE (timestamp, connection_id, transaction_id, query_id) FROM duckdb_logs where type = 'QueryLog'
>>>>>>> 3483d12a
----
CONNECTION	NULL	QueryLog	INFO	SELECT 1;
CONNECTION	NULL	QueryLog	INFO	SELECT * EXCLUDE (context_id, timestamp, connection_id, transaction_id, query_id) FROM duckdb_logs
CONNECTION	NULL	QueryLog	INFO	set enable_logging=false;

statement ok
set logging_storage='stdout';

statement ok
set logging_storage='memory';

statement error
set logging_storage='quack';
----
Invalid Input Error: Log storage 'quack' is not yet registered

# Storage is now cleared because switching storage will clear it
query IIIIII
SELECT * EXCLUDE (timestamp, connection_id, transaction_id, query_id) FROM duckdb_logs
----<|MERGE_RESOLUTION|>--- conflicted
+++ resolved
@@ -41,11 +41,7 @@
 
 # With logging disabled, the log will persist
 query IIIII
-<<<<<<< HEAD
-SELECT * EXCLUDE (context_id, timestamp, connection_id, transaction_id, query_id) FROM duckdb_logs
-=======
-SELECT * EXCLUDE (timestamp, connection_id, transaction_id, query_id) FROM duckdb_logs where type = 'QueryLog'
->>>>>>> 3483d12a
+SELECT * EXCLUDE (context_id, timestamp, connection_id, transaction_id, query_id) FROM duckdb_logs where type = 'QueryLog'
 ----
 CONNECTION	NULL	QueryLog	INFO	SELECT 1;
 CONNECTION	NULL	QueryLog	INFO	SELECT * EXCLUDE (context_id, timestamp, connection_id, transaction_id, query_id) FROM duckdb_logs
