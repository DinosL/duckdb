#include "duckdb/catalog/catalog.hpp"
#include "duckdb/parser/expression/constant_expression.hpp"
#include "duckdb/parser/statement/insert_statement.hpp"
#include "duckdb/parser/query_node/select_node.hpp"
#include "duckdb/parser/tableref/expressionlistref.hpp"
#include "duckdb/planner/binder.hpp"
#include "duckdb/planner/expression_binder/insert_binder.hpp"
#include "duckdb/planner/operator/logical_insert.hpp"
#include "duckdb/planner/operator/logical_get.hpp"
#include "duckdb/common/string_util.hpp"
#include "duckdb/function/table/table_scan.hpp"
#include "duckdb/planner/operator/logical_projection.hpp"
#include "duckdb/planner/expression_iterator.hpp"
#include "duckdb/planner/expression_binder/returning_binder.hpp"
#include "duckdb/planner/expression_binder/where_binder.hpp"
#include "duckdb/planner/expression_binder/update_binder.hpp"
#include "duckdb/planner/operator/logical_filter.hpp"
#include "duckdb/planner/operator/logical_projection.hpp"
#include "duckdb/parser/statement/update_statement.hpp"
#include "duckdb/planner/expression/bound_default_expression.hpp"
#include "duckdb/storage/data_table.hpp"
#include "duckdb/catalog/catalog.hpp"
#include "duckdb/catalog/catalog_entry/index_catalog_entry.hpp"
#include "duckdb/planner/bound_tableref.hpp"
#include "duckdb/planner/tableref/bound_basetableref.hpp"
#include "duckdb/planner/tableref/bound_dummytableref.hpp"
#include "duckdb/parser/parsed_expression_iterator.hpp"

namespace duckdb {

static void CheckInsertColumnCountMismatch(int64_t expected_columns, int64_t result_columns, bool columns_provided,
                                           const char *tname) {
	if (result_columns != expected_columns) {
		string msg = StringUtil::Format(!columns_provided ? "table %s has %lld columns but %lld values were supplied"
		                                                  : "Column name/value mismatch for insert on %s: "
		                                                    "expected %lld columns but %lld values were supplied",
		                                tname, expected_columns, result_columns);
		throw BinderException(msg);
	}
}

void QualifyColumnReferences(ParsedExpression &expr, const string &table_name) {
	// To avoid ambiguity with 'excluded', we explicitly qualify all column references
	if (expr.type == ExpressionType::COLUMN_REF) {
		auto &column_ref = (ColumnRefExpression &)expr;
		if (column_ref.IsQualified()) {
			return;
		}
		column_ref.SetTableName(table_name);
	}
	ParsedExpressionIterator::EnumerateChildren(
	    expr, [&](unique_ptr<ParsedExpression> &child) { QualifyColumnReferences(*child, table_name); });
}

// FIXME: this is dumb, doesn't work and is all-in-all just an attempt at a bandaid fix
void ReplaceColumnBindings(Expression &expr, idx_t source, idx_t dest) {
	if (expr.type == ExpressionType::BOUND_COLUMN_REF) {
		auto &bound_columnref = (BoundColumnRefExpression &)expr;
		if (bound_columnref.binding.table_index == source) {
			bound_columnref.binding.table_index = dest;
		}
	}
	ExpressionIterator::EnumerateChildren(
	    expr, [&](unique_ptr<Expression> &child) { ReplaceColumnBindings(*child, source, dest); });
}

void Binder::BindDoUpdateSetExpressions(LogicalInsert *insert, UpdateSetInfo &set_info, TableCatalogEntry *table,
                                        vector<PhysicalIndex> &columns) {

	// add the 'excluded' dummy table binding
	AddTableName("excluded");
	// add a bind context entry for it
	auto excluded_index = GenerateTableIndex();
	insert->excluded_table_index = excluded_index;
	auto table_column_names = table->columns.GetColumnNames();
	auto table_column_types = table->columns.GetColumnTypes();
	bind_context.AddGenericBinding(excluded_index, "excluded", table_column_names, table_column_types);

	D_ASSERT(insert->children.size() == 1);
	D_ASSERT(insert->children[0]->type == LogicalOperatorType::LOGICAL_PROJECTION);
	auto projection_index = insert->children[0]->GetTableIndex()[0];

	vector<column_t> logical_column_ids;
	vector<string> column_names;
	D_ASSERT(set_info.columns.size() == set_info.expressions.size());

	string unused;
	auto original_binding = bind_context.GetBinding(table->name, unused);
	D_ASSERT(original_binding);

	auto table_index = original_binding->index;

	for (idx_t i = 0; i < set_info.columns.size(); i++) {
		auto &colname = set_info.columns[i];
		auto &expr = set_info.expressions[i];
		if (!table->ColumnExists(colname)) {
			throw BinderException("Referenced update column %s not found in table!", colname);
		}
		auto &column = table->GetColumn(colname);
		if (column.Generated()) {
			throw BinderException("Cant update column \"%s\" because it is a generated column!", column.Name());
		}
		if (std::find(columns.begin(), columns.end(), column.Physical()) != columns.end()) {
			throw BinderException("Multiple assignments to same column \"%s\"", colname);
		}
		columns.push_back(column.Physical());
		logical_column_ids.push_back(column.Oid());
		column_names.push_back(colname);
		if (expr->type == ExpressionType::VALUE_DEFAULT) {
			insert->expressions.push_back(make_unique<BoundDefaultExpression>(column.Type()));
		} else {
			UpdateBinder binder(*this, context);
			binder.target_type = column.Type();

			// Avoid ambiguity issues
			QualifyColumnReferences(*expr, table->name);

			auto bound_expr = binder.Bind(expr);
			D_ASSERT(bound_expr);
			if (bound_expr->expression_class == ExpressionClass::BOUND_SUBQUERY) {
				throw BinderException("Expression in the DO UPDATE SET clause can not be a subquery");
			}

			// Change the non-excluded column references to refer to the projection index
			ReplaceColumnBindings(*bound_expr, table_index, projection_index);

			insert->expressions.push_back(move(bound_expr));
		}
	}

	// Verify that none of the columns that are targeted with a SET expression are indexed on

	unordered_set<column_t> indexed_columns;
	auto &indexes = table->storage->info->indexes.Indexes();
	for (auto &index : indexes) {
		for (auto &column_id : index->column_id_set) {
			indexed_columns.insert(column_id);
		}
	}

	for (idx_t i = 0; i < logical_column_ids.size(); i++) {
		auto &column = logical_column_ids[i];
		if (indexed_columns.count(column)) {
			throw BinderException("Can not assign to column '%s' because an Index exists on it", column_names[i]);
		}
	}
}

void Binder::BindOnConflictClause(unique_ptr<LogicalInsert> &insert, TableCatalogEntry *table, InsertStatement &stmt) {
	if (!stmt.on_conflict_info) {
		insert->action_type = OnConflictAction::THROW;
		return;
	}
	D_ASSERT(stmt.table_ref->type == TableReferenceType::BASE_TABLE);

	// visit the table reference
	auto bound_table = Bind(*stmt.table_ref);
	if (bound_table->type != TableReferenceType::BASE_TABLE) {
		throw BinderException("Can only update base table!");
	}

	auto &bound_base_tableref = (BoundBaseTableRef &)*bound_table;

	auto &on_conflict = *stmt.on_conflict_info;
	insert->action_type = on_conflict.action_type;

	// Bind the indexed columns
	if (!on_conflict.constraint_name.empty()) {
		// Bind the ON CONFLICT ON CONSTRAINT <constraint name>
		insert->constraint_name = on_conflict.constraint_name;
		// FIXME: do we need to grab a lock on the indexes here?
		auto &catalog = Catalog::GetCatalog(context);
		auto catalog_entry = (IndexCatalogEntry *)catalog.GetEntry(
		    context, CatalogType::INDEX_ENTRY, insert->table->schema->name, insert->constraint_name, true);
		if (!catalog_entry) {
			throw BinderException("No INDEX by the name '%s' exists in the schema '%s'", insert->constraint_name,
			                      insert->table->schema->name);
		}
		// Verify that this index is part of the table
		auto &found_index = catalog_entry->index;
		bool index_located = false;
		for (auto &index : table->storage->info->indexes.Indexes()) {
			if (index.get() == found_index) {
				index_located = true;
				break;
			}
		}
		if (!index_located) {
			throw BinderException("INDEX '%s' is not part of the table '%s'", insert->constraint_name, table->name);
		}
		// Lastly, verify that at least one of the columns of the table is referenced by this Index
		bool index_references_table = false;
		auto &indexed_columns = found_index->column_id_set;
		for (auto &column : table->columns.Physical()) {
			if (indexed_columns.count(column.Physical().index)) {
				index_references_table = true;
				break;
			}
		}
		if (!index_references_table) {
			// The index does not reference this table at all, do we just turn it into a DO THROW
			// or should we throw because the conflict target makes no sense?
			throw BinderException("The specified INDEX does not apply to this table");
		}
	} else if (!on_conflict.indexed_columns.empty()) {
		// Bind the ON CONFLICT (<columns>)

		// create a mapping of (list index) -> (column index)x
		case_insensitive_map_t<idx_t> specified_columns;
		for (idx_t i = 0; i < on_conflict.indexed_columns.size(); i++) {
			specified_columns[on_conflict.indexed_columns[i]] = i;
			auto column_index = table->GetColumnIndex(on_conflict.indexed_columns[i]);
			if (column_index.index == COLUMN_IDENTIFIER_ROW_ID) {
				throw BinderException("Cannot specify ROWID as ON CONFLICT target");
			}
			auto &col = table->columns.GetColumn(column_index);
			if (col.Generated()) {
				throw BinderException("Cannot specify a generated column as ON CONFLICT target");
			}
		}
		for (auto &col : table->columns.Physical()) {
			auto entry = specified_columns.find(col.Name());
			if (entry != specified_columns.end()) {
				// column was specified, set to the index
				insert->on_conflict_filter.push_back(col.Oid());
			}
		}
		// TODO: verify that no columns that are indexed on appear as target of a SET expression (<indexed_on_column> =
		// <expression>)
		auto &indexes = table->storage->info->indexes;
		bool index_references_columns = false;
		indexes.Scan([&](Index &index) {
			if (!index.IsUnique()) {
				return false;
			}
			auto &column_ids = index.column_id_set;
			for (auto &column_id : insert->on_conflict_filter) {
				if (column_ids.count(column_id)) {
					// We got a hit
					index_references_columns = true;
					return true;
				}
			}
			return false;
		});
		if (!index_references_columns) {
			// Same as before, this is essentially a no-op, turning this into a DO THROW instead
			// But since this makes no logical sense, it's probably better to throw
			throw BinderException(
			    "The specified columns as conflict target are not referenced by a UNIQUE/PRIMARY KEY CONSTRAINT/INDEX");
		}
	} else {
		// The ON CONFLICT applies to every UNIQUE index on the table

		// We check if there are any indexes on the table, without it the ON CONFLICT clause
		// makes no sense, so we can transform this into a DO THROW (so we can avoid doing a bunch of extra wasted work)
		// or just throw a binder exception because this query should logically not have ON CONFLICT
		bool index_references_table = false;
		auto &indexes = table->storage->info->indexes;
		indexes.Scan([&](Index &index) {
			if (!index.IsUnique()) {
				return false;
			}
			auto &indexed_columns = index.column_id_set;
			for (auto &column : table->columns.Physical()) {
				if (indexed_columns.count(column.Physical().index)) {
					index_references_table = true;
					return true;
				}
			}
			return false;
		});
		if (!index_references_table) {
			throw BinderException(
			    "There are no UNIQUE/PRIMARY KEY Indexes that refer to this table, ON CONFLICT is a no-op");
		}
	}

	if (insert->action_type != OnConflictAction::UPDATE) {
		return;
	}
	D_ASSERT(on_conflict.set_info);
	auto &set_info = *on_conflict.set_info;
	D_ASSERT(!set_info.columns.empty());
	D_ASSERT(set_info.columns.size() == set_info.expressions.size());

	// if (on_conflict.condition) {
	//	// Bind the ON CONFLICT ... WHERE clause
	//	WhereBinder where_binder(*this, context);
	//	auto condition = where_binder.Bind(on_conflict.condition);
	//	if (condition && condition->expression_class == ExpressionClass::BOUND_SUBQUERY) {
	//		throw BinderException("conflict_target WHERE clause can not be a subquery");
	//	}
	//	insert->on_conflict_condition = move(condition);
	// }

	// if (set_info.condition) {
	//	// Bind the SET ... WHERE clause
	//	WhereBinder where_binder(*this, context);
	//	auto condition = where_binder.Bind(set_info.condition);
	//	if (condition && condition->expression_class == ExpressionClass::BOUND_SUBQUERY) {
	//		throw BinderException("conflict_target WHERE clause can not be a subquery");
	//	}
	//	insert->do_update_condition = move(condition);
	// }

	// Instead of this, it should probably be a DummyTableRef
	// so we can resolve the Bind for 'excluded' and create proper BoundReferenceExpressions for it
	vector<PhysicalIndex> set_columns;
	BindDoUpdateSetExpressions(insert.get(), set_info, table, set_columns);
}

BoundStatement Binder::Bind(InsertStatement &stmt) {
	BoundStatement result;
	result.names = {"Count"};
	result.types = {LogicalType::BIGINT};

<<<<<<< HEAD
	// Fetch the table to insert into
	auto table = Catalog::GetCatalog(context).GetEntry<TableCatalogEntry>(context, stmt.schema, stmt.table);
=======
	BindSchemaOrCatalog(stmt.catalog, stmt.schema);
	auto table = Catalog::GetEntry<TableCatalogEntry>(context, stmt.catalog, stmt.schema, stmt.table);
>>>>>>> 2dcdc245
	D_ASSERT(table);
	if (!table->temporary) {
		// inserting into a non-temporary table: alters underlying database
		properties.modified_databases.insert(table->catalog->GetName());
	}

	auto insert = make_unique<LogicalInsert>(table, GenerateTableIndex());
	// Add CTEs as bindable
	AddCTEMap(stmt.cte_map);

	vector<LogicalIndex> named_column_map;
	if (!stmt.columns.empty()) {
		// insertion statement specifies column list

		// create a mapping of (list index) -> (column index)
		case_insensitive_map_t<idx_t> column_name_map;
		for (idx_t i = 0; i < stmt.columns.size(); i++) {
			column_name_map[stmt.columns[i]] = i;
			auto column_index = table->GetColumnIndex(stmt.columns[i]);
			if (column_index.index == COLUMN_IDENTIFIER_ROW_ID) {
				throw BinderException("Cannot explicitly insert values into rowid column");
			}
			auto &col = table->columns.GetColumn(column_index);
			if (col.Generated()) {
				throw BinderException("Cannot insert into a generated column");
			}
			insert->expected_types.push_back(col.Type());
			named_column_map.push_back(column_index);
		}
		for (auto &col : table->columns.Physical()) {
			auto entry = column_name_map.find(col.Name());
			if (entry == column_name_map.end()) {
				// column not specified, set index to DConstants::INVALID_INDEX
				insert->column_index_map.push_back(DConstants::INVALID_INDEX);
			} else {
				// column was specified, set to the index
				insert->column_index_map.push_back(entry->second);
			}
		}
	} else {
		// No columns specified, assume insertion into all columns
		// Intentionally don't populate 'column_index_map' as an indication of this
		for (auto &col : table->columns.Physical()) {
			named_column_map.push_back(col.Logical());
			insert->expected_types.push_back(col.Type());
		}
	}

	// Bind the default values
	BindDefaultValues(table->columns, insert->bound_defaults);
	if (!stmt.select_statement) {
		result.plan = move(insert);
		return result;
	}

	// Exclude the generated columns from this amount
	idx_t expected_columns = stmt.columns.empty() ? table->columns.PhysicalColumnCount() : stmt.columns.size();

	// special case: check if we are inserting from a VALUES statement
	auto values_list = stmt.GetValuesList();
	if (values_list) {
		auto &expr_list = (ExpressionListRef &)*values_list;
		expr_list.expected_types.resize(expected_columns);
		expr_list.expected_names.resize(expected_columns);

		D_ASSERT(expr_list.values.size() > 0);
		CheckInsertColumnCountMismatch(expected_columns, expr_list.values[0].size(), !stmt.columns.empty(),
		                               table->name.c_str());

		// VALUES list!
		for (idx_t col_idx = 0; col_idx < expected_columns; col_idx++) {
			D_ASSERT(named_column_map.size() >= col_idx);
			auto &table_col_idx = named_column_map[col_idx];

			// set the expected types as the types for the INSERT statement
			auto &column = table->columns.GetColumn(table_col_idx);
			expr_list.expected_types[col_idx] = column.Type();
			expr_list.expected_names[col_idx] = column.Name();

			// now replace any DEFAULT values with the corresponding default expression
			for (idx_t list_idx = 0; list_idx < expr_list.values.size(); list_idx++) {
				if (expr_list.values[list_idx][col_idx]->type == ExpressionType::VALUE_DEFAULT) {
					// DEFAULT value! replace the entry
					if (column.DefaultValue()) {
						expr_list.values[list_idx][col_idx] = column.DefaultValue()->Copy();
					} else {
						expr_list.values[list_idx][col_idx] = make_unique<ConstantExpression>(Value(column.Type()));
					}
				}
			}
		}
	}

	// parse select statement and add to logical plan
	auto select_binder = Binder::CreateBinder(context, this);
	auto root_select = select_binder->Bind(*stmt.select_statement);
	if (stmt.on_conflict_info) {
		ExpressionBinder expr_binder(*select_binder, context);
		if (stmt.on_conflict_info->condition) {
			insert->on_conflict_condition = expr_binder.Bind(stmt.on_conflict_info->condition);
		}
		if (stmt.on_conflict_info->set_info && stmt.on_conflict_info->set_info->condition) {
			insert->do_update_condition = expr_binder.Bind(stmt.on_conflict_info->set_info->condition);
		}
	}
	MoveCorrelatedExpressions(*select_binder);

	CheckInsertColumnCountMismatch(expected_columns, root_select.types.size(), !stmt.columns.empty(),
	                               table->name.c_str());

	// FIXME: this creates a projection, with a child LogicalExpressionGet
	auto root = CastLogicalOperatorToTypes(root_select.types, insert->expected_types, move(root_select.plan));
	insert->AddChild(move(root));
	BindOnConflictClause(insert, table, stmt);

	if (!stmt.returning_list.empty()) {
		insert->return_chunk = true;
		result.types.clear();
		result.names.clear();
		auto insert_table_index = GenerateTableIndex();
		insert->table_index = insert_table_index;
		unique_ptr<LogicalOperator> index_as_logicaloperator = move(insert);

		return BindReturning(move(stmt.returning_list), table, insert_table_index, move(index_as_logicaloperator),
		                     move(result));
	}

	D_ASSERT(result.types.size() == result.names.size());
	result.plan = move(insert);
	properties.allow_stream_result = false;
	properties.return_type = StatementReturnType::CHANGED_ROWS;
	return result;
}

} // namespace duckdb<|MERGE_RESOLUTION|>--- conflicted
+++ resolved
@@ -169,7 +169,7 @@
 		// Bind the ON CONFLICT ON CONSTRAINT <constraint name>
 		insert->constraint_name = on_conflict.constraint_name;
 		// FIXME: do we need to grab a lock on the indexes here?
-		auto &catalog = Catalog::GetCatalog(context);
+		auto &catalog = Catalog::GetCatalog(context, stmt.catalog);
 		auto catalog_entry = (IndexCatalogEntry *)catalog.GetEntry(
 		    context, CatalogType::INDEX_ENTRY, insert->table->schema->name, insert->constraint_name, true);
 		if (!catalog_entry) {
@@ -315,13 +315,8 @@
 	result.names = {"Count"};
 	result.types = {LogicalType::BIGINT};
 
-<<<<<<< HEAD
-	// Fetch the table to insert into
-	auto table = Catalog::GetCatalog(context).GetEntry<TableCatalogEntry>(context, stmt.schema, stmt.table);
-=======
 	BindSchemaOrCatalog(stmt.catalog, stmt.schema);
 	auto table = Catalog::GetEntry<TableCatalogEntry>(context, stmt.catalog, stmt.schema, stmt.table);
->>>>>>> 2dcdc245
 	D_ASSERT(table);
 	if (!table->temporary) {
 		// inserting into a non-temporary table: alters underlying database
