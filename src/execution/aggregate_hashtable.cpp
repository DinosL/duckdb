#include "duckdb/execution/aggregate_hashtable.hpp"

#include "duckdb/common/exception.hpp"
#include "duckdb/common/types/null_value.hpp"
#include "duckdb/common/vector_operations/vector_operations.hpp"
#include "duckdb/planner/expression/bound_aggregate_expression.hpp"
#include "duckdb/catalog/catalog_entry/aggregate_function_catalog_entry.hpp"
#include "duckdb/common/vector_operations/unary_executor.hpp"
#include "duckdb/common/operator/comparison_operators.hpp"
#include "duckdb/common/algorithm.hpp"
#include "duckdb/storage/buffer_manager.hpp"

#include <cmath>
#include <map>

namespace duckdb {
using namespace std;

<<<<<<< HEAD
SuperLargeHashTable::SuperLargeHashTable(BufferManager &buffer_manager, idx_t initial_capacity,
                                         vector<LogicalType> group_types, vector<LogicalType> payload_types,
                                         vector<BoundAggregateExpression *> bindings)
    : SuperLargeHashTable(buffer_manager, initial_capacity, move(group_types), move(payload_types),
                          AggregateObject::CreateAggregateObjects(move(bindings))) {
=======
#ifndef DUCKDB_ALLOW_UNDEFINED
static idx_t Align(idx_t n) {
	return ((n + 7) / 8) * 8;
}
#endif

SuperLargeHashTable::SuperLargeHashTable(idx_t initial_capacity, vector<LogicalType> group_types,
                                         vector<LogicalType> payload_types, vector<BoundAggregateExpression *> bindings,
                                         bool parallel)
    : SuperLargeHashTable(initial_capacity, move(group_types), move(payload_types),
                          AggregateObject::CreateAggregateObjects(move(bindings)), parallel) {
>>>>>>> 8bdc5241
}

vector<AggregateObject> AggregateObject::CreateAggregateObjects(vector<BoundAggregateExpression *> bindings) {
	vector<AggregateObject> aggregates;
	for (auto &binding : bindings) {
		auto payload_width = binding->function.state_size();
#ifndef DUCKDB_ALLOW_UNDEFINED
		payload_width = Align(payload_width);
#endif
		aggregates.push_back(AggregateObject(binding->function, binding->children.size(), payload_width,
		                                     binding->distinct, binding->return_type.InternalType()));
	}
	return aggregates;
}

<<<<<<< HEAD
SuperLargeHashTable::SuperLargeHashTable(BufferManager &buffer_manager, idx_t initial_capacity,
                                         vector<LogicalType> group_types, vector<LogicalType> payload_types,
                                         vector<AggregateObject> aggregate_objects)
    : buffer_manager(buffer_manager), aggregates(move(aggregate_objects)), group_types(group_types),
      payload_types(payload_types), group_width(0), payload_width(0), capacity(0), entries(0) {
=======
SuperLargeHashTable::SuperLargeHashTable(idx_t initial_capacity, vector<LogicalType> group_types,
                                         vector<LogicalType> payload_types, vector<AggregateObject> aggregate_objects,
                                         bool parallel)
    : aggregates(move(aggregate_objects)), group_types(group_types), payload_types(payload_types), group_width(0),
      group_padding(0), payload_width(0), capacity(0), entries(0), data(nullptr), parallel(parallel) {
>>>>>>> 8bdc5241
	// HT tuple layout is as follows:
	// [FLAG][GROUPS][PAYLOAD]
	// [FLAG] is the state of the tuple in memory
	// [GROUPS] is the groups
	// [PAYLOAD] is the payload (i.e. the aggregate states)
	for (idx_t i = 0; i < group_types.size(); i++) {
		group_width += GetTypeIdSize(group_types[i].InternalType());
	}

#ifndef DUCKDB_ALLOW_UNDEFINED
	auto aligned_flag_and_group_width = Align(FLAG_SIZE + group_width);
	group_padding = aligned_flag_and_group_width - FLAG_SIZE - group_width;
	group_width += group_padding;
#endif

	for (idx_t i = 0; i < aggregates.size(); i++) {
#ifndef DUCKDB_ALLOW_UNDEFINED
		assert(aggregates[i].payload_size % 8 == 0);
#endif
		payload_width += aggregates[i].payload_size;
	}
	empty_payload_data = unique_ptr<data_t[]>(new data_t[payload_width]);
	// initialize the aggregates to the NULL value
	auto pointer = empty_payload_data.get();
	for (idx_t i = 0; i < aggregates.size(); i++) {
		auto &aggr = aggregates[i];
		aggr.function.initialize(pointer);
		pointer += aggr.payload_size;
	}

	// FIXME: this always creates this vector, even if no distinct if present.
	// it likely does not matter.
	distinct_hashes.resize(aggregates.size());

	// create additional hash tables for distinct aggrs
	idx_t payload_idx = 0;
	for (idx_t i = 0; i < aggregates.size(); i++) {
		auto &aggr = aggregates[i];
		if (aggr.distinct) {
			// group types plus aggr return type
			vector<LogicalType> distinct_group_types(group_types);
			vector<LogicalType> distinct_payload_types;
			vector<BoundAggregateExpression *> distinct_aggregates;
			distinct_group_types.push_back(payload_types[payload_idx]);
			distinct_hashes[i] = make_unique<SuperLargeHashTable>(
			    buffer_manager, initial_capacity, distinct_group_types, distinct_payload_types, distinct_aggregates);
		}
		if (aggr.child_count) {
			payload_idx += aggr.child_count;
		} else {
			payload_idx += 1;
		}
	}

<<<<<<< HEAD
	hash_width = sizeof(hash_t);
	tuple_size = hash_width + group_width + payload_width;

	assert(tuple_size <= Storage::BLOCK_SIZE);

	hash_prefix_remove_bitmask = ((hash_t)1 << (sizeof(hash_t) * 8 - hash_prefix_bits - 1)) - 1;
	hash_prefix_get_bitmask = ((hash_t)-1 << (sizeof(hash_t) * 8 - 16));

	payload_hds.push_back(buffer_manager.Allocate(Storage::BLOCK_ALLOC_SIZE, true));
	payload.push_back(payload_hds.back()->node->buffer);
	current_payload_offset_ptr = payload.back();

	hashes_hdl = buffer_manager.Allocate(Storage::BLOCK_ALLOC_SIZE);
=======
	tuple_size = FLAG_SIZE + (group_width + payload_width);
#ifndef DUCKDB_ALLOW_UNDEFINED
	assert(tuple_size % 8 == 0);
#endif
>>>>>>> 8bdc5241
	Resize(initial_capacity);
}

SuperLargeHashTable::~SuperLargeHashTable() {
	Destroy();
}

void SuperLargeHashTable::CallDestructors(Vector &state_vector, idx_t count) {
	if (count == 0) {
		return;
	}
	for (idx_t i = 0; i < aggregates.size(); i++) {
		auto &aggr = aggregates[i];
		if (aggr.function.destructor) {
			aggr.function.destructor(state_vector, count);
		}
		// move to the next aggregate state
		VectorOperations::AddInPlace(state_vector, aggr.payload_size, count);
	}
}

void SuperLargeHashTable::Destroy() {
	if (!hashes) {
		return;
	}
	// check if there is a destructor
	bool has_destructor = false;
	for (idx_t i = 0; i < aggregates.size(); i++) {
		if (aggregates[i].function.destructor) {
			has_destructor = true;
		}
	}
	if (!has_destructor) {
		return;
	}
	// there are aggregates with destructors: loop over the hash table
	// and call the destructor method for each of the aggregates
	data_ptr_t data_pointers[STANDARD_VECTOR_SIZE];
	Vector state_vector(LogicalType::POINTER, (data_ptr_t)data_pointers);
	idx_t count = 0;

	idx_t destroy_entries = entries;
	for (auto &payload_chunk : payload) {
		auto this_entries = MinValue(Storage::BLOCK_ALLOC_SIZE / tuple_size, destroy_entries);
		for (data_ptr_t ptr = payload_chunk, end = payload_chunk + this_entries * tuple_size; ptr < end;
		     ptr += tuple_size) {
			// found entry
			data_pointers[count++] = ptr + hash_width + group_width;
			if (count == STANDARD_VECTOR_SIZE) {
				// vector is full: call the destructors
				CallDestructors(state_vector, count);
				count = 0;
			}
		}
		destroy_entries -= this_entries;
	}
	CallDestructors(state_vector, count);
}

void SuperLargeHashTable::Verify() {
#ifdef DEBUG
	auto hash_ptr = (data_ptr_t *)hashes;
	idx_t count = 0;
	for (idx_t i = 0; i < capacity; i++) {
		if (hash_ptr[i]) {
			// maybe some verification. What is here should point to a block with the same hash
			auto entry_hash = *((hash_t *)((hash_t)hash_ptr[i] & hash_prefix_remove_bitmask));
			assert((entry_hash & hash_prefix_get_bitmask) == ((hash_t)hash_ptr[i] & hash_prefix_get_bitmask));
			count++;
		}
	}
	assert(count == entries);
#endif
}

void SuperLargeHashTable::Resize(idx_t size) {
	Verify();

	if (size <= capacity) {
		throw Exception("Cannot downsize a hash table!");
	}
	if (size < STANDARD_VECTOR_SIZE) {
		size = STANDARD_VECTOR_SIZE;
	}

	// size needs to be a power of 2
	assert((size & (size - 1)) == 0);
	bitmask = size - 1;

	if (size * sizeof(data_ptr_t) > (idx_t)Storage::BLOCK_ALLOC_SIZE) {
		hashes_hdl = buffer_manager.Allocate(size * sizeof(data_ptr_t));
	}
	hashes = hashes_hdl->node->buffer;
	memset(hashes, 0, size * sizeof(data_ptr_t));
	endptr = hashes + sizeof(data_ptr_t) * size;
	capacity = size;

	if (entries > 0) {
		idx_t resize_entries = entries;
		for (auto &payload_chunk : payload) {
			auto this_entries = MinValue(Storage::BLOCK_ALLOC_SIZE / tuple_size, resize_entries);
			for (data_ptr_t ptr = payload_chunk, end = payload_chunk + this_entries * tuple_size; ptr < end;
			     ptr += tuple_size) {
				auto entry_hash = *(hash_t *)ptr;
				assert((entry_hash & bitmask) == (entry_hash % capacity));
				auto entry_pointer = (data_ptr_t *)(hashes + ((entry_hash & bitmask) * sizeof(data_ptr_t)));
				while (*entry_pointer) {
					entry_pointer++;
					if (entry_pointer >= (data_ptr_t *)endptr) {
						entry_pointer = (data_ptr_t *)hashes;
					}
				}
<<<<<<< HEAD
=======
			}
			if (found_entries == 0) {
				break;
			}
			// fetch the group columns
			groups.SetCardinality(found_entries);
			for (idx_t i = 0; i < groups.column_count(); i++) {
				auto &column = groups.data[i];
				VectorOperations::Gather::Set(addresses, column, found_entries);
			}

			groups.Verify();
			assert(groups.size() == found_entries);
			Vector new_addresses(LogicalType::POINTER);
			new_table->FindOrCreateGroups(groups, new_addresses);

			VectorOperations::AddInPlace(addresses, group_padding, groups.size());

			// NB: both address vectors already point to the payload start
			assert(addresses.type == new_addresses.type && addresses.type == LogicalType::POINTER);
>>>>>>> 8bdc5241

				assert(!*entry_pointer);
				*entry_pointer = (data_ptr_t)((ptrdiff_t)ptr | (entry_hash & hash_prefix_get_bitmask));
			}
			resize_entries -= this_entries;
		}
		assert(resize_entries == 0);
	}

	Verify();
}

void SuperLargeHashTable::AddChunk(DataChunk &groups, DataChunk &payload) {
	if (groups.size() == 0) {
		return;
	}

	Vector addresses(LogicalType::POINTER);
	FindOrCreateGroups(groups, addresses);

	// now every cell has an entry
	// update the aggregates
	idx_t payload_idx = 0;

	for (idx_t aggr_idx = 0; aggr_idx < aggregates.size(); aggr_idx++) {
		assert(payload.column_count() > payload_idx);

		// for any entries for which a group was found, update the aggregate
		auto &aggr = aggregates[aggr_idx];
		auto input_count = max((idx_t)1, (idx_t)aggr.child_count);
		if (aggr.distinct) {
			// construct chunk for secondary hash table probing
			vector<LogicalType> probe_types(group_types);
			for (idx_t i = 0; i < aggr.child_count; i++) {
				probe_types.push_back(payload_types[payload_idx]);
			}
			DataChunk probe_chunk;
			probe_chunk.Initialize(probe_types);
			for (idx_t group_idx = 0; group_idx < group_types.size(); group_idx++) {
				probe_chunk.data[group_idx].Reference(groups.data[group_idx]);
			}
			for (idx_t i = 0; i < aggr.child_count; i++) {
				probe_chunk.data[group_types.size() + i].Reference(payload.data[payload_idx + i]);
			}
			probe_chunk.SetCardinality(groups);
			probe_chunk.Verify();

			Vector dummy_addresses(LogicalType::POINTER);
			SelectionVector new_groups(STANDARD_VECTOR_SIZE);
			// this is the actual meat, find out which groups plus payload
			// value have not been seen yet
			idx_t new_group_count =
			    distinct_hashes[aggr_idx]->FindOrCreateGroups(probe_chunk, dummy_addresses, new_groups);

			// now fix up the payload and addresses accordingly by creating
			// a selection vector
			if (new_group_count > 0) {
				Vector distinct_addresses;
				distinct_addresses.Slice(addresses, new_groups, new_group_count);
				for (idx_t i = 0; i < aggr.child_count; i++) {
					payload.data[payload_idx + i].Slice(new_groups, new_group_count);
					payload.data[payload_idx + i].Verify(new_group_count);
				}

				distinct_addresses.Verify(new_group_count);

				aggr.function.update(&payload.data[payload_idx], input_count, distinct_addresses, new_group_count);
			}
		} else {
			aggr.function.update(&payload.data[payload_idx], input_count, addresses, payload.size());
		}

		// move to the next aggregate
		payload_idx += input_count;
		VectorOperations::AddInPlace(addresses, aggr.payload_size, payload.size());
	}

	Verify();
}

void SuperLargeHashTable::FetchAggregates(DataChunk &groups, DataChunk &result) {
	groups.Verify();
	assert(groups.column_count() == group_types.size());
	for (idx_t i = 0; i < result.column_count(); i++) {
		assert(result.data[i].type == payload_types[i]);
	}
	result.SetCardinality(groups);
	if (groups.size() == 0) {
		return;
	}
	// find the groups associated with the addresses
	// FIXME: this should not use the FindOrCreateGroups, creating them is unnecessary
	Vector addresses(LogicalType::POINTER);
	FindOrCreateGroups(groups, addresses);
	// now fetch the aggregates
	for (idx_t aggr_idx = 0; aggr_idx < aggregates.size(); aggr_idx++) {
		assert(result.column_count() > aggr_idx);

		VectorOperations::Gather::Set(addresses, result.data[aggr_idx], groups.size());
	}
}

void SuperLargeHashTable::HashGroups(DataChunk &groups, Vector &addresses) {
	// create a set of hashes for the groups
	Vector hashes(LogicalType::HASH);
	groups.Hash(hashes);

	// now compute the entry in the table based on the hash using a modulo
	// multiply the position by the tuple size and add the base address
	UnaryExecutor::Execute<hash_t, data_ptr_t>(hashes, addresses, groups.size(), [&](hash_t element) {
		assert((element & bitmask) == (element % capacity));
		return this->hashes + ((element & bitmask) * sizeof(data_ptr_t));
	});
}

template <class T>
static void templated_scatter(VectorData &gdata, Vector &addresses, const SelectionVector &sel, idx_t count,
                              idx_t type_size) {
	auto data = (T *)gdata.data;
	auto pointers = FlatVector::GetData<uintptr_t>(addresses);
	if (gdata.nullmask->any()) {
		for (idx_t i = 0; i < count; i++) {
			auto pointer_idx = sel.get_index(i);
			auto group_idx = gdata.sel->get_index(pointer_idx);
			auto ptr = (T *)pointers[pointer_idx];
			T store_value = (*gdata.nullmask)[group_idx] ? NullValue<T>() : data[group_idx];
			Store<T>(store_value, (data_ptr_t)ptr);
			pointers[pointer_idx] += type_size;
		}
	} else {
		for (idx_t i = 0; i < count; i++) {
			auto pointer_idx = sel.get_index(i);
			auto group_idx = gdata.sel->get_index(pointer_idx);
			auto ptr = (T *)pointers[pointer_idx];
			Store<T>(data[group_idx], (data_ptr_t)ptr);
			pointers[pointer_idx] += type_size;
		}
	}
}

void SuperLargeHashTable::ScatterGroups(DataChunk &groups, unique_ptr<VectorData[]> &group_data, Vector &addresses,
                                        const SelectionVector &sel, idx_t count) {
	for (idx_t grp_idx = 0; grp_idx < groups.column_count(); grp_idx++) {
		auto &data = groups.data[grp_idx];
		auto &gdata = group_data[grp_idx];

		auto type_size = GetTypeIdSize(data.type.InternalType());

		switch (data.type.InternalType()) {
		case PhysicalType::BOOL:
		case PhysicalType::INT8:
			templated_scatter<int8_t>(gdata, addresses, sel, count, type_size);
			break;
		case PhysicalType::INT16:
			templated_scatter<int16_t>(gdata, addresses, sel, count, type_size);
			break;
		case PhysicalType::INT32:
			templated_scatter<int32_t>(gdata, addresses, sel, count, type_size);
			break;
		case PhysicalType::INT64:
			templated_scatter<int64_t>(gdata, addresses, sel, count, type_size);
			break;
		case PhysicalType::INT128:
			templated_scatter<hugeint_t>(gdata, addresses, sel, count, type_size);
			break;
		case PhysicalType::FLOAT:
			templated_scatter<float>(gdata, addresses, sel, count, type_size);
			break;
		case PhysicalType::DOUBLE:
			templated_scatter<double>(gdata, addresses, sel, count, type_size);
			break;
		case PhysicalType::INTERVAL:
			templated_scatter<interval_t>(gdata, addresses, sel, count, type_size);
			break;
		case PhysicalType::VARCHAR: {
			auto data = (string_t *)gdata.data;
			auto pointers = FlatVector::GetData<uintptr_t>(addresses);

			for (idx_t i = 0; i < count; i++) {
				auto pointer_idx = sel.get_index(i);
				auto group_idx = gdata.sel->get_index(pointer_idx);
				string_t new_val;

				if ((*gdata.nullmask)[group_idx]) {
					new_val = NullValue<string_t>();
				} else if (data[group_idx].IsInlined()) {
					new_val = data[group_idx];
				} else {
					new_val = string_heap.AddString(data[group_idx]);
				}
				Store<string_t>(new_val, (data_ptr_t)pointers[pointer_idx]);
				pointers[pointer_idx] += type_size;
			}
			break;
		}
		default:
			throw Exception("Unsupported type for group vector");
		}
	}
}

template <class T>
static void templated_compare_groups(VectorData &gdata, Vector &addresses, SelectionVector &sel, idx_t &count,
                                     idx_t type_size, SelectionVector &no_match, idx_t &no_match_count) {
	auto data = (T *)gdata.data;
	auto pointers = FlatVector::GetData<uintptr_t>(addresses);
	idx_t match_count = 0;
	if (gdata.nullmask->any()) {
		for (idx_t i = 0; i < count; i++) {
			auto idx = sel.get_index(i);
			auto group_idx = gdata.sel->get_index(idx);
			auto value = Load<T>((data_ptr_t)pointers[idx]);

			if ((*gdata.nullmask)[group_idx]) {
				if (IsNullValue<T>(value)) {
					// match: move to next value to compare
					sel.set_index(match_count++, idx);
					pointers[idx] += type_size;
				} else {
					no_match.set_index(no_match_count++, idx);
				}
			} else {
				if (Equals::Operation<T>(data[group_idx], value)) {
					sel.set_index(match_count++, idx);
					pointers[idx] += type_size;
				} else {
					no_match.set_index(no_match_count++, idx);
				}
			}
		}
	} else {
		for (idx_t i = 0; i < count; i++) {
			auto idx = sel.get_index(i);
			auto group_idx = gdata.sel->get_index(idx);
			auto value = Load<T>((data_ptr_t)pointers[idx]);

			if (Equals::Operation<T>(data[group_idx], value)) {
				sel.set_index(match_count++, idx);
				pointers[idx] += type_size;
			} else {
				no_match.set_index(no_match_count++, idx);
			}
		}
	}
	count = match_count;
}

static void CompareGroups(DataChunk &groups, unique_ptr<VectorData[]> &group_data, Vector &addresses,
                          SelectionVector &sel, idx_t count, SelectionVector &no_match, idx_t &no_match_count) {
	for (idx_t group_idx = 0; group_idx < groups.column_count(); group_idx++) {
		auto &data = groups.data[group_idx];
		auto &gdata = group_data[group_idx];
		auto type_size = GetTypeIdSize(data.type.InternalType());
		switch (data.type.InternalType()) {
		case PhysicalType::BOOL:
		case PhysicalType::INT8:
			templated_compare_groups<int8_t>(gdata, addresses, sel, count, type_size, no_match, no_match_count);
			break;
		case PhysicalType::INT16:
			templated_compare_groups<int16_t>(gdata, addresses, sel, count, type_size, no_match, no_match_count);
			break;
		case PhysicalType::INT32:
			templated_compare_groups<int32_t>(gdata, addresses, sel, count, type_size, no_match, no_match_count);
			break;
		case PhysicalType::INT64:
			templated_compare_groups<int64_t>(gdata, addresses, sel, count, type_size, no_match, no_match_count);
			break;
		case PhysicalType::INT128:
			templated_compare_groups<hugeint_t>(gdata, addresses, sel, count, type_size, no_match, no_match_count);
			break;
		case PhysicalType::FLOAT:
			templated_compare_groups<float>(gdata, addresses, sel, count, type_size, no_match, no_match_count);
			break;
		case PhysicalType::DOUBLE:
			templated_compare_groups<double>(gdata, addresses, sel, count, type_size, no_match, no_match_count);
			break;
		case PhysicalType::INTERVAL:
			templated_compare_groups<interval_t>(gdata, addresses, sel, count, type_size, no_match, no_match_count);
			break;
		case PhysicalType::VARCHAR:
			templated_compare_groups<string_t>(gdata, addresses, sel, count, type_size, no_match, no_match_count);
			break;
		default:
			throw Exception("Unsupported type for group vector");
		}
	}
}

// this is to support distinct aggregations where we need to record whether we
// have already seen a value for a group
idx_t SuperLargeHashTable::FindOrCreateGroups(DataChunk &groups, Vector &group_hashes, Vector &addresses,
                                              SelectionVector &new_groups) {
	// resize at 50% capacity, also need to fit the entire vector
	if (entries > capacity / 2 || capacity - entries <= groups.size()) {
		Resize(capacity * 2);
	}

	// we need to be able to fit at least one vector of data
	assert(capacity - entries >= groups.size());
	assert(addresses.type == LogicalType::POINTER);
	assert(group_hashes.type == LogicalType::HASH);

	group_hashes.Normalify(groups.size());
	auto hashes_pointer = FlatVector::GetData<hash_t>(group_hashes);

	// now compute the entry in the table based on the hash using a modulo
	// multiply the position by the tuple size and add the base address
	UnaryExecutor::Execute<hash_t, data_ptr_t>(group_hashes, addresses, groups.size(), [&](hash_t element) {
		assert((element & bitmask) == (element % capacity));
		return this->hashes + ((element & bitmask) * sizeof(data_ptr_t));
	});

	addresses.Normalify(groups.size());
	auto addresses_ptr = FlatVector::GetData<data_ptr_t *>(addresses);

	Vector group_pointers(LogicalType::POINTER);
	auto group_pointers_ptr = FlatVector::GetData<data_ptr_t>(group_pointers);

	// set up the selection vectors
	SelectionVector v1(STANDARD_VECTOR_SIZE);
	SelectionVector v2(STANDARD_VECTOR_SIZE);
	SelectionVector empty_vector(STANDARD_VECTOR_SIZE);

	// we start out with all entries [0, 1, 2, ..., groups.size()]
	const SelectionVector *sel_vector = &FlatVector::IncrementalSelectionVector;
	SelectionVector *group_compare_vector = &v1;
	SelectionVector *no_match_vector = &v2;
	idx_t remaining_entries = groups.size();

	// orrify all the groups
	auto group_data = unique_ptr<VectorData[]>(new VectorData[groups.column_count()]);
	for (idx_t grp_idx = 0; grp_idx < groups.column_count(); grp_idx++) {
		groups.data[grp_idx].Orrify(groups.size(), group_data[grp_idx]);
	}

	idx_t new_group_count = 0;
	while (remaining_entries > 0) {
		idx_t new_entry_count = 0;
		idx_t need_compare_count = 0;
		idx_t no_match_count = 0;

		// first figure out for each remaining whether or not it belongs to a full or empty group
		for (idx_t i = 0; i < remaining_entries; i++) {
			idx_t index = sel_vector->get_index(i);
			auto &ht_entry_ptr = addresses_ptr[index];

			if (*ht_entry_ptr == nullptr) {
				// cell is empty; mark the cell as filled

				if (current_payload_offset_ptr + tuple_size > payload.back() + Storage::BLOCK_ALLOC_SIZE) {
					payload_hds.push_back(buffer_manager.Allocate(Storage::BLOCK_ALLOC_SIZE, true));
					payload.push_back(payload_hds.back()->node->buffer);
					current_payload_offset_ptr = payload.back();
				}

				auto new_entry = current_payload_offset_ptr;
				current_payload_offset_ptr += tuple_size;
				empty_vector.set_index(new_entry_count++, index);
				new_groups.set_index(new_group_count++, index);
				// copy the group hash to the payload for use in resize
				memcpy(new_entry, &hashes_pointer[index], hash_width);
				// initialize the payload info for the column
				memcpy(new_entry + hash_width + group_width, empty_payload_data.get(), payload_width);

				// only 48 bits are used as actual addresses, expect top 16 bits to be 0
				assert(((hash_t)new_entry & hash_prefix_get_bitmask) == 0);
				assert(((hash_t)new_entry & hash_prefix_remove_bitmask) == (hash_t)new_entry);

				// so we can use them for mischief
				*ht_entry_ptr =
				    (data_ptr_t)((ptrdiff_t)new_entry | ((hash_t)hashes_pointer[index] & hash_prefix_get_bitmask));

			} else {
				// cell is occupied: add to check list
				// only need to check if hash salt in ptr == prefix of hash in payload
				if (((hash_t)*ht_entry_ptr & hash_prefix_get_bitmask) == 0 ||
				    ((hash_t)*ht_entry_ptr & hash_prefix_get_bitmask) ==
				        (hashes_pointer[index] & hash_prefix_get_bitmask)) {
					group_compare_vector->set_index(need_compare_count++, index);
				} else {
					no_match_vector->set_index(no_match_count++, index);
				}
			}
			// keep pointers to each group area so we can scatter or compare them below
			group_pointers_ptr[index] =
			    (data_ptr_t)((ptrdiff_t)*ht_entry_ptr & hash_prefix_remove_bitmask) + hash_width;
		}

		if (new_entry_count > 0) {
			// for each of the locations that are empty, serialize the group columns to the locations
			ScatterGroups(groups, group_data, group_pointers, empty_vector, new_entry_count);
			entries += new_entry_count;
		}
		// now we have only the tuples remaining that might match to an existing group
		// start performing comparisons with each of the groups
		if (need_compare_count > 0) {
			CompareGroups(groups, group_data, group_pointers, *group_compare_vector, need_compare_count,
			              *no_match_vector, no_match_count);
		}

		// each of the entries that do not match we move them to the next entry in the HT
		for (idx_t i = 0; i < no_match_count; i++) {
			idx_t index = no_match_vector->get_index(i);
			addresses_ptr[index]++;
			// assert(((uint64_t)(data_pointers[index] - data)) % tuple_size == 0);
			if ((data_ptr_t)addresses_ptr[index] >= endptr) {
				addresses_ptr[index] = (data_ptr_t *)hashes;
			}
		}
		sel_vector = no_match_vector;
		remaining_entries = no_match_count;
	}
<<<<<<< HEAD

	// deref everyting so others can actually use those pointers
	for (idx_t i = 0; i < groups.size(); i++) {
		addresses_ptr[i] =
		    (data_ptr_t *)(((ptrdiff_t)*addresses_ptr[i] & hash_prefix_remove_bitmask) + hash_width + group_width);
	}
=======
#ifndef DUCKDB_ALLOW_UNDEFINED
#ifdef DEBUG
	for (idx_t i = 0; i < groups.size(); i++) {
		assert((ptrdiff_t)data_pointers[i] % 8 == 0);
	}
#endif
#endif
>>>>>>> 8bdc5241

	return new_group_count;
}

void SuperLargeHashTable::FindOrCreateGroups(DataChunk &groups, Vector &addresses) {
	// create a dummy new_groups sel vector
	SelectionVector new_groups(STANDARD_VECTOR_SIZE);
	FindOrCreateGroups(groups, addresses, new_groups);
}

idx_t SuperLargeHashTable::FindOrCreateGroups(DataChunk &groups, Vector &addresses, SelectionVector &new_groups) {
	Vector hashes(LogicalType::HASH);
	groups.Hash(hashes);
	return FindOrCreateGroups(groups, hashes, addresses, new_groups);
}

void SuperLargeHashTable::FlushMerge(Vector &source_addresses, Vector &source_hashes, idx_t count) {
	assert(source_addresses.type == LogicalType::POINTER);
	assert(source_hashes.type == LogicalType::HASH);

	DataChunk groups;
	groups.Initialize(group_types);
	groups.SetCardinality(count);
	for (idx_t i = 0; i < groups.column_count(); i++) {
		auto &column = groups.data[i];
		VectorOperations::Gather::Set(source_addresses, column, groups.size());
	}

	SelectionVector new_groups(STANDARD_VECTOR_SIZE);
	Vector group_addresses(LogicalType::POINTER);
	SelectionVector new_groups_sel(STANDARD_VECTOR_SIZE);

	FindOrCreateGroups(groups, source_hashes, group_addresses, new_groups_sel);

	for (idx_t aggr_idx = 0; aggr_idx < aggregates.size(); aggr_idx++) {
		// for any entries for which a group was found, update the aggregate
		auto &aggr = aggregates[aggr_idx];
		assert(aggr.function.combine);
		aggr.function.combine(source_addresses, group_addresses, groups.size());
		VectorOperations::AddInPlace(source_addresses, aggr.payload_size, groups.size());
		VectorOperations::AddInPlace(group_addresses, aggr.payload_size, groups.size());
	}
}

void SuperLargeHashTable::Combine(SuperLargeHashTable &other) {
	assert(other.payload_width == payload_width);
	// TODO assert other things
	if (other.entries == 0) {
		return;
	}
	other.Verify();

	Vector addresses(LogicalType::POINTER);
	auto addresses_ptr = FlatVector::GetData<data_ptr_t>(addresses);

	Vector hashes(LogicalType::HASH);
	auto hashes_ptr = FlatVector::GetData<hash_t>(hashes);

	idx_t group_idx = 0;
	idx_t merge_entries = other.entries;
	for (auto &payload_chunk : other.payload) {
		auto this_entries = MinValue(Storage::BLOCK_SIZE / tuple_size, merge_entries);
		for (data_ptr_t ptr = payload_chunk, end = payload_chunk + this_entries * tuple_size; ptr < end;
		     ptr += tuple_size) {
			hashes_ptr[group_idx] = *(hash_t *)ptr;
			addresses_ptr[group_idx] = ptr + hash_width;
			group_idx++;
			if (group_idx == STANDARD_VECTOR_SIZE) {
				FlushMerge(addresses, hashes, group_idx);
				group_idx = 0;
			}
		}
		merge_entries -= this_entries;
	}
	assert(merge_entries == 0);
	FlushMerge(addresses, hashes, group_idx);
	string_heap.MergeHeap(other.string_heap);
	// need to set the size to 0 since otherwise the destructors would be called and we took that stuff over
	other.entries = 0;
	Verify();
}

idx_t SuperLargeHashTable::Scan(idx_t &scan_position, DataChunk &groups, DataChunk &result) {
	Vector addresses(LogicalType::POINTER);
	auto data_pointers = FlatVector::GetData<data_ptr_t>(addresses);

	auto remaining = entries - scan_position;
	if (remaining == 0) {
		return 0;
	}
	auto this_n = MinValue((idx_t)STANDARD_VECTOR_SIZE, remaining);

	auto tuples_per_chunk = Storage::BLOCK_SIZE / tuple_size;
	auto chunk_idx = scan_position / tuples_per_chunk;
	auto chunk_offset = (scan_position % tuples_per_chunk) * tuple_size;
	assert(chunk_offset + tuple_size <= Storage::BLOCK_SIZE);

	auto read_ptr = payload[chunk_idx++];
	for (idx_t i = 0; i < this_n; i++) {
		data_pointers[i] = read_ptr + chunk_offset + hash_width;
		chunk_offset += tuple_size;
		if (chunk_offset >= tuples_per_chunk * tuple_size) {
			read_ptr = payload[chunk_idx++];
			chunk_offset = 0;
		}
	}

	groups.SetCardinality(this_n);
	result.SetCardinality(this_n);
	// fetch the group columns
	for (idx_t i = 0; i < groups.column_count(); i++) {
		auto &column = groups.data[i];
		VectorOperations::Gather::Set(addresses, column, groups.size());
	}

	// there might be some padding, increment pointers further to addresss this
	VectorOperations::AddInPlace(addresses, group_padding, groups.size());

	for (idx_t i = 0; i < aggregates.size(); i++) {
		auto &aggr = aggregates[i];
<<<<<<< HEAD
		aggr.function.finalize(addresses, target, groups.size());
=======
		aggr.function.finalize(addresses, result.data[i], groups.size());
>>>>>>> 8bdc5241
		VectorOperations::AddInPlace(addresses, aggr.payload_size, groups.size());
	}
	scan_position += this_n;
	return this_n;
}
} // namespace duckdb<|MERGE_RESOLUTION|>--- conflicted
+++ resolved
@@ -16,53 +16,28 @@
 namespace duckdb {
 using namespace std;
 
-<<<<<<< HEAD
 SuperLargeHashTable::SuperLargeHashTable(BufferManager &buffer_manager, idx_t initial_capacity,
                                          vector<LogicalType> group_types, vector<LogicalType> payload_types,
                                          vector<BoundAggregateExpression *> bindings)
     : SuperLargeHashTable(buffer_manager, initial_capacity, move(group_types), move(payload_types),
                           AggregateObject::CreateAggregateObjects(move(bindings))) {
-=======
-#ifndef DUCKDB_ALLOW_UNDEFINED
-static idx_t Align(idx_t n) {
-	return ((n + 7) / 8) * 8;
-}
-#endif
-
-SuperLargeHashTable::SuperLargeHashTable(idx_t initial_capacity, vector<LogicalType> group_types,
-                                         vector<LogicalType> payload_types, vector<BoundAggregateExpression *> bindings,
-                                         bool parallel)
-    : SuperLargeHashTable(initial_capacity, move(group_types), move(payload_types),
-                          AggregateObject::CreateAggregateObjects(move(bindings)), parallel) {
->>>>>>> 8bdc5241
 }
 
 vector<AggregateObject> AggregateObject::CreateAggregateObjects(vector<BoundAggregateExpression *> bindings) {
 	vector<AggregateObject> aggregates;
 	for (auto &binding : bindings) {
-		auto payload_width = binding->function.state_size();
-#ifndef DUCKDB_ALLOW_UNDEFINED
-		payload_width = Align(payload_width);
-#endif
-		aggregates.push_back(AggregateObject(binding->function, binding->children.size(), payload_width,
+		auto payload_size = binding->function.state_size();
+		aggregates.push_back(AggregateObject(binding->function, binding->children.size(), payload_size,
 		                                     binding->distinct, binding->return_type.InternalType()));
 	}
 	return aggregates;
 }
 
-<<<<<<< HEAD
 SuperLargeHashTable::SuperLargeHashTable(BufferManager &buffer_manager, idx_t initial_capacity,
                                          vector<LogicalType> group_types, vector<LogicalType> payload_types,
                                          vector<AggregateObject> aggregate_objects)
     : buffer_manager(buffer_manager), aggregates(move(aggregate_objects)), group_types(group_types),
       payload_types(payload_types), group_width(0), payload_width(0), capacity(0), entries(0) {
-=======
-SuperLargeHashTable::SuperLargeHashTable(idx_t initial_capacity, vector<LogicalType> group_types,
-                                         vector<LogicalType> payload_types, vector<AggregateObject> aggregate_objects,
-                                         bool parallel)
-    : aggregates(move(aggregate_objects)), group_types(group_types), payload_types(payload_types), group_width(0),
-      group_padding(0), payload_width(0), capacity(0), entries(0), data(nullptr), parallel(parallel) {
->>>>>>> 8bdc5241
 	// HT tuple layout is as follows:
 	// [FLAG][GROUPS][PAYLOAD]
 	// [FLAG] is the state of the tuple in memory
@@ -71,17 +46,7 @@
 	for (idx_t i = 0; i < group_types.size(); i++) {
 		group_width += GetTypeIdSize(group_types[i].InternalType());
 	}
-
-#ifndef DUCKDB_ALLOW_UNDEFINED
-	auto aligned_flag_and_group_width = Align(FLAG_SIZE + group_width);
-	group_padding = aligned_flag_and_group_width - FLAG_SIZE - group_width;
-	group_width += group_padding;
-#endif
-
 	for (idx_t i = 0; i < aggregates.size(); i++) {
-#ifndef DUCKDB_ALLOW_UNDEFINED
-		assert(aggregates[i].payload_size % 8 == 0);
-#endif
 		payload_width += aggregates[i].payload_size;
 	}
 	empty_payload_data = unique_ptr<data_t[]>(new data_t[payload_width]);
@@ -117,7 +82,6 @@
 		}
 	}
 
-<<<<<<< HEAD
 	hash_width = sizeof(hash_t);
 	tuple_size = hash_width + group_width + payload_width;
 
@@ -126,22 +90,20 @@
 	hash_prefix_remove_bitmask = ((hash_t)1 << (sizeof(hash_t) * 8 - hash_prefix_bits - 1)) - 1;
 	hash_prefix_get_bitmask = ((hash_t)-1 << (sizeof(hash_t) * 8 - 16));
 
-	payload_hds.push_back(buffer_manager.Allocate(Storage::BLOCK_ALLOC_SIZE, true));
-	payload.push_back(payload_hds.back()->node->buffer);
-	current_payload_offset_ptr = payload.back();
-
-	hashes_hdl = buffer_manager.Allocate(Storage::BLOCK_ALLOC_SIZE);
-=======
-	tuple_size = FLAG_SIZE + (group_width + payload_width);
-#ifndef DUCKDB_ALLOW_UNDEFINED
-	assert(tuple_size % 8 == 0);
-#endif
->>>>>>> 8bdc5241
+    hashes_hdl = buffer_manager.Allocate(Storage::BLOCK_ALLOC_SIZE);
+    // allocate initial payload block. TODO: should we? We might never see any values.
+    NewBlock();
 	Resize(initial_capacity);
 }
 
 SuperLargeHashTable::~SuperLargeHashTable() {
 	Destroy();
+}
+
+void SuperLargeHashTable::NewBlock() {
+    payload_hds.push_back(buffer_manager.Allocate(Storage::BLOCK_ALLOC_SIZE, true));
+    payload.push_back(payload_hds.back()->node->buffer);
+    current_payload_offset_ptr = payload.back();
 }
 
 void SuperLargeHashTable::CallDestructors(Vector &state_vector, idx_t count) {
@@ -249,29 +211,6 @@
 						entry_pointer = (data_ptr_t *)hashes;
 					}
 				}
-<<<<<<< HEAD
-=======
-			}
-			if (found_entries == 0) {
-				break;
-			}
-			// fetch the group columns
-			groups.SetCardinality(found_entries);
-			for (idx_t i = 0; i < groups.column_count(); i++) {
-				auto &column = groups.data[i];
-				VectorOperations::Gather::Set(addresses, column, found_entries);
-			}
-
-			groups.Verify();
-			assert(groups.size() == found_entries);
-			Vector new_addresses(LogicalType::POINTER);
-			new_table->FindOrCreateGroups(groups, new_addresses);
-
-			VectorOperations::AddInPlace(addresses, group_padding, groups.size());
-
-			// NB: both address vectors already point to the payload start
-			assert(addresses.type == new_addresses.type && addresses.type == LogicalType::POINTER);
->>>>>>> 8bdc5241
 
 				assert(!*entry_pointer);
 				*entry_pointer = (data_ptr_t)((ptrdiff_t)ptr | (entry_hash & hash_prefix_get_bitmask));
@@ -397,8 +336,12 @@
 			auto pointer_idx = sel.get_index(i);
 			auto group_idx = gdata.sel->get_index(pointer_idx);
 			auto ptr = (T *)pointers[pointer_idx];
-			T store_value = (*gdata.nullmask)[group_idx] ? NullValue<T>() : data[group_idx];
-			Store<T>(store_value, (data_ptr_t)ptr);
+
+			if ((*gdata.nullmask)[group_idx]) {
+				*ptr = NullValue<T>();
+			} else {
+				*ptr = data[group_idx];
+			}
 			pointers[pointer_idx] += type_size;
 		}
 	} else {
@@ -406,7 +349,8 @@
 			auto pointer_idx = sel.get_index(i);
 			auto group_idx = gdata.sel->get_index(pointer_idx);
 			auto ptr = (T *)pointers[pointer_idx];
-			Store<T>(data[group_idx], (data_ptr_t)ptr);
+
+			*ptr = data[group_idx];
 			pointers[pointer_idx] += type_size;
 		}
 	}
@@ -453,16 +397,15 @@
 			for (idx_t i = 0; i < count; i++) {
 				auto pointer_idx = sel.get_index(i);
 				auto group_idx = gdata.sel->get_index(pointer_idx);
-				string_t new_val;
+				auto ptr = (string_t *)pointers[pointer_idx];
 
 				if ((*gdata.nullmask)[group_idx]) {
-					new_val = NullValue<string_t>();
+					*ptr = NullValue<string_t>();
 				} else if (data[group_idx].IsInlined()) {
-					new_val = data[group_idx];
+					*ptr = data[group_idx];
 				} else {
-					new_val = string_heap.AddString(data[group_idx]);
+					*ptr = string_heap.AddString(data[group_idx]);
 				}
-				Store<string_t>(new_val, (data_ptr_t)pointers[pointer_idx]);
 				pointers[pointer_idx] += type_size;
 			}
 			break;
@@ -483,10 +426,10 @@
 		for (idx_t i = 0; i < count; i++) {
 			auto idx = sel.get_index(i);
 			auto group_idx = gdata.sel->get_index(idx);
-			auto value = Load<T>((data_ptr_t)pointers[idx]);
+			auto value = (T *)pointers[idx];
 
 			if ((*gdata.nullmask)[group_idx]) {
-				if (IsNullValue<T>(value)) {
+				if (IsNullValue<T>(*value)) {
 					// match: move to next value to compare
 					sel.set_index(match_count++, idx);
 					pointers[idx] += type_size;
@@ -494,7 +437,7 @@
 					no_match.set_index(no_match_count++, idx);
 				}
 			} else {
-				if (Equals::Operation<T>(data[group_idx], value)) {
+				if (Equals::Operation<T>(data[group_idx], *value)) {
 					sel.set_index(match_count++, idx);
 					pointers[idx] += type_size;
 				} else {
@@ -506,9 +449,9 @@
 		for (idx_t i = 0; i < count; i++) {
 			auto idx = sel.get_index(i);
 			auto group_idx = gdata.sel->get_index(idx);
-			auto value = Load<T>((data_ptr_t)pointers[idx]);
-
-			if (Equals::Operation<T>(data[group_idx], value)) {
+			auto value = (T *)pointers[idx];
+
+			if (Equals::Operation<T>(data[group_idx], *value)) {
 				sel.set_index(match_count++, idx);
 				pointers[idx] += type_size;
 			} else {
@@ -622,9 +565,7 @@
 				// cell is empty; mark the cell as filled
 
 				if (current_payload_offset_ptr + tuple_size > payload.back() + Storage::BLOCK_ALLOC_SIZE) {
-					payload_hds.push_back(buffer_manager.Allocate(Storage::BLOCK_ALLOC_SIZE, true));
-					payload.push_back(payload_hds.back()->node->buffer);
-					current_payload_offset_ptr = payload.back();
+					NewBlock();
 				}
 
 				auto new_entry = current_payload_offset_ptr;
@@ -684,22 +625,12 @@
 		sel_vector = no_match_vector;
 		remaining_entries = no_match_count;
 	}
-<<<<<<< HEAD
 
 	// deref everyting so others can actually use those pointers
 	for (idx_t i = 0; i < groups.size(); i++) {
 		addresses_ptr[i] =
 		    (data_ptr_t *)(((ptrdiff_t)*addresses_ptr[i] & hash_prefix_remove_bitmask) + hash_width + group_width);
 	}
-=======
-#ifndef DUCKDB_ALLOW_UNDEFINED
-#ifdef DEBUG
-	for (idx_t i = 0; i < groups.size(); i++) {
-		assert((ptrdiff_t)data_pointers[i] % 8 == 0);
-	}
-#endif
-#endif
->>>>>>> 8bdc5241
 
 	return new_group_count;
 }
@@ -815,16 +746,10 @@
 		VectorOperations::Gather::Set(addresses, column, groups.size());
 	}
 
-	// there might be some padding, increment pointers further to addresss this
-	VectorOperations::AddInPlace(addresses, group_padding, groups.size());
-
 	for (idx_t i = 0; i < aggregates.size(); i++) {
+		auto &target = result.data[i];
 		auto &aggr = aggregates[i];
-<<<<<<< HEAD
 		aggr.function.finalize(addresses, target, groups.size());
-=======
-		aggr.function.finalize(addresses, result.data[i], groups.size());
->>>>>>> 8bdc5241
 		VectorOperations::AddInPlace(addresses, aggr.payload_size, groups.size());
 	}
 	scan_position += this_n;
