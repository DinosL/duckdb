--- conflicted
+++ resolved
@@ -19,27 +19,16 @@
 		expr = TransformExpression(node.eval);
 		break;
 	case duckdb_libpgquery::T_PGString:
-<<<<<<< HEAD
-		expr = make_uniq<ConstantExpression>(Value(node->sval));
-		break;
-	case duckdb_libpgquery::T_PGInteger:
-		expr = make_uniq<ConstantExpression>(Value(node->ival));
-=======
 		expr = make_uniq<ConstantExpression>(Value(node.sval));
 		break;
 	case duckdb_libpgquery::T_PGInteger:
 		expr = make_uniq<ConstantExpression>(Value(node.ival));
->>>>>>> da69aeaa
 		break;
 	default:
 		throw InternalException("Unsupported interval transformation");
 	}
 
-<<<<<<< HEAD
-	if (!node->typmods) {
-=======
 	if (!node.typmods) {
->>>>>>> da69aeaa
 		return make_uniq<CastExpression>(LogicalType::INTERVAL, std::move(expr));
 	}
 
