--- conflicted
+++ resolved
@@ -36,49 +36,15 @@
 	EXEC("SELECT a,b FROM test;");
 	EXEC("SELECT a + 2, b FROM test WHERE a = 11;");
 	EXEC("SELECT a + 2, b FROM test WHERE a = 12;");
-
-<<<<<<< HEAD
-	// if (duckdb_query(connection, "SELECT SUM(41), COUNT(*);", &result) != DuckDBSuccess) {
-	// 	return 1;
-	// }
-
-	// if (duckdb_query(connection, "SELECT SUM(a), COUNT(*) FROM test;", &result) != DuckDBSuccess) {
-	// 	return 1;
-	// }
-
-	// if (duckdb_query(connection, "SELECT SUM(a), COUNT(*) FROM test WHERE a = 11;", &result) != DuckDBSuccess) {
-	// 	return 1;
-	// }
-
-	// if (duckdb_query(connection, "SELECT SUM(a), SUM(b), SUM(a) + SUM (b) FROM test;", &result) != DuckDBSuccess) {
-	// 	return 1;
-	// }
-
-	// if (duckdb_query(connection, "SELECT SUM(a+2), SUM(a) + 2 * COUNT(*) FROM test;", &result) != DuckDBSuccess) {
-	// 	return 1;
-	// }
-
-	// if (duckdb_query(connection, "SELECT SUM(a), SUM(a+2) FROM test GROUP BY b;", &result) != DuckDBSuccess) {
-	// 	return 1;
-	// }
-
-	if (duckdb_query(connection, "SELECT b, b * 2, SUM(a), COUNT(*), SUM(a+2) FROM test GROUP BY b;", &result) != DuckDBSuccess) {
-		return 1;
-	}
-
-	if (duckdb_query(connection, "SELECT b % 2 AS f, SUM(a) FROM test GROUP BY f;", &result) != DuckDBSuccess) {
-		return 1;
-	}
-=======
+	
 	EXEC("SELECT SUM(41), COUNT(*);");
 	EXEC("SELECT SUM(a), COUNT(*) FROM test;");
 	EXEC("SELECT SUM(a), COUNT(*) FROM test WHERE a = 11;");
 	EXEC("SELECT SUM(a), SUM(b), SUM(a) + SUM (b) FROM test;");
 	EXEC("SELECT SUM(a+2), SUM(a) + 2 * COUNT(*) FROM test;");
 	EXEC("SELECT SUM(a), SUM(a+2) FROM test GROUP BY b;");
-	EXEC("SELECT SUM(a), COUNT(*), SUM(a+2) FROM test GROUP BY b;");
-
->>>>>>> 11b50762
+	EXEC("SELECT b, SUM(a), COUNT(*), SUM(a+2) FROM test GROUP BY b;");
+	EXEC("SELECT b % 2 AS f, SUM(a) FROM test GROUP BY f;");
 	
 	// EXEC("SELECT l_orderkey, l_orderkey + 1 FROM lineitem;", &result) != DuckDBSuccess) {
 	// 	return 1;
