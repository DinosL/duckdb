--- conflicted
+++ resolved
@@ -48,11 +48,7 @@
 
 VectorType CastSQLite::ToVectorsSQLiteValue(DataChunk &data_chunk, Vector &result,
                                             vector<unique_ptr<vector<sqlite3_value>>> &vec_sqlite_values,
-<<<<<<< HEAD
-                                            duckdb::unique_ptr<UnifiedVectorFormat[]> vec_data) {
-=======
                                             duckdb::unsafe_unique_array<UnifiedVectorFormat> vec_data) {
->>>>>>> da69aeaa
 	VectorType result_vec_type = VectorType::CONSTANT_VECTOR;
 
 	// Casting input data to sqlite_value
