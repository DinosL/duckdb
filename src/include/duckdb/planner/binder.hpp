--- conflicted
+++ resolved
@@ -156,7 +156,6 @@
 		return FormatErrorRecursive(query_location, msg, values, params...);
 	}
 
-<<<<<<< HEAD
 	unique_ptr<LogicalOperator> BindUpdateSet(LogicalOperator *op, unique_ptr<LogicalOperator> root,
 	                                          UpdateSetInfo &set_info, TableCatalogEntry *table,
 	                                          vector<PhysicalIndex> &columns);
@@ -164,12 +163,9 @@
 	                                vector<PhysicalIndex> &columns);
 	void BindOnConflictClause(unique_ptr<LogicalInsert> &insert, TableCatalogEntry *table, InsertStatement &stmt);
 
-	static void BindLogicalType(ClientContext &context, LogicalType &type, const string &schema = "");
-=======
 	static void BindSchemaOrCatalog(ClientContext &context, string &catalog, string &schema);
 	static void BindLogicalType(ClientContext &context, LogicalType &type, const string &catalog = INVALID_CATALOG,
 	                            const string &schema = INVALID_SCHEMA);
->>>>>>> 2dcdc245
 
 	bool HasMatchingBinding(const string &table_name, const string &column_name, string &error_message);
 	bool HasMatchingBinding(const string &schema_name, const string &table_name, const string &column_name,
