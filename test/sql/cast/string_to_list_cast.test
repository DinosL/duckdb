--- conflicted
+++ resolved
@@ -26,7 +26,7 @@
 query I
 SELECT CAST('[[Hello World!], hello, universe]' AS VARCHAR[]);
 ----
-[\[Hello World!\], hello, universe]
+['[Hello World!]', hello, universe]
 
 query I
 SELECT '[Cast like this]':: VARCHAR[];
@@ -78,10 +78,10 @@
 
 #               Nested lists
 # ---------------------------------------------------
-query I
-SELECT CAST('[ [12,13,14], [8, 9], [4], [2, 1, 0] ]' AS INT[][]);
-----
-[[12, 13, 14], [8, 9], [4], [2, 1, 0]]
+query III
+SELECT CAST('[ [12,13,14], [8, 9], [4], [2, 1, 0] ]' AS INT[][]) a, a::VARCHAR::INT[][] b, a == b;
+----
+[[12, 13, 14], [8, 9], [4], [2, 1, 0]]	[[12, 13, 14], [8, 9], [4], [2, 1, 0]]	true
 
 query I
 SELECT CAST('[ [[12,13,14], [8, 9]], [[4]], [[2, 1, 0], [99]] ]' AS INT[][][]);
@@ -91,7 +91,7 @@
 query I
 SELECT CAST('[ [12,13,14], [8, 9], [4], [2,  1,  0] ]' AS VARCHAR[]);
 ----
-[\[12\,13\,14\], \[8\, 9\], \[4\], \[2\,  1\,  0\]]
+['[12,13,14]', '[8, 9]', '[4]', '[2,  1,  0]']
 
 query I
 SELECT CAST('[[ [🦆, 🦆, 🦆]], [[duck, db, 🦆], [🦆]], [[🦆, duck, db]]]' AS VARCHAR[][][]);
@@ -208,27 +208,27 @@
 query I
 SELECT CAST($$[\'hello\',\'world\', \'!\']$$ AS VARCHAR[]);
 ----
-[\'hello\', \'world\', \'!\']
+['\'hello\'', '\'world\'', '\'!\'']
 
 query I
 SELECT CAST($$[[ ['🦆, 🦆, 🦆']], [[duck, db, '🦆'] ]]$$ AS VARCHAR[][][]);
 ----
-[[[🦆\, 🦆\, 🦆]], [[duck, db, 🦆]]]
+[[['🦆, 🦆, 🦆']], [[duck, db, 🦆]]]
 
 query I
 SELECT CAST($$[can\'t, you\'re, i\'m]$$ AS VARCHAR[]);
 ----
-[can\'t, you\'re, i\'m]
+['can\'t', 'you\'re', 'i\'m']
 
 query I
 SELECT CAST($$["]", "hello", "world"]$$ AS VARCHAR[]);
 ----
-[\], hello, world]
+[']', hello, world]
 
 query I
 SELECT CAST($$[']', "hello", "world"]$$ AS VARCHAR[]);
 ----
-[\], hello, world]
+[']', hello, world]
 
 
 #               Test for whitespaces
@@ -246,7 +246,7 @@
 query I
 SELECT CAST($$["   hello","          \"'  world", "!         "]$$ AS VARCHAR[]);
 ----
-[\   hello, \          \"\'  world, !        \ ]
+['   hello', '          "\'  world', '!         ']
 
 query I
 SELECT CAST('[   hello     ,   world      , !         ]' AS VARCHAR[]);     
@@ -256,7 +256,7 @@
 query I
 SELECT CAST($$[    [ "   hello"]  ,["            world"        ],[ "!        "           ]      ]$$ AS VARCHAR[][]);
 ----
-[[\   hello], [\            world], [!       \ ]]
+[['   hello'], ['            world'], ['!        ']]
 
 
 #               Empty list
@@ -448,7 +448,7 @@
 query I
 SELECT '[{a: hii}, {a: "{" }]'::STRUCT(a VARCHAR)[] FROM struct_tbl1;
 ----
-[{'a': hii}, {'a': \{}]
+[{'a': hii}, {'a': '{'}]
 
 
 # ---------------------------------------------------
@@ -491,16 +491,17 @@
 query III
 SELECT * FROM assorted_lists;
 ----
-[8, 7, 6]	[hello, Duck\'DB]	[2022-12-02, 1929-01-25]
+[8, 7, 6]	[hello, 'Duck\'DB']	[2022-12-02, 1929-01-25]
 
 #              Escape tests
 #---------------------------------------------------
 
 # regular escape
+# FIXME: this is weird behavior
 query I
 select '[{"bar":"\""}]'::VARCHAR[];
 ----
-[{\"bar\":\"\\\"\"}]
+['{"bar":"\\""}']
 
 statement error
 select '[{"bar":"\\""}]'::VARCHAR[];
@@ -516,24 +517,20 @@
 query I
 select '[{"bar":"\\\""}]'::STRUCT(bar VARCHAR)[];
 ----
-[{'bar': \\\"}]
+[{'bar': '\\"'}]
 
 # all are escaped except for the last one
 query III
 select '[{"bar":"\"\"\\\"\"\"\\"}]'::STRUCT(bar VARCHAR)[] a, CAST(a::VARCHAR AS STRUCT(bar VARCHAR)[]) b, a == b;
 ----
-[{'bar': \"\"\\\"\"\"\\}]	[{'bar': \"\"\\\"\"\"\\}]	true
+[{'bar': '""\\"""\\'}]	[{'bar': '""\\"""\\'}]	true
 
 query III
 select $$[\  \\abc\\ \ , def, ghi]$$::VARCHAR[] a, a[1], len(a[1])
 ----
-<<<<<<< HEAD
-[\  \\abc\\ \ , def, ghi]	  \abc\  	9
-=======
-[\  \\abc\\ \, def, ghi]	\  \\abc\\ \	12
+['\\  \\\\abc\\\\ \\', def, ghi]	\  \\abc\\ \	12
 
 query III
 select $$["\  \\abc\\ \ ", def, ghi]$$::VARCHAR[] a, a[1], len(a[1])
 ----
-[  \abc\  , def, ghi]	  \abc\  	9
->>>>>>> d99ceb6d
+['  \\abc\\  ', def, ghi]	  \abc\  	9