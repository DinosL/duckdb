--- conflicted
+++ resolved
@@ -114,9 +114,6 @@
 			                           "the other transactions and force a checkpoint");
 		}
 	} else {
-<<<<<<< HEAD
-		if (!CanCheckpoint(current).can_checkpoint) {
-=======
 		lock.unlock();
 
 		// lock all the clients AND the connection manager now
@@ -127,8 +124,7 @@
 		connection_manager.LockClients(client_locks, context);
 
 		lock.lock();
-		if (!CanCheckpoint(current)) {
->>>>>>> 20b1486d
+		if (!CanCheckpoint(current).can_checkpoint) {
 			for (size_t i = 0; i < active_transactions.size(); i++) {
 				auto &transaction = active_transactions[i];
 				// rollback the transaction
@@ -194,21 +190,6 @@
 	if (checkpoint_decision.can_checkpoint) {
 		if (transaction.AutomaticCheckpoint(db)) {
 			checkpoint_lock.Lock();
-<<<<<<< HEAD
-			// we might be able to checkpoint: lock all clients
-			// to avoid deadlock we release the transaction lock while locking the clients
-			lock.reset();
-
-			LockClients(client_locks, context);
-
-			lock = make_uniq<lock_guard<mutex>>(transaction_lock);
-			checkpoint_decision = CanCheckpoint(&transaction);
-			if (!checkpoint_decision.can_checkpoint) {
-				checkpoint_lock.Unlock();
-				client_locks.clear();
-			}
-=======
->>>>>>> 20b1486d
 		} else {
 			checkpoint_decision = {false, "no reason to automatically checkpoint"};
 		}
@@ -218,15 +199,10 @@
 	// obtain a commit id for the transaction
 	transaction_t commit_id = current_start_timestamp++;
 	// commit the UndoBuffer of the transaction
-<<<<<<< HEAD
-	string error = transaction.Commit(db, commit_id, checkpoint_decision.can_checkpoint);
-	if (!error.empty()) {
-=======
-	auto error = transaction.Commit(db, commit_id, checkpoint);
+	auto error = transaction.Commit(db, commit_id, checkpoint_decision.can_checkpoint);
 	if (error.HasError()) {
->>>>>>> 20b1486d
 		// commit unsuccessful: rollback the transaction instead
-		checkpoint_decision = {false, error};
+		checkpoint_decision = CheckpointDecision{false, error.Message()};
 		transaction.commit_id = 0;
 		transaction.Rollback();
 	}
