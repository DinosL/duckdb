--- conflicted
+++ resolved
@@ -12,11 +12,8 @@
     paths-ignore:
       - '**.md'
       - 'tools/**'
-<<<<<<< HEAD
       - '!tools/odbc/**'
-=======
       - '.github/patches/duckdb-wasm/**'
->>>>>>> 6b56776e
       - '.github/workflows/**'
       - '!.github/workflows/Main.yml'
       - '.github/config/uncovered_files.csv'
@@ -25,11 +22,8 @@
     paths-ignore:
       - '**.md'
       - 'tools/**'
-<<<<<<< HEAD
       - '!tools/odbc/**'
-=======
       - '.github/patches/duckdb-wasm/**'
->>>>>>> 6b56776e
       - '.github/workflows/**'
       - '!.github/workflows/Main.yml'
       - '.github/config/uncovered_files.csv'
