#
# This config file holds all out-of-tree extension that are built with DuckDB's CI
#
# to build duckdb with this configuration run:
#   EXTENSION_CONFIGS=.github/config/out_of_tree_extensions.cmake make
#
#  Note that many of these packages require vcpkg, and a merged manifest must be created to
#  compile multiple of them.
#
#  After setting up vcpkg, build using e.g. the following commands:
#  USE_MERGED_VCPKG_MANIFEST=1 BUILD_ALL_EXT=1 make extension_configuration
#  USE_MERGED_VCPKG_MANIFEST=1 BUILD_ALL_EXT=1 make debug
#
#  Make sure the VCPKG_TOOLCHAIN_PATH and VCPKG_TARGET_TRIPLET are set. For example:
#  VCPKG_TOOLCHAIN_PATH=~/vcpkg/scripts/buildsystems/vcpkg.cmake
#  VCPKG_TARGET_TRIPLET=arm64-osx

################# HTTPFS
duckdb_extension_load(httpfs
    APPLY_PATCHES
    LOAD_TESTS
    GIT_URL https://github.com/duckdb/duckdb-httpfs
    GIT_TAG 217ec8e04f6ed419c866a6d2496aa15aace4382f
    INCLUDE_DIR extension/httpfs/include
    )

################# AVRO
if (NOT MINGW)
    duckdb_extension_load(avro
            APPLY_PATCHES
            LOAD_TESTS DONT_LINK
            GIT_URL https://github.com/duckdb/duckdb-avro
            GIT_TAG ff766174cc6cc9c4ed93fc4b75871bcdffcc6e65
    )
endif()

################## AWS
if (NOT MINGW AND NOT ${WASM_ENABLED})
    duckdb_extension_load(aws
            APPLY_PATCHES
            ### TODO: re-enable LOAD_TESTS
            GIT_URL https://github.com/duckdb/duckdb-aws
            GIT_TAG 4f318ebd088e464266c511abe2f70bbdeee2fcd8
            )
endif()


################# AZURE
if (NOT MINGW AND NOT ${WASM_ENABLED})
    duckdb_extension_load(azure
            APPLY_PATCHES
            LOAD_TESTS
            GIT_URL https://github.com/duckdb/duckdb-azure
            GIT_TAG 8bac45ad4bb858a4b46e9eb3e03cf3a59e3f8df4
            )
endif()

################# DELTA
# MinGW build is not available, and our current manylinux ci does not have enough storage space to run the rust build
# for Delta
if (FALSE)
if (NOT MINGW AND NOT "${OS_NAME}" STREQUAL "linux" AND NOT ${WASM_ENABLED})
    duckdb_extension_load(delta
            GIT_URL https://github.com/duckdb/duckdb-delta
            ## TODO: GIT_TAG 90f244b3d572c1692867950b562df8183957b7a8
            GIT_TAG 6d626173e9efa6615c25eb08d979d1372100d5db
            APPLY_PATCHES
    )
endif()
endif()

################# EXCEL
duckdb_extension_load(excel
    APPLY_PATCHES
    LOAD_TESTS
    GIT_URL https://github.com/duckdb/duckdb-excel
    GIT_TAG 7e97933214d0c7de2315668ec68589ae85651afb
    INCLUDE_DIR src/excel/include
    )

################# ICEBERG
# Windows tests for iceberg currently not working
IF (NOT WIN32)
    set(LOAD_ICEBERG_TESTS "LOAD_TESTS")
else ()
    set(LOAD_ICEBERG_TESTS "")
endif()

if (NOT MINGW AND NOT ${WASM_ENABLED})
    duckdb_extension_load(iceberg
            APPLY_PATCHES
#            ${LOAD_ICEBERG_TESTS} TODO: re-enable once autoloading test is fixed
            GIT_URL https://github.com/duckdb/duckdb-iceberg
            GIT_TAG 24dd874bee165661f6c3c79ee2a823f02941ed94
            )
endif()

################# INET
duckdb_extension_load(inet
    LOAD_TESTS
    GIT_URL https://github.com/duckdb/duckdb-inet
    GIT_TAG eb2455703ca0665e69b9fd20fd1d8816c547cb49
    INCLUDE_DIR src/include
    TEST_DIR test/sql
    APPLY_PATCHES
    )

################# POSTGRES_SCANNER
# Note: tests for postgres_scanner are currently not run. All of them need a postgres server running. One test
#       uses a remote rds server but that's not something we want to run here.
if (NOT MINGW AND NOT ${WASM_ENABLED})
    duckdb_extension_load(postgres_scanner
            APPLY_PATCHES
            DONT_LINK
            GIT_URL https://github.com/duckdb/duckdb-postgres
            GIT_TAG 9b24967e06a4af0a3cd43f8372114202a400f5f5
            )
endif()

# mingw CI with all extensions at once is somehow not happy
if (NOT MINGW AND ${BUILD_COMPLETE_EXTENSION_SET})
################# SPATIAL
duckdb_extension_load(spatial
    DONT_LINK LOAD_TESTS
    GIT_URL https://github.com/duckdb/duckdb-spatial
<<<<<<< HEAD
    GIT_TAG 7ab1710c125f25208c7382560c7cb313a967eb2c
    INCLUDE_DIR spatial/include
=======
    GIT_TAG 494d94912cc7ebcd8c43c9b6fc173a3e4142740f
    INCLUDE_DIR src/spatial
>>>>>>> e0a2d33e
    TEST_DIR test/sql
    APPLY_PATCHES
    )
endif()

################# SQLITE_SCANNER
# Static linking on windows does not properly work due to symbol collision
if (WIN32)
    set(STATIC_LINK_SQLITE "DONT_LINK")
else ()
    set(STATIC_LINK_SQLITE "")
endif()

duckdb_extension_load(sqlite_scanner
        ${STATIC_LINK_SQLITE} LOAD_TESTS
        GIT_URL https://github.com/duckdb/duckdb-sqlite
        GIT_TAG ed38d770e0bbf1d5a6660ec1887cc5abef65be15
        APPLY_PATCHES
        )

duckdb_extension_load(sqlsmith
        DONT_LINK LOAD_TESTS
        GIT_URL https://github.com/duckdb/duckdb-sqlsmith
        GIT_TAG 06e8da8a95710c996fcd62f385962ccd36a363f6
        APPLY_PATCHES
        )

################# VSS
duckdb_extension_load(vss
        LOAD_TESTS
        DONT_LINK
        GIT_URL https://github.com/duckdb/duckdb-vss
        GIT_TAG ccfa7c9c1f1f540fa7f433a93d32bed772aa44f4
        TEST_DIR test/sql
        APPLY_PATCHES
    )

################# MYSQL
if (NOT MINGW AND NOT ${WASM_ENABLED} AND NOT ${MUSL_ENABLED})
    duckdb_extension_load(mysql_scanner
            DONT_LINK
            LOAD_TESTS
            GIT_URL https://github.com/duckdb/duckdb-mysql
            GIT_TAG b79ef7e2dde1f9253f9ad584883b029eba8d29a4
            APPLY_PATCHES
            )
endif()

################# FTS
duckdb_extension_load(fts
        LOAD_TESTS
        DONT_LINK
        GIT_URL https://github.com/duckdb/duckdb-fts
        GIT_TAG 3aa6a180b9c101d78070f5f7214c27552bb091c8
        TEST_DIR test/sql
        APPLY_PATCHES
)

################# ENCODINGS
if (NOT ${WASM_ENABLED} AND ${BUILD_COMPLETE_EXTENSION_SET})
duckdb_extension_load(encodings
        LOAD_TESTS
        DONT_LINK
        GIT_URL https://github.com/duckdb/duckdb-encodings
        GIT_TAG dc3c206e237b517abcdd95ebe40d02dcd0f71084
        TEST_DIR test/sql
        APPLY_PATCHES
)
endif()<|MERGE_RESOLUTION|>--- conflicted
+++ resolved
@@ -123,13 +123,8 @@
 duckdb_extension_load(spatial
     DONT_LINK LOAD_TESTS
     GIT_URL https://github.com/duckdb/duckdb-spatial
-<<<<<<< HEAD
-    GIT_TAG 7ab1710c125f25208c7382560c7cb313a967eb2c
-    INCLUDE_DIR spatial/include
-=======
     GIT_TAG 494d94912cc7ebcd8c43c9b6fc173a3e4142740f
     INCLUDE_DIR src/spatial
->>>>>>> e0a2d33e
     TEST_DIR test/sql
     APPLY_PATCHES
     )
