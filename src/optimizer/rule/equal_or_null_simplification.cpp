#include "duckdb/optimizer/rule/equal_or_null_simplification.hpp"

#include "duckdb/planner/expression/bound_comparison_expression.hpp"
#include "duckdb/planner/expression/bound_conjunction_expression.hpp"
#include "duckdb/planner/expression/bound_operator_expression.hpp"

namespace duckdb {

EqualOrNullSimplification::EqualOrNullSimplification(ExpressionRewriter &rewriter) : Rule(rewriter) {
	// match on OR conjunction
	auto op = make_uniq<ConjunctionExpressionMatcher>();
	op->expr_type = make_uniq<SpecificExpressionTypeMatcher>(ExpressionType::CONJUNCTION_OR);
	op->policy = SetMatcher::Policy::SOME;

	// equi comparison on one side
	auto equal_child = make_uniq<ComparisonExpressionMatcher>();
	equal_child->expr_type = make_uniq<SpecificExpressionTypeMatcher>(ExpressionType::COMPARE_EQUAL);
	equal_child->policy = SetMatcher::Policy::SOME;
	op->matchers.push_back(std::move(equal_child));

	// AND conjuction on the other
	auto and_child = make_uniq<ConjunctionExpressionMatcher>();
	and_child->expr_type = make_uniq<SpecificExpressionTypeMatcher>(ExpressionType::CONJUNCTION_AND);
	and_child->policy = SetMatcher::Policy::SOME;

	// IS NULL tests inside AND
	auto isnull_child = make_uniq<ExpressionMatcher>();
	isnull_child->expr_type = make_uniq<SpecificExpressionTypeMatcher>(ExpressionType::OPERATOR_IS_NULL);
	// I could try to use std::make_uniq for a copy, but it's available from C++14 only
	auto isnull_child2 = make_uniq<ExpressionMatcher>();
	isnull_child2->expr_type = make_uniq<SpecificExpressionTypeMatcher>(ExpressionType::OPERATOR_IS_NULL);
	and_child->matchers.push_back(std::move(isnull_child));
	and_child->matchers.push_back(std::move(isnull_child2));

	op->matchers.push_back(std::move(and_child));
	root = std::move(op);
}

// a=b OR (a IS NULL AND b IS NULL) to a IS NOT DISTINCT FROM b
static unique_ptr<Expression> TryRewriteEqualOrIsNull(Expression &equal_expr, Expression &and_expr) {
	if (equal_expr.type != ExpressionType::COMPARE_EQUAL || and_expr.type != ExpressionType::CONJUNCTION_AND) {
		return nullptr;
	}

	auto &equal_cast = equal_expr.Cast<BoundComparisonExpression>();
	auto &and_cast = and_expr.Cast<BoundConjunctionExpression>();

	if (and_cast.children.size() != 2) {
		return nullptr;
	}

	// Make sure on the AND conjuction the relevant conditions appear
	auto &a_exp = *equal_cast.left;
	auto &b_exp = *equal_cast.right;
	bool a_is_null_found = false;
	bool b_is_null_found = false;

	for (const auto &item : and_cast.children) {
		auto &next_exp = *item;

		if (next_exp.type == ExpressionType::OPERATOR_IS_NULL) {
			auto &next_exp_cast = next_exp.Cast<BoundOperatorExpression>();
			auto &child = *next_exp_cast.children[0];

			// Test for equality on both 'a' and 'b' expressions
			if (Expression::Equals(child, a_exp)) {
				a_is_null_found = true;
			} else if (Expression::Equals(child, b_exp)) {
				b_is_null_found = true;
			} else {
				return nullptr;
			}
		} else {
			return nullptr;
		}
	}
<<<<<<< HEAD
	if (valid && a_is_null_found && b_is_null_found) {
		return make_uniq<BoundComparisonExpression>(ExpressionType::COMPARE_NOT_DISTINCT_FROM,
		                                            std::move(equal_cast->left), std::move(equal_cast->right));
=======
	if (a_is_null_found && b_is_null_found) {
		return make_uniq<BoundComparisonExpression>(ExpressionType::COMPARE_NOT_DISTINCT_FROM,
		                                            std::move(equal_cast.left), std::move(equal_cast.right));
>>>>>>> da69aeaa
	}
	return nullptr;
}

unique_ptr<Expression> EqualOrNullSimplification::Apply(LogicalOperator &op, vector<reference<Expression>> &bindings,
                                                        bool &changes_made, bool is_root) {
	const Expression &or_exp = bindings[0].get();

	if (or_exp.type != ExpressionType::CONJUNCTION_OR) {
		return nullptr;
	}

	const auto &or_exp_cast = or_exp.Cast<BoundConjunctionExpression>();

	if (or_exp_cast.children.size() != 2) {
		return nullptr;
	}

	auto &left_exp = *or_exp_cast.children[0];
	auto &right_exp = *or_exp_cast.children[1];
	// Test for: a=b OR (a IS NULL AND b IS NULL)
	auto first_try = TryRewriteEqualOrIsNull(left_exp, right_exp);
	if (first_try) {
		return first_try;
	}
	// Test for: (a IS NULL AND b IS NULL) OR a=b
	return TryRewriteEqualOrIsNull(right_exp, left_exp);
}

} // namespace duckdb<|MERGE_RESOLUTION|>--- conflicted
+++ resolved
@@ -74,15 +74,9 @@
 			return nullptr;
 		}
 	}
-<<<<<<< HEAD
-	if (valid && a_is_null_found && b_is_null_found) {
-		return make_uniq<BoundComparisonExpression>(ExpressionType::COMPARE_NOT_DISTINCT_FROM,
-		                                            std::move(equal_cast->left), std::move(equal_cast->right));
-=======
 	if (a_is_null_found && b_is_null_found) {
 		return make_uniq<BoundComparisonExpression>(ExpressionType::COMPARE_NOT_DISTINCT_FROM,
 		                                            std::move(equal_cast.left), std::move(equal_cast.right));
->>>>>>> da69aeaa
 	}
 	return nullptr;
 }
