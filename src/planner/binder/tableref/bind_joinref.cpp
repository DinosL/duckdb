--- conflicted
+++ resolved
@@ -240,22 +240,10 @@
 			string right_binding;
 
 			auto set = make_uniq<UsingColumnSet>();
-<<<<<<< HEAD
-			auto left_using_binding = left_using_bindings[i];
-			auto right_using_binding = right_using_bindings[i];
-			left_binding = RetrieveUsingBinding(left_binder, left_using_binding, using_column, "left", set.get());
-			right_binding = RetrieveUsingBinding(right_binder, right_using_binding, using_column, "right", set.get());
-=======
 			auto &left_using_binding = left_using_bindings[i];
 			auto &right_using_binding = right_using_bindings[i];
 			left_binding = RetrieveUsingBinding(left_binder, left_using_binding, using_column, "left");
 			right_binding = RetrieveUsingBinding(right_binder, right_using_binding, using_column, "right");
-
-			// Last column of ASOF JOIN ... USING is >=
-			const auto type = (ref.ref_type == JoinRefType::ASOF && i == extra_using_columns.size() - 1)
-			                      ? ExpressionType::COMPARE_GREATERTHANOREQUALTO
-			                      : ExpressionType::COMPARE_EQUAL;
->>>>>>> da69aeaa
 
 			// Last column of ASOF JOIN ... USING is >=
 			const auto type = (ref.ref_type == JoinRefType::ASOF && i == extra_using_columns.size() - 1)
