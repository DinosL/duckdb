--- conflicted
+++ resolved
@@ -104,14 +104,9 @@
 	static constexpr idx_t ENCRYPTION_METADATA_LEN = 8;
 	//! The canary is a known plaintext for detecting wrong keys early.
 	static constexpr idx_t CANARY_BYTE_SIZE = 8;
-<<<<<<< HEAD
 	//! Nonce, IV (nonce + counter) and tag length
 	static constexpr uint64_t AES_NONCE_LEN = 16;
-=======
-	//! Nonce, IV (nonce + counter) and tag length.
-	static constexpr uint64_t AES_NONCE_LEN = 12;
 	static constexpr uint64_t AES_IV_LEN = 16;
->>>>>>> ca5f01ff
 	static constexpr uint64_t AES_TAG_LEN = 16;
 
 	static void CheckMagicBytes(QueryContext context, FileHandle &handle);
