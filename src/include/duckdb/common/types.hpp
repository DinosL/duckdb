//===----------------------------------------------------------------------===//
//                         DuckDB
//
// duckdb/common/types.hpp
//
//
//===----------------------------------------------------------------------===//

#pragma once

#include "duckdb/common/assert.hpp"
#include "duckdb/common/constants.hpp"
#include "duckdb/common/single_thread_ptr.hpp"
#include "duckdb/common/vector.hpp"


namespace duckdb {

class Serializer;
class Deserializer;
class Value;
class TypeCatalogEntry;
//! Type used to represent dates (days since 1970-01-01)
struct date_t {
	int32_t days;

	date_t() = default;
	explicit inline date_t(int32_t days_p) : days(days_p) {}

	// explicit conversion
	explicit inline operator int32_t() const {return days;}

	// comparison operators
	inline bool operator==(const date_t &rhs) const {return days == rhs.days;};
	inline bool operator!=(const date_t &rhs) const {return days != rhs.days;};
	inline bool operator<=(const date_t &rhs) const {return days <= rhs.days;};
	inline bool operator<(const date_t &rhs) const {return days < rhs.days;};
	inline bool operator>(const date_t &rhs) const {return days > rhs.days;};
	inline bool operator>=(const date_t &rhs) const {return days >= rhs.days;};

	// arithmetic operators
	inline date_t operator+(const int32_t &days) const {return date_t(this->days + days);};
	inline date_t operator-(const int32_t &days) const {return date_t(this->days - days);};

	// in-place operators
	inline date_t &operator+=(const int32_t &days) {this->days += days; return *this;};
	inline date_t &operator-=(const int32_t &days) {this->days -= days; return *this;};
};

//! Type used to represent time (microseconds)
struct dtime_t {
    int64_t micros;

	dtime_t() = default;
	explicit inline dtime_t(int64_t micros_p) : micros(micros_p) {}
	inline dtime_t& operator=(int64_t micros_p) {micros = micros_p; return *this;}

	// explicit conversion
	explicit inline operator int64_t() const {return micros;}
	explicit inline operator double() const {return micros;}

	// comparison operators
	inline bool operator==(const dtime_t &rhs) const {return micros == rhs.micros;};
	inline bool operator!=(const dtime_t &rhs) const {return micros != rhs.micros;};
	inline bool operator<=(const dtime_t &rhs) const {return micros <= rhs.micros;};
	inline bool operator<(const dtime_t &rhs) const {return micros < rhs.micros;};
	inline bool operator>(const dtime_t &rhs) const {return micros > rhs.micros;};
	inline bool operator>=(const dtime_t &rhs) const {return micros >= rhs.micros;};

	// arithmetic operators
	inline dtime_t operator+(const int64_t &micros) const {return dtime_t(this->micros + micros);};
	inline dtime_t operator+(const double &micros) const {return dtime_t(this->micros + int64_t(micros));};
	inline dtime_t operator-(const int64_t &micros) const {return dtime_t(this->micros - micros);};
	inline dtime_t operator*(const idx_t &copies) const {return dtime_t(this->micros * copies);};
	inline dtime_t operator/(const idx_t &copies) const {return dtime_t(this->micros / copies);};
	inline int64_t operator-(const dtime_t &other) const {return this->micros - other.micros;};

	// in-place operators
	inline dtime_t &operator+=(const int64_t &micros) {this->micros += micros; return *this;};
	inline dtime_t &operator-=(const int64_t &micros) {this->micros -= micros; return *this;};
	inline dtime_t &operator+=(const dtime_t &other) {this->micros += other.micros; return *this;};
};

//! Type used to represent timestamps (seconds,microseconds,milliseconds or nanoseconds since 1970-01-01)
struct timestamp_t {
    int64_t value;

	timestamp_t() = default;
	explicit inline timestamp_t(int64_t value_p) : value(value_p) {}
	inline timestamp_t& operator=(int64_t value_p) {value = value_p; return *this;}

	// explicit conversion
	explicit inline operator int64_t() const {return value;}

	// comparison operators
	inline bool operator==(const timestamp_t &rhs) const {return value == rhs.value;};
	inline bool operator!=(const timestamp_t &rhs) const {return value != rhs.value;};
	inline bool operator<=(const timestamp_t &rhs) const {return value <= rhs.value;};
	inline bool operator<(const timestamp_t &rhs) const {return value < rhs.value;};
	inline bool operator>(const timestamp_t &rhs) const {return value > rhs.value;};
	inline bool operator>=(const timestamp_t &rhs) const {return value >= rhs.value;};

	// arithmetic operators
	inline timestamp_t operator+(const double &value) const {return timestamp_t(this->value + int64_t(value));};
	inline int64_t operator-(const timestamp_t &other) const {return this->value - other.value;};

	// in-place operators
	inline timestamp_t &operator+=(const int64_t &value) {this->value += value; return *this;};
	inline timestamp_t &operator-=(const int64_t &value) {this->value -= value; return *this;};
};

struct interval_t {
	int32_t months;
	int32_t days;
	int64_t micros;

	inline bool operator==(const interval_t &rhs) const {
		return this->days == rhs.days && this->months == rhs.months && this->micros == rhs.micros;
	}
};

struct hugeint_t {
public:
	uint64_t lower;
	int64_t upper;

public:
	hugeint_t() = default;
	hugeint_t(int64_t value); // NOLINT: Allow implicit conversion from `int64_t`
	hugeint_t(const hugeint_t &rhs) = default;
	hugeint_t(hugeint_t &&rhs) = default;
	hugeint_t &operator=(const hugeint_t &rhs) = default;
	hugeint_t &operator=(hugeint_t &&rhs) = default;

	string ToString() const;

	// comparison operators
	bool operator==(const hugeint_t &rhs) const;
	bool operator!=(const hugeint_t &rhs) const;
	bool operator<=(const hugeint_t &rhs) const;
	bool operator<(const hugeint_t &rhs) const;
	bool operator>(const hugeint_t &rhs) const;
	bool operator>=(const hugeint_t &rhs) const;

	// arithmetic operators
	hugeint_t operator+(const hugeint_t &rhs) const;
	hugeint_t operator-(const hugeint_t &rhs) const;
	hugeint_t operator*(const hugeint_t &rhs) const;
	hugeint_t operator/(const hugeint_t &rhs) const;
	hugeint_t operator%(const hugeint_t &rhs) const;
	hugeint_t operator-() const;

	// bitwise operators
	hugeint_t operator>>(const hugeint_t &rhs) const;
	hugeint_t operator<<(const hugeint_t &rhs) const;
	hugeint_t operator&(const hugeint_t &rhs) const;
	hugeint_t operator|(const hugeint_t &rhs) const;
	hugeint_t operator^(const hugeint_t &rhs) const;
	hugeint_t operator~() const;

	// in-place operators
	hugeint_t &operator+=(const hugeint_t &rhs);
	hugeint_t &operator-=(const hugeint_t &rhs);
	hugeint_t &operator*=(const hugeint_t &rhs);
	hugeint_t &operator/=(const hugeint_t &rhs);
	hugeint_t &operator%=(const hugeint_t &rhs);
	hugeint_t &operator>>=(const hugeint_t &rhs);
	hugeint_t &operator<<=(const hugeint_t &rhs);
	hugeint_t &operator&=(const hugeint_t &rhs);
	hugeint_t &operator|=(const hugeint_t &rhs);
	hugeint_t &operator^=(const hugeint_t &rhs);
};

struct string_t;

template <class T>
using child_list_t = std::vector<std::pair<std::string, T>>;
// we should be using single_thread_ptr here but cross-thread access to ChunkCollections currently prohibits this.
template <class T>
using buffer_ptr = shared_ptr<T>;

template <class T, typename... Args>
buffer_ptr<T> make_buffer(Args &&...args) {
	return make_shared<T>(std::forward<Args>(args)...);
}

struct list_entry_t {
	list_entry_t() = default;
	list_entry_t(uint64_t offset, uint64_t length) : offset(offset), length(length) {
	}

	uint64_t offset;
	uint64_t length;
};

//===--------------------------------------------------------------------===//
// Internal Types
//===--------------------------------------------------------------------===//

// taken from arrow's type.h
enum class PhysicalType : uint8_t {
	/// A NULL type having no physical storage
	NA = 0,

	/// Boolean as 8 bit "bool" value
	BOOL = 1,

	/// Unsigned 8-bit little-endian integer
	UINT8 = 2,

	/// Signed 8-bit little-endian integer
	INT8 = 3,

	/// Unsigned 16-bit little-endian integer
	UINT16 = 4,

	/// Signed 16-bit little-endian integer
	INT16 = 5,

	/// Unsigned 32-bit little-endian integer
	UINT32 = 6,

	/// Signed 32-bit little-endian integer
	INT32 = 7,

	/// Unsigned 64-bit little-endian integer
	UINT64 = 8,

	/// Signed 64-bit little-endian integer
	INT64 = 9,

	/// 2-byte floating point value
	HALF_FLOAT = 10,

	/// 4-byte floating point value
	FLOAT = 11,

	/// 8-byte floating point value
	DOUBLE = 12,

	/// UTF8 variable-length string as List<Char>
	STRING = 13,

	/// Variable-length bytes (no guarantee of UTF8-ness)
	BINARY = 14,

	/// Fixed-size binary. Each value occupies the same number of bytes
	FIXED_SIZE_BINARY = 15,

	/// int32_t days since the UNIX epoch
	DATE32 = 16,

	/// int64_t milliseconds since the UNIX epoch
	DATE64 = 17,

	/// Exact timestamp encoded with int64 since UNIX epoch
	/// Default unit millisecond
	TIMESTAMP = 18,

	/// Time as signed 32-bit integer, representing either seconds or
	/// milliseconds since midnight
	TIME32 = 19,

	/// Time as signed 64-bit integer, representing either microseconds or
	/// nanoseconds since midnight
	TIME64 = 20,

	/// YEAR_MONTH or DAY_TIME interval in SQL style
	INTERVAL = 21,

	/// Precision- and scale-based decimal type. Storage type depends on the
	/// parameters.
	// DECIMAL = 22,

	/// A list of some logical data type
	LIST = 23,

	/// Struct of logical types
	STRUCT = 24,

	/// Unions of logical types
	UNION = 25,

	/// Dictionary-encoded type, also called "categorical" or "factor"
	/// in other programming languages. Holds the dictionary value
	/// type but not the dictionary itself, which is part of the
	/// ArrayData struct
	DICTIONARY = 26,

	/// Map, a repeated struct logical type
	MAP = 27,

	/// Custom data type, implemented by user
	EXTENSION = 28,

	/// Fixed size list of some logical type
	FIXED_SIZE_LIST = 29,

	/// Measure of elapsed time in either seconds, milliseconds, microseconds
	/// or nanoseconds.
	DURATION = 30,

	/// Like STRING, but with 64-bit offsets
	LARGE_STRING = 31,

	/// Like BINARY, but with 64-bit offsets
	LARGE_BINARY = 32,

	/// Like LIST, but with 64-bit offsets
	LARGE_LIST = 33,

	/// DuckDB Extensions
	VARCHAR = 200, // our own string representation, different from STRING and LARGE_STRING above
	INT128 = 204, // 128-bit integers
	UNKNOWN = 205, // Unknown physical type of user defined types
	/// Boolean as 1 bit, LSB bit-packed ordering
	BIT = 206,

	INVALID = 255
};

//===--------------------------------------------------------------------===//
// SQL Types
//===--------------------------------------------------------------------===//
enum class LogicalTypeId : uint8_t {
	INVALID = 0,
	SQLNULL = 1, /* NULL type, used for constant NULL */
	UNKNOWN = 2, /* unknown type, used for parameter expressions */
	ANY = 3,     /* ANY type, used for functions that accept any type as parameter */
	USER = 4, /* A User Defined Type (e.g., ENUMs before the binder) */
	BOOLEAN = 10,
	TINYINT = 11,
	SMALLINT = 12,
	INTEGER = 13,
	BIGINT = 14,
	DATE = 15,
	TIME = 16,
	TIMESTAMP_SEC = 17,
	TIMESTAMP_MS = 18,
	TIMESTAMP = 19, //! us
	TIMESTAMP_NS = 20,
	DECIMAL = 21,
	FLOAT = 22,
	DOUBLE = 23,
	CHAR = 24,
	VARCHAR = 25,
	BLOB = 26,
	INTERVAL = 27,
	UTINYINT = 28,
	USMALLINT = 29,
	UINTEGER = 30,
	UBIGINT = 31,
	TIMESTAMP_TZ = 32,
	DATE_TZ = 33,
	TIME_TZ = 34,


	HUGEINT = 50,
	POINTER = 51,
	HASH = 52,
	VALIDITY = 53,
	UUID = 54,

	STRUCT = 100,
	LIST = 101,
	MAP = 102,
	TABLE = 103,
	ENUM = 104
};

struct ExtraTypeInfo;

struct LogicalType {
	DUCKDB_API LogicalType();
	DUCKDB_API LogicalType(LogicalTypeId id); // NOLINT: Allow implicit conversion from `LogicalTypeId`
	DUCKDB_API LogicalType(LogicalTypeId id, shared_ptr<ExtraTypeInfo> type_info);
	DUCKDB_API LogicalType(const LogicalType &other);
	DUCKDB_API LogicalType(LogicalType &&other) noexcept;

	DUCKDB_API ~LogicalType();

	inline LogicalTypeId id() const {
		return id_;
	}
	inline PhysicalType InternalType() const {
		return physical_type_;
	}
	inline const ExtraTypeInfo *AuxInfo() const {
		return type_info_.get();
	}

	// copy assignment
	inline LogicalType& operator=(const LogicalType &other) {
		id_ = other.id_;
		physical_type_ = other.physical_type_;
		type_info_ = other.type_info_;
		return *this;
	}
	// move assignment
	inline LogicalType& operator=(LogicalType&& other) {
		id_ = other.id_;
		physical_type_ = other.physical_type_;
		type_info_ = move(other.type_info_);
		return *this;
	}

	DUCKDB_API bool operator==(const LogicalType &rhs) const;
	inline bool operator!=(const LogicalType &rhs) const {
		return !(*this == rhs);
	}

	//! Serializes a LogicalType to a stand-alone binary blob
	DUCKDB_API void Serialize(Serializer &serializer) const;
	//! Deserializes a blob back into an LogicalType
	DUCKDB_API static LogicalType Deserialize(Deserializer &source);

	DUCKDB_API string ToString() const;
	DUCKDB_API bool IsIntegral() const;
	DUCKDB_API bool IsNumeric() const;
	DUCKDB_API hash_t Hash() const;

	DUCKDB_API static LogicalType MaxLogicalType(const LogicalType &left, const LogicalType &right);

	//! Gets the decimal properties of a numeric type. Fails if the type is not numeric.
	DUCKDB_API bool GetDecimalProperties(uint8_t &width, uint8_t &scale) const;

	DUCKDB_API void Verify() const;

private:
	LogicalTypeId id_;
	PhysicalType physical_type_;
	shared_ptr<ExtraTypeInfo> type_info_;

private:
	PhysicalType GetInternalType();

public:
<<<<<<< HEAD
	DUCKDB_API static const LogicalType SQLNULL;
	DUCKDB_API static const LogicalType BOOLEAN;
	DUCKDB_API static const LogicalType TINYINT;
	DUCKDB_API static const LogicalType UTINYINT;
	DUCKDB_API static const LogicalType SMALLINT;
	DUCKDB_API static const LogicalType USMALLINT;
	DUCKDB_API static const LogicalType INTEGER;
	DUCKDB_API static const LogicalType UINTEGER;
	DUCKDB_API static const LogicalType BIGINT;
	DUCKDB_API static const LogicalType UBIGINT;
	DUCKDB_API static const LogicalType FLOAT;
	DUCKDB_API static const LogicalType DOUBLE;
	DUCKDB_API static const LogicalType DATE;
	DUCKDB_API static const LogicalType TIMESTAMP;
	DUCKDB_API static const LogicalType TIMESTAMP_S;
	DUCKDB_API static const LogicalType TIMESTAMP_MS;
	DUCKDB_API static const LogicalType TIMESTAMP_NS;
	DUCKDB_API static const LogicalType TIME;
	DUCKDB_API static const LogicalType TIMESTAMP_TZ;
	DUCKDB_API static const LogicalType DATE_TZ;
	DUCKDB_API static const LogicalType TIME_TZ;
	DUCKDB_API static const LogicalType VARCHAR;
	DUCKDB_API static const LogicalType ANY;
	DUCKDB_API static const LogicalType BLOB;
	DUCKDB_API static const LogicalType INTERVAL;
	DUCKDB_API static const LogicalType HUGEINT;
	DUCKDB_API static const LogicalType UUID;
	DUCKDB_API static const LogicalType HASH;
	DUCKDB_API static const LogicalType POINTER;
	DUCKDB_API static const LogicalType TABLE;
	DUCKDB_API static const LogicalType INVALID;
=======
	static constexpr const LogicalTypeId SQLNULL = LogicalTypeId::SQLNULL;
	static constexpr const LogicalTypeId BOOLEAN = LogicalTypeId::BOOLEAN;
	static constexpr const LogicalTypeId TINYINT = LogicalTypeId::TINYINT;
	static constexpr const LogicalTypeId UTINYINT = LogicalTypeId::UTINYINT;
	static constexpr const LogicalTypeId SMALLINT = LogicalTypeId::SMALLINT;
	static constexpr const LogicalTypeId USMALLINT = LogicalTypeId::USMALLINT;
	static constexpr const LogicalTypeId INTEGER = LogicalTypeId::INTEGER;
	static constexpr const LogicalTypeId UINTEGER = LogicalTypeId::UINTEGER;
	static constexpr const LogicalTypeId BIGINT = LogicalTypeId::BIGINT;
	static constexpr const LogicalTypeId UBIGINT = LogicalTypeId::UBIGINT;
	static constexpr const LogicalTypeId FLOAT = LogicalTypeId::FLOAT;
	static constexpr const LogicalTypeId DOUBLE = LogicalTypeId::DOUBLE;
	static constexpr const LogicalTypeId DATE = LogicalTypeId::DATE;
	static constexpr const LogicalTypeId TIMESTAMP = LogicalTypeId::TIMESTAMP;
	static constexpr const LogicalTypeId TIMESTAMP_S = LogicalTypeId::TIMESTAMP_SEC;
	static constexpr const LogicalTypeId TIMESTAMP_MS = LogicalTypeId::TIMESTAMP_MS;
	static constexpr const LogicalTypeId TIMESTAMP_NS = LogicalTypeId::TIMESTAMP_NS;
	static constexpr const LogicalTypeId TIME = LogicalTypeId::TIME;
	static constexpr const LogicalTypeId VARCHAR = LogicalTypeId::VARCHAR;
	static constexpr const LogicalTypeId ANY = LogicalTypeId::ANY;
	static constexpr const LogicalTypeId BLOB = LogicalTypeId::BLOB;
	static constexpr const LogicalTypeId INTERVAL = LogicalTypeId::INTERVAL;
	static constexpr const LogicalTypeId HUGEINT = LogicalTypeId::HUGEINT;
	static constexpr const LogicalTypeId UUID = LogicalTypeId::UUID;
	static constexpr const LogicalTypeId HASH = LogicalTypeId::HASH;
	static constexpr const LogicalTypeId POINTER = LogicalTypeId::POINTER;
	static constexpr const LogicalTypeId TABLE = LogicalTypeId::TABLE;
	static constexpr const LogicalTypeId INVALID = LogicalTypeId::INVALID;
>>>>>>> 01bdd7ce

	// explicitly allowing these functions to be capitalized to be in-line with the remaining functions
	DUCKDB_API static LogicalType DECIMAL(int width, int scale);                 // NOLINT
	DUCKDB_API static LogicalType VARCHAR_COLLATION(string collation);           // NOLINT
	DUCKDB_API static LogicalType LIST( LogicalType child);                       // NOLINT
	DUCKDB_API static LogicalType STRUCT( child_list_t<LogicalType> children);    // NOLINT
	DUCKDB_API static LogicalType MAP( child_list_t<LogicalType> children);       // NOLINT
	DUCKDB_API static LogicalType ENUM(const string &enum_name, const vector<string> &ordered_data); // NOLINT
	DUCKDB_API static LogicalType USER(const string &user_type_name); // NOLINT
	//! A list of all NUMERIC types (integral and floating point types)
	DUCKDB_API static const vector<LogicalType> NUMERIC;
	//! A list of all INTEGRAL types
	DUCKDB_API static const vector<LogicalType> INTEGRAL;
	//! A list of ALL SQL types
	DUCKDB_API static const vector<LogicalType> ALL_TYPES;
};

struct DecimalType {
	DUCKDB_API static uint8_t GetWidth(const LogicalType &type);
	DUCKDB_API static uint8_t GetScale(const LogicalType &type);
};

struct StringType {
	DUCKDB_API static string GetCollation(const LogicalType &type);
};

struct ListType {
	DUCKDB_API static const LogicalType &GetChildType(const LogicalType &type);
};

struct UserType{
	DUCKDB_API static const string &GetTypeName(const LogicalType &type);
};

struct EnumType{
	DUCKDB_API static const string &GetTypeName(const LogicalType &type);
	DUCKDB_API static int64_t GetPos(const LogicalType &type, const string& key);
	DUCKDB_API static const vector<string> &GetValuesInsertOrder(const LogicalType &type);
	DUCKDB_API static idx_t GetSize(const LogicalType &type);
	DUCKDB_API static const string& GetValue(const Value &val);
	DUCKDB_API static void SetCatalog(LogicalType &type, TypeCatalogEntry* catalog_entry);
	DUCKDB_API static TypeCatalogEntry* GetCatalog(const LogicalType &type);
	DUCKDB_API static PhysicalType GetPhysicalType(idx_t size);
};

struct StructType {
	DUCKDB_API static const child_list_t<LogicalType> &GetChildTypes(const LogicalType &type);
	DUCKDB_API static const LogicalType &GetChildType(const LogicalType &type, idx_t index);
	DUCKDB_API static const string &GetChildName(const LogicalType &type, idx_t index);
	DUCKDB_API static idx_t GetChildCount(const LogicalType &type);
};


string LogicalTypeIdToString(LogicalTypeId type);

LogicalTypeId TransformStringToLogicalType(const string &str);

//! Returns the PhysicalType for the given type
template <class T>
PhysicalType GetTypeId() {
	if (std::is_same<T, bool>()) {
		return PhysicalType::BOOL;
	} else if (std::is_same<T, int8_t>()) {
		return PhysicalType::INT8;
	} else if (std::is_same<T, int16_t>()) {
		return PhysicalType::INT16;
	} else if (std::is_same<T, int32_t>()) {
		return PhysicalType::INT32;
	} else if (std::is_same<T, int64_t>()) {
		return PhysicalType::INT64;
	} else if (std::is_same<T, uint8_t>()) {
		return PhysicalType::UINT8;
	} else if (std::is_same<T, uint16_t>()) {
		return PhysicalType::UINT16;
	} else if (std::is_same<T, uint32_t>()) {
		return PhysicalType::UINT32;
	} else if (std::is_same<T, uint64_t>()) {
		return PhysicalType::UINT64;
	} else if (std::is_same<T, hugeint_t>()) {
		return PhysicalType::INT128;
	} else if (std::is_same<T, date_t>()) {
		return PhysicalType::DATE32;
	} else if (std::is_same<T, dtime_t>()) {
		return PhysicalType::TIME32;
	} else if (std::is_same<T, timestamp_t>()) {
		return PhysicalType::TIMESTAMP;
	} else if (std::is_same<T, float>()) {
		return PhysicalType::FLOAT;
	} else if (std::is_same<T, double>()) {
		return PhysicalType::DOUBLE;
	} else if (std::is_same<T, const char *>() || std::is_same<T, char *>() || std::is_same<T, string_t>()) {
		return PhysicalType::VARCHAR;
	} else if (std::is_same<T, interval_t>()) {
		return PhysicalType::INTERVAL;
	} else {
		return PhysicalType::INVALID;
	}
}

template<class T>
bool TypeIsNumber() {
	return std::is_integral<T>() || std::is_floating_point<T>() || std::is_same<T, hugeint_t>();
}

template <class T>
bool IsValidType() {
	return GetTypeId<T>() != PhysicalType::INVALID;
}

//! The PhysicalType used by the row identifiers column
extern const LogicalType LOGICAL_ROW_TYPE;
extern const PhysicalType ROW_TYPE;

string TypeIdToString(PhysicalType type);
idx_t GetTypeIdSize(PhysicalType type);
bool TypeIsConstantSize(PhysicalType type);
bool TypeIsIntegral(PhysicalType type);
bool TypeIsNumeric(PhysicalType type);
bool TypeIsInteger(PhysicalType type);

template <class T>
bool IsIntegerType() {
	return TypeIsIntegral(GetTypeId<T>());
}

bool ApproxEqual(float l, float r);
bool ApproxEqual(double l, double r);

} // namespace duckdb<|MERGE_RESOLUTION|>--- conflicted
+++ resolved
@@ -435,39 +435,6 @@
 	PhysicalType GetInternalType();
 
 public:
-<<<<<<< HEAD
-	DUCKDB_API static const LogicalType SQLNULL;
-	DUCKDB_API static const LogicalType BOOLEAN;
-	DUCKDB_API static const LogicalType TINYINT;
-	DUCKDB_API static const LogicalType UTINYINT;
-	DUCKDB_API static const LogicalType SMALLINT;
-	DUCKDB_API static const LogicalType USMALLINT;
-	DUCKDB_API static const LogicalType INTEGER;
-	DUCKDB_API static const LogicalType UINTEGER;
-	DUCKDB_API static const LogicalType BIGINT;
-	DUCKDB_API static const LogicalType UBIGINT;
-	DUCKDB_API static const LogicalType FLOAT;
-	DUCKDB_API static const LogicalType DOUBLE;
-	DUCKDB_API static const LogicalType DATE;
-	DUCKDB_API static const LogicalType TIMESTAMP;
-	DUCKDB_API static const LogicalType TIMESTAMP_S;
-	DUCKDB_API static const LogicalType TIMESTAMP_MS;
-	DUCKDB_API static const LogicalType TIMESTAMP_NS;
-	DUCKDB_API static const LogicalType TIME;
-	DUCKDB_API static const LogicalType TIMESTAMP_TZ;
-	DUCKDB_API static const LogicalType DATE_TZ;
-	DUCKDB_API static const LogicalType TIME_TZ;
-	DUCKDB_API static const LogicalType VARCHAR;
-	DUCKDB_API static const LogicalType ANY;
-	DUCKDB_API static const LogicalType BLOB;
-	DUCKDB_API static const LogicalType INTERVAL;
-	DUCKDB_API static const LogicalType HUGEINT;
-	DUCKDB_API static const LogicalType UUID;
-	DUCKDB_API static const LogicalType HASH;
-	DUCKDB_API static const LogicalType POINTER;
-	DUCKDB_API static const LogicalType TABLE;
-	DUCKDB_API static const LogicalType INVALID;
-=======
 	static constexpr const LogicalTypeId SQLNULL = LogicalTypeId::SQLNULL;
 	static constexpr const LogicalTypeId BOOLEAN = LogicalTypeId::BOOLEAN;
 	static constexpr const LogicalTypeId TINYINT = LogicalTypeId::TINYINT;
@@ -486,6 +453,9 @@
 	static constexpr const LogicalTypeId TIMESTAMP_MS = LogicalTypeId::TIMESTAMP_MS;
 	static constexpr const LogicalTypeId TIMESTAMP_NS = LogicalTypeId::TIMESTAMP_NS;
 	static constexpr const LogicalTypeId TIME = LogicalTypeId::TIME;
+	static constexpr const LogicalTypeId TIMESTAMP_TZ = LogicalTypeId::TIMESTAMP_TZ;
+	static constexpr const LogicalTypeId DATE_TZ = LogicalTypeId::DATE_TZ;
+	static constexpr const LogicalTypeId TIME_TZ = LogicalTypeId::TIME_TZ;
 	static constexpr const LogicalTypeId VARCHAR = LogicalTypeId::VARCHAR;
 	static constexpr const LogicalTypeId ANY = LogicalTypeId::ANY;
 	static constexpr const LogicalTypeId BLOB = LogicalTypeId::BLOB;
@@ -496,7 +466,6 @@
 	static constexpr const LogicalTypeId POINTER = LogicalTypeId::POINTER;
 	static constexpr const LogicalTypeId TABLE = LogicalTypeId::TABLE;
 	static constexpr const LogicalTypeId INVALID = LogicalTypeId::INVALID;
->>>>>>> 01bdd7ce
 
 	// explicitly allowing these functions to be capitalized to be in-line with the remaining functions
 	DUCKDB_API static LogicalType DECIMAL(int width, int scale);                 // NOLINT
