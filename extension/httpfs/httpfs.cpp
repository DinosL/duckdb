--- conflicted
+++ resolved
@@ -99,11 +99,7 @@
 			case 504: // Server has error
 				break;
 			default:
-<<<<<<< HEAD
-				return make_uniq<ResponseWrapper>(response);
-=======
-				return make_unique<ResponseWrapper>(response, url);
->>>>>>> 1aedee9c
+				return make_uniq<ResponseWrapper>(response, url);
 			}
 		}
 
@@ -131,13 +127,8 @@
 }
 
 unique_ptr<ResponseWrapper> HTTPFileSystem::PostRequest(FileHandle &handle, string url, HeaderMap header_map,
-<<<<<<< HEAD
                                                         duckdb::unique_ptr<char[]> &buffer_out, idx_t &buffer_out_len,
-                                                        char *buffer_in, idx_t buffer_in_len) {
-=======
-                                                        unique_ptr<char[]> &buffer_out, idx_t &buffer_out_len,
                                                         char *buffer_in, idx_t buffer_in_len, string params) {
->>>>>>> 1aedee9c
 	auto &hfs = (HTTPFileHandle &)handle;
 	string path, proto_host_port;
 	ParseUrl(url, path, proto_host_port);
@@ -294,12 +285,7 @@
 unique_ptr<HTTPFileHandle> HTTPFileSystem::CreateHandle(const string &path, uint8_t flags, FileLockType lock,
                                                         FileCompressionType compression, FileOpener *opener) {
 	D_ASSERT(compression == FileCompressionType::UNCOMPRESSED);
-<<<<<<< HEAD
-	return duckdb::make_uniq<HTTPFileHandle>(*this, query_param.empty() ? path : path + "?" + query_param, flags,
-	                                         HTTPParams::ReadFrom(opener));
-=======
-	return duckdb::make_unique<HTTPFileHandle>(*this, path, flags, HTTPParams::ReadFrom(opener));
->>>>>>> 1aedee9c
+	return duckdb::make_uniq<HTTPFileHandle>(*this, path, flags, HTTPParams::ReadFrom(opener));
 }
 
 unique_ptr<FileHandle> HTTPFileSystem::OpenFile(const string &path, uint8_t flags, FileLockType lock,
