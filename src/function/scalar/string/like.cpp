--- conflicted
+++ resolved
@@ -519,53 +519,6 @@
 }
 
 ScalarFunction NotLikeFun::GetFunction() {
-<<<<<<< HEAD
-	return ScalarFunction("!~~", {LogicalType::VARCHAR, LogicalType::VARCHAR}, LogicalType::BOOLEAN,
-	                      RegularLikeFunction<NotLikeOperator, true>, LikeBindFunction);
-}
-
-ScalarFunction GlobPatternFun::GetFunction() {
-	return ScalarFunction("~~~", {LogicalType::VARCHAR, LogicalType::VARCHAR}, LogicalType::BOOLEAN,
-	                      ScalarFunction::BinaryFunction<string_t, string_t, bool, GlobOperator>);
-}
-
-ScalarFunction ILikeFun::GetFunction() {
-	return ScalarFunction("~~*", {LogicalType::VARCHAR, LogicalType::VARCHAR}, LogicalType::BOOLEAN,
-	                      ScalarFunction::BinaryFunction<string_t, string_t, bool, ILikeOperator>, nullptr, nullptr,
-	                      ILikePropagateStats<ILikeOperatorASCII>);
-}
-
-ScalarFunction NotILikeFun::GetFunction() {
-	return ScalarFunction("!~~*", {LogicalType::VARCHAR, LogicalType::VARCHAR}, LogicalType::BOOLEAN,
-	                      ScalarFunction::BinaryFunction<string_t, string_t, bool, NotILikeOperator>, nullptr, nullptr,
-	                      ILikePropagateStats<NotILikeOperatorASCII>);
-}
-
-ScalarFunction LikeFun::GetFunction() {
-	return ScalarFunction("~~", {LogicalType::VARCHAR, LogicalType::VARCHAR}, LogicalType::BOOLEAN,
-	                      RegularLikeFunction<LikeOperator, false>, LikeBindFunction);
-}
-
-ScalarFunction NotLikeEscapeFun::GetFunction() {
-	return ScalarFunction("not_like_escape", {LogicalType::VARCHAR, LogicalType::VARCHAR, LogicalType::VARCHAR},
-	                      LogicalType::BOOLEAN, LikeEscapeFunction<NotLikeEscapeOperator>);
-}
-
-ScalarFunction IlikeEscapeFun::GetFunction() {
-	return ScalarFunction("ilike_escape", {LogicalType::VARCHAR, LogicalType::VARCHAR, LogicalType::VARCHAR},
-	                      LogicalType::BOOLEAN, LikeEscapeFunction<ILikeEscapeOperator>);
-}
-
-ScalarFunction NotIlikeEscapeFun::GetFunction() {
-	return ScalarFunction("not_ilike_escape", {LogicalType::VARCHAR, LogicalType::VARCHAR, LogicalType::VARCHAR},
-	                      LogicalType::BOOLEAN, LikeEscapeFunction<NotILikeEscapeOperator>);
-}
-ScalarFunction LikeEscapeFun::GetFunction() {
-	return ScalarFunction("like_escape", {LogicalType::VARCHAR, LogicalType::VARCHAR, LogicalType::VARCHAR},
-	                      LogicalType::BOOLEAN, LikeEscapeFunction<LikeEscapeOperator>);
-}
-
-=======
 	ScalarFunction not_like("!~~", {LogicalType::VARCHAR, LogicalType::VARCHAR}, LogicalType::BOOLEAN,
 	                        RegularLikeFunction<NotLikeOperator, true>, LikeBindFunction);
 	not_like.collation_handling = FunctionCollationHandling::PUSH_COMBINABLE_COLLATIONS;
@@ -631,5 +584,4 @@
 	return like_escape;
 }
 
->>>>>>> 44c3e83b
 } // namespace duckdb