#include "duckdb/catalog/catalog_entry/duck_schema_entry.hpp"
#include "duckdb/catalog/default/default_functions.hpp"
#include "duckdb/catalog/default/default_types.hpp"
#include "duckdb/catalog/default/default_views.hpp"
#include "duckdb/catalog/catalog_entry/collate_catalog_entry.hpp"
#include "duckdb/catalog/catalog_entry/copy_function_catalog_entry.hpp"
#include "duckdb/catalog/catalog_entry/duck_index_entry.hpp"
#include "duckdb/catalog/catalog_entry/pragma_function_catalog_entry.hpp"
#include "duckdb/catalog/catalog_entry/sequence_catalog_entry.hpp"
#include "duckdb/catalog/catalog_entry/table_function_catalog_entry.hpp"
#include "duckdb/catalog/catalog_entry/type_catalog_entry.hpp"
#include "duckdb/catalog/catalog_entry/view_catalog_entry.hpp"
#include "duckdb/catalog/catalog_entry/aggregate_function_catalog_entry.hpp"
#include "duckdb/catalog/catalog_entry/scalar_function_catalog_entry.hpp"
#include "duckdb/catalog/catalog_entry/scalar_macro_catalog_entry.hpp"
#include "duckdb/catalog/catalog_entry/table_macro_catalog_entry.hpp"
#include "duckdb/catalog/catalog_entry/duck_table_entry.hpp"
#include "duckdb/catalog/catalog_entry/table_catalog_entry.hpp"
#include "duckdb/catalog/dependency_list.hpp"
#include "duckdb/planner/constraints/bound_foreign_key_constraint.hpp"
#include "duckdb/parser/constraints/foreign_key_constraint.hpp"
#include "duckdb/parser/parsed_data/alter_table_info.hpp"
#include "duckdb/parser/parsed_data/create_scalar_function_info.hpp"
#include "duckdb/storage/data_table.hpp"
#include "duckdb/planner/parsed_data/bound_create_table_info.hpp"
#include "duckdb/parser/parsed_data/create_collation_info.hpp"
#include "duckdb/parser/parsed_data/create_copy_function_info.hpp"
#include "duckdb/parser/parsed_data/create_index_info.hpp"
#include "duckdb/parser/parsed_data/create_pragma_function_info.hpp"
#include "duckdb/parser/parsed_data/create_schema_info.hpp"
#include "duckdb/parser/parsed_data/create_sequence_info.hpp"
#include "duckdb/parser/parsed_data/create_table_function_info.hpp"
#include "duckdb/parser/parsed_data/create_type_info.hpp"
#include "duckdb/parser/parsed_data/create_view_info.hpp"
#include "duckdb/parser/parsed_data/drop_info.hpp"

namespace duckdb {

<<<<<<< HEAD
void FindForeignKeyInformation(TableCatalogEntry &table, AlterForeignKeyType alter_fk_type,
                               vector<unique_ptr<AlterForeignKeyInfo>> &fk_arrays) {
	auto &constraints = table.GetConstraints();
	auto &catalog = table.ParentCatalog();
	auto &name = table.name;
=======
static void FindForeignKeyInformation(CatalogEntry &entry, AlterForeignKeyType alter_fk_type,
                                      vector<unique_ptr<AlterForeignKeyInfo>> &fk_arrays) {
	if (entry.type != CatalogType::TABLE_ENTRY) {
		return;
	}
	auto &table_entry = entry.Cast<TableCatalogEntry>();
	auto &constraints = table_entry.GetConstraints();
>>>>>>> 6598220b
	for (idx_t i = 0; i < constraints.size(); i++) {
		auto &cond = constraints[i];
		if (cond->type != ConstraintType::FOREIGN_KEY) {
			continue;
		}
		auto &fk = cond->Cast<ForeignKeyConstraint>();
		if (fk.info.type == ForeignKeyType::FK_TYPE_FOREIGN_KEY_TABLE) {
			AlterEntryData alter_data(catalog.GetName(), fk.info.schema, fk.info.table,
			                          OnEntryNotFound::THROW_EXCEPTION);
			fk_arrays.push_back(make_uniq<AlterForeignKeyInfo>(std::move(alter_data), name, fk.pk_columns,
			                                                   fk.fk_columns, fk.info.pk_keys, fk.info.fk_keys,
			                                                   alter_fk_type));
		} else if (fk.info.type == ForeignKeyType::FK_TYPE_PRIMARY_KEY_TABLE &&
		           alter_fk_type == AlterForeignKeyType::AFT_DELETE) {
			throw CatalogException("Could not drop the table because this table is main key table of the table \"%s\"",
			                       fk.info.table);
		}
	}
}

static void LazyLoadIndexes(ClientContext &context, CatalogEntry &entry) {
	if (entry.type == CatalogType::TABLE_ENTRY) {
		auto &table_entry = entry.Cast<TableCatalogEntry>();
		table_entry.GetStorage().info->InitializeIndexes(context);
	} else if (entry.type == CatalogType::INDEX_ENTRY) {
		auto &index_entry = entry.Cast<IndexCatalogEntry>();
		auto &table_entry = Catalog::GetEntry(context, CatalogType::TABLE_ENTRY, index_entry.catalog.GetName(),
		                                      index_entry.GetSchemaName(), index_entry.GetTableName())
		                        .Cast<TableCatalogEntry>();
		table_entry.GetStorage().info->InitializeIndexes(context);
	}
}

DuckSchemaEntry::DuckSchemaEntry(Catalog &catalog, CreateSchemaInfo &info)
    : SchemaCatalogEntry(catalog, info), tables(catalog, make_uniq<DefaultViewGenerator>(catalog, *this)),
      indexes(catalog), table_functions(catalog), copy_functions(catalog), pragma_functions(catalog),
      functions(catalog, make_uniq<DefaultFunctionGenerator>(catalog, *this)), sequences(catalog), collations(catalog),
      types(catalog, make_uniq<DefaultTypeGenerator>(catalog, *this)) {
}

unique_ptr<CatalogEntry> DuckSchemaEntry::Copy(ClientContext &context) const {
	auto info_copy = GetInfo();
	auto &cast_info = info_copy->Cast<CreateSchemaInfo>();

	auto result = make_uniq<DuckSchemaEntry>(catalog, cast_info);

	return std::move(result);
}

optional_ptr<CatalogEntry> DuckSchemaEntry::AddEntryInternal(CatalogTransaction transaction,
                                                             unique_ptr<StandardEntry> entry,
                                                             OnCreateConflict on_conflict,
                                                             LogicalDependencyList dependencies) {
	auto entry_name = entry->name;
	auto entry_type = entry->type;
	auto result = entry.get();

	// first find the set for this entry
	auto &set = GetCatalogSet(entry_type);
	dependencies.AddDependency(*this);
	if (on_conflict == OnCreateConflict::REPLACE_ON_CONFLICT) {
		// CREATE OR REPLACE: first try to drop the entry
		auto old_entry = set.GetEntry(transaction, entry_name);
		if (old_entry) {
			if (old_entry->type != entry_type) {
				throw CatalogException("Existing object %s is of type %s, trying to replace with type %s", entry_name,
				                       CatalogTypeToString(old_entry->type), CatalogTypeToString(entry_type));
			}
			(void)set.DropEntry(transaction, entry_name, false, entry->internal);
		}
	}
	// now try to add the entry
	if (!set.CreateEntry(transaction, entry_name, std::move(entry), dependencies)) {
		// entry already exists!
		if (on_conflict == OnCreateConflict::ERROR_ON_CONFLICT) {
			throw CatalogException::EntryAlreadyExists(entry_type, entry_name);
		} else {
			return nullptr;
		}
	}
	return result;
}

optional_ptr<CatalogEntry> DuckSchemaEntry::CreateTable(CatalogTransaction transaction, BoundCreateTableInfo &info) {
	auto table = make_uniq<DuckTableEntry>(catalog, *this, info);
	auto &storage = table->GetStorage();
	storage.info->cardinality = storage.GetTotalRows();

	// add a foreign key constraint in main key table if there is a foreign key constraint
	vector<unique_ptr<AlterForeignKeyInfo>> fk_arrays;
	FindForeignKeyInformation(*table, AlterForeignKeyType::AFT_ADD, fk_arrays);
	for (idx_t i = 0; i < fk_arrays.size(); i++) {
		// alter primary key table
		auto &fk_info = *fk_arrays[i];
		catalog.Alter(transaction.GetContext(), fk_info);

		// make a dependency between this table and referenced table
		auto &set = GetCatalogSet(CatalogType::TABLE_ENTRY);
		info.dependencies.AddDependency(*set.GetEntry(transaction, fk_info.name));
	}

	auto entry = AddEntryInternal(transaction, std::move(table), info.Base().on_conflict, info.dependencies);
	if (!entry) {
		return nullptr;
	}

	return entry;
}

optional_ptr<CatalogEntry> DuckSchemaEntry::CreateFunction(CatalogTransaction transaction, CreateFunctionInfo &info) {
	if (info.on_conflict == OnCreateConflict::ALTER_ON_CONFLICT) {
		// check if the original entry exists
		auto &catalog_set = GetCatalogSet(info.type);
		auto current_entry = catalog_set.GetEntry(transaction, info.name);
		if (current_entry) {
			// the current entry exists - alter it instead
			auto alter_info = info.GetAlterInfo();
			Alter(transaction.GetContext(), *alter_info);
			return nullptr;
		}
	}
	unique_ptr<StandardEntry> function;
	switch (info.type) {
	case CatalogType::SCALAR_FUNCTION_ENTRY:
		function = make_uniq_base<StandardEntry, ScalarFunctionCatalogEntry>(catalog, *this,
		                                                                     info.Cast<CreateScalarFunctionInfo>());
		break;
	case CatalogType::TABLE_FUNCTION_ENTRY:
		function = make_uniq_base<StandardEntry, TableFunctionCatalogEntry>(catalog, *this,
		                                                                    info.Cast<CreateTableFunctionInfo>());
		break;
	case CatalogType::MACRO_ENTRY:
		// create a macro function
		function = make_uniq_base<StandardEntry, ScalarMacroCatalogEntry>(catalog, *this, info.Cast<CreateMacroInfo>());
		break;

	case CatalogType::TABLE_MACRO_ENTRY:
		// create a macro table function
		function = make_uniq_base<StandardEntry, TableMacroCatalogEntry>(catalog, *this, info.Cast<CreateMacroInfo>());
		break;
	case CatalogType::AGGREGATE_FUNCTION_ENTRY:
		D_ASSERT(info.type == CatalogType::AGGREGATE_FUNCTION_ENTRY);
		// create an aggregate function
		function = make_uniq_base<StandardEntry, AggregateFunctionCatalogEntry>(
		    catalog, *this, info.Cast<CreateAggregateFunctionInfo>());
		break;
	default:
		throw InternalException("Unknown function type \"%s\"", CatalogTypeToString(info.type));
	}
	function->internal = info.internal;
	return AddEntry(transaction, std::move(function), info.on_conflict);
}

optional_ptr<CatalogEntry> DuckSchemaEntry::AddEntry(CatalogTransaction transaction, unique_ptr<StandardEntry> entry,
                                                     OnCreateConflict on_conflict) {
	LogicalDependencyList dependencies;
	return AddEntryInternal(transaction, std::move(entry), on_conflict, dependencies);
}

optional_ptr<CatalogEntry> DuckSchemaEntry::CreateSequence(CatalogTransaction transaction, CreateSequenceInfo &info) {
	auto sequence = make_uniq<SequenceCatalogEntry>(catalog, *this, info);
	return AddEntry(transaction, std::move(sequence), info.on_conflict);
}

optional_ptr<CatalogEntry> DuckSchemaEntry::CreateType(CatalogTransaction transaction, CreateTypeInfo &info) {
	auto type_entry = make_uniq<TypeCatalogEntry>(catalog, *this, info);
	return AddEntry(transaction, std::move(type_entry), info.on_conflict);
}

optional_ptr<CatalogEntry> DuckSchemaEntry::CreateView(CatalogTransaction transaction, CreateViewInfo &info) {
	auto view = make_uniq<ViewCatalogEntry>(catalog, *this, info);
	return AddEntry(transaction, std::move(view), info.on_conflict);
}

optional_ptr<CatalogEntry> DuckSchemaEntry::CreateIndex(ClientContext &context, CreateIndexInfo &info,
                                                        TableCatalogEntry &table) {
	LogicalDependencyList dependencies;
	dependencies.AddDependency(table);

	// currently, we can not alter PK/FK/UNIQUE constraints
	// concurrency-safe name checks against other INDEX catalog entries happens in the catalog
	if (!table.GetStorage().IndexNameIsUnique(info.index_name)) {
		throw CatalogException("An index with the name " + info.index_name + "already exists!");
	}

	auto index = make_uniq<DuckIndexEntry>(catalog, *this, info);
	return AddEntryInternal(GetCatalogTransaction(context), std::move(index), info.on_conflict, dependencies);
}

optional_ptr<CatalogEntry> DuckSchemaEntry::CreateCollation(CatalogTransaction transaction, CreateCollationInfo &info) {
	auto collation = make_uniq<CollateCatalogEntry>(catalog, *this, info);
	collation->internal = info.internal;
	return AddEntry(transaction, std::move(collation), info.on_conflict);
}

optional_ptr<CatalogEntry> DuckSchemaEntry::CreateTableFunction(CatalogTransaction transaction,
                                                                CreateTableFunctionInfo &info) {
	auto table_function = make_uniq<TableFunctionCatalogEntry>(catalog, *this, info);
	table_function->internal = info.internal;
	return AddEntry(transaction, std::move(table_function), info.on_conflict);
}

optional_ptr<CatalogEntry> DuckSchemaEntry::CreateCopyFunction(CatalogTransaction transaction,
                                                               CreateCopyFunctionInfo &info) {
	auto copy_function = make_uniq<CopyFunctionCatalogEntry>(catalog, *this, info);
	copy_function->internal = info.internal;
	return AddEntry(transaction, std::move(copy_function), info.on_conflict);
}

optional_ptr<CatalogEntry> DuckSchemaEntry::CreatePragmaFunction(CatalogTransaction transaction,
                                                                 CreatePragmaFunctionInfo &info) {
	auto pragma_function = make_uniq<PragmaFunctionCatalogEntry>(catalog, *this, info);
	pragma_function->internal = info.internal;
	return AddEntry(transaction, std::move(pragma_function), info.on_conflict);
}

void DuckSchemaEntry::Alter(ClientContext &context, AlterInfo &info) {
	CatalogType type = info.GetCatalogType();

	auto &set = GetCatalogSet(type);
	auto transaction = GetCatalogTransaction(context);
	if (info.type == AlterType::CHANGE_OWNERSHIP) {
		if (!set.AlterOwnership(transaction, info.Cast<ChangeOwnershipInfo>())) {
			throw CatalogException("Couldn't change ownership!");
		}
	} else {
		string name = info.name;
		if (!set.AlterEntry(transaction, name, info)) {
			throw CatalogException::MissingEntry(type, name, string());
		}
	}
}

void DuckSchemaEntry::Scan(ClientContext &context, CatalogType type,
                           const std::function<void(CatalogEntry &)> &callback) {
	auto &set = GetCatalogSet(type);
	set.Scan(GetCatalogTransaction(context), callback);
}

void DuckSchemaEntry::Scan(CatalogType type, const std::function<void(CatalogEntry &)> &callback) {
	auto &set = GetCatalogSet(type);
	set.Scan(callback);
}

void DuckSchemaEntry::DropEntry(ClientContext &context, DropInfo &info) {
	auto &set = GetCatalogSet(info.type);

	// first find the entry
	auto transaction = GetCatalogTransaction(context);
	auto existing_entry = set.GetEntry(transaction, info.name);
	if (!existing_entry) {
		throw InternalException("Failed to drop entry \"%s\" - entry could not be found", info.name);
	}
	if (existing_entry->type != info.type) {
		throw CatalogException("Existing object %s is of type %s, trying to replace with type %s", info.name,
		                       CatalogTypeToString(existing_entry->type), CatalogTypeToString(info.type));
	}

	// if this is a index or table with indexes, initialize any unknown index instances
	LazyLoadIndexes(context, *existing_entry);

	// if there is a foreign key constraint, get that information
	vector<unique_ptr<AlterForeignKeyInfo>> fk_arrays;
	if (existing_entry->type == CatalogType::TABLE_ENTRY) {
		FindForeignKeyInformation(existing_entry->Cast<TableCatalogEntry>(), AlterForeignKeyType::AFT_DELETE,
		                          fk_arrays);
	}

	if (!set.DropEntry(transaction, info.name, info.cascade, info.allow_drop_internal)) {
		throw InternalException("Could not drop element because of an internal error");
	}

	// remove the foreign key constraint in main key table if main key table's name is valid
	for (idx_t i = 0; i < fk_arrays.size(); i++) {
		// alter primary key table
		catalog.Alter(context, *fk_arrays[i]);
	}
}

optional_ptr<CatalogEntry> DuckSchemaEntry::GetEntry(CatalogTransaction transaction, CatalogType type,
                                                     const string &name) {
	return GetCatalogSet(type).GetEntry(transaction, name);
}

SimilarCatalogEntry DuckSchemaEntry::GetSimilarEntry(CatalogTransaction transaction, CatalogType type,
                                                     const string &name) {
	return GetCatalogSet(type).SimilarEntry(transaction, name);
}

CatalogSet &DuckSchemaEntry::GetCatalogSet(CatalogType type) {
	switch (type) {
	case CatalogType::VIEW_ENTRY:
	case CatalogType::TABLE_ENTRY:
		return tables;
	case CatalogType::INDEX_ENTRY:
		return indexes;
	case CatalogType::TABLE_FUNCTION_ENTRY:
	case CatalogType::TABLE_MACRO_ENTRY:
		return table_functions;
	case CatalogType::COPY_FUNCTION_ENTRY:
		return copy_functions;
	case CatalogType::PRAGMA_FUNCTION_ENTRY:
		return pragma_functions;
	case CatalogType::AGGREGATE_FUNCTION_ENTRY:
	case CatalogType::SCALAR_FUNCTION_ENTRY:
	case CatalogType::MACRO_ENTRY:
		return functions;
	case CatalogType::SEQUENCE_ENTRY:
		return sequences;
	case CatalogType::COLLATION_ENTRY:
		return collations;
	case CatalogType::TYPE_ENTRY:
		return types;
	default:
		throw InternalException("Unsupported catalog type in schema");
	}
}

void DuckSchemaEntry::Verify(Catalog &catalog) {
	InCatalogEntry::Verify(catalog);

	tables.Verify(catalog);
	indexes.Verify(catalog);
	table_functions.Verify(catalog);
	copy_functions.Verify(catalog);
	pragma_functions.Verify(catalog);
	functions.Verify(catalog);
	sequences.Verify(catalog);
	collations.Verify(catalog);
	types.Verify(catalog);
}

} // namespace duckdb<|MERGE_RESOLUTION|>--- conflicted
+++ resolved
@@ -36,21 +36,11 @@
 
 namespace duckdb {
 
-<<<<<<< HEAD
-void FindForeignKeyInformation(TableCatalogEntry &table, AlterForeignKeyType alter_fk_type,
-                               vector<unique_ptr<AlterForeignKeyInfo>> &fk_arrays) {
+static void FindForeignKeyInformation(TableCatalogEntry &table, AlterForeignKeyType alter_fk_type,
+                                      vector<unique_ptr<AlterForeignKeyInfo>> &fk_arrays) {
 	auto &constraints = table.GetConstraints();
 	auto &catalog = table.ParentCatalog();
 	auto &name = table.name;
-=======
-static void FindForeignKeyInformation(CatalogEntry &entry, AlterForeignKeyType alter_fk_type,
-                                      vector<unique_ptr<AlterForeignKeyInfo>> &fk_arrays) {
-	if (entry.type != CatalogType::TABLE_ENTRY) {
-		return;
-	}
-	auto &table_entry = entry.Cast<TableCatalogEntry>();
-	auto &constraints = table_entry.GetConstraints();
->>>>>>> 6598220b
 	for (idx_t i = 0; i < constraints.size(); i++) {
 		auto &cond = constraints[i];
 		if (cond->type != ConstraintType::FOREIGN_KEY) {
