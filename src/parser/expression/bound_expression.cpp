#include "parser/expression/bound_expression.hpp"

#include "common/exception.hpp"
#include "common/serializer.hpp"
#include "common/types/hash.hpp"

using namespace duckdb;
using namespace std;

unique_ptr<Expression> BoundExpression::Copy() {
	return make_unique<BoundExpression>(return_type, index);
}

void BoundExpression::Serialize(Serializer &serializer) {
	Expression::Serialize(serializer);
	serializer.Write<uint32_t>(index);
}

unique_ptr<Expression> BoundExpression::Deserialize(ExpressionType type, TypeId return_type, Deserializer &source) {
	auto index = source.Read<uint32_t>();
<<<<<<< HEAD
	auto expression = make_unique<BoundExpression>(return_type, index);
	return expression;
=======
	auto depth = source.Read<uint32_t>();
	auto expression = make_unique<BoundExpression>(return_type, index, depth);
	return move(expression);
>>>>>>> 3342e445
}

uint64_t BoundExpression::Hash() const {
	return CombineHash(Expression::Hash(), duckdb::Hash<uint32_t>(index));
}

bool BoundExpression::Equals(const Expression *other_) const {
	if (!Expression::Equals(other_)) {
		return false;
	}
	auto other = (BoundExpression *)other_;
	return other->index == index;
}

string BoundExpression::ToString() const {
	return "#" + std::to_string(index);
}<|MERGE_RESOLUTION|>--- conflicted
+++ resolved
@@ -18,14 +18,8 @@
 
 unique_ptr<Expression> BoundExpression::Deserialize(ExpressionType type, TypeId return_type, Deserializer &source) {
 	auto index = source.Read<uint32_t>();
-<<<<<<< HEAD
 	auto expression = make_unique<BoundExpression>(return_type, index);
-	return expression;
-=======
-	auto depth = source.Read<uint32_t>();
-	auto expression = make_unique<BoundExpression>(return_type, index, depth);
 	return move(expression);
->>>>>>> 3342e445
 }
 
 uint64_t BoundExpression::Hash() const {
