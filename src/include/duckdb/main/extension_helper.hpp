--- conflicted
+++ resolved
@@ -46,11 +46,7 @@
 	static void LoadExternalExtension(DatabaseInstance &db, FileSystem &fs, const string &extension);
 
 	static string ExtensionDirectory(ClientContext &context);
-<<<<<<< HEAD
-	static string ExtensionDirectory(DBConfig &config, FileSystem &fs, FileOpener *opener);
-=======
 	static string ExtensionDirectory(DBConfig &config, FileSystem &fs);
->>>>>>> da69aeaa
 
 	static idx_t DefaultExtensionCount();
 	static DefaultExtension GetDefaultExtension(idx_t index);
@@ -74,15 +70,9 @@
 	                                     const string &local_path, const string &extension, bool force_install);
 	static const vector<string> PathComponents();
 	static bool AllowAutoInstall(const string &extension);
-<<<<<<< HEAD
-	static ExtensionInitResult InitialLoad(DBConfig &config, FileOpener *opener, const string &extension);
-	static bool TryInitialLoad(DBConfig &config, FileOpener *opener, const string &extension,
-	                           ExtensionInitResult &result, string &error);
-=======
 	static ExtensionInitResult InitialLoad(DBConfig &config, FileSystem &fs, const string &extension);
 	static bool TryInitialLoad(DBConfig &config, FileSystem &fs, const string &extension, ExtensionInitResult &result,
 	                           string &error);
->>>>>>> da69aeaa
 	//! For tagged releases we use the tag, else we use the git commit hash
 	static const string GetVersionDirectoryName();
 	//! Version tags occur with and without 'v', tag in extension path is always with 'v'
