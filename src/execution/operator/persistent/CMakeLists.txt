--- conflicted
+++ resolved
@@ -2,11 +2,8 @@
   duckdb_operator_persistent
   OBJECT
   buffered_csv_reader.cpp
-<<<<<<< HEAD
   csv_buffer.cpp
-=======
   physical_batch_insert.cpp
->>>>>>> cd6b8929
   physical_copy_to_file.cpp
   physical_delete.cpp
   physical_export.cpp
