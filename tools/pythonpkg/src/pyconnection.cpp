#include "duckdb_python/pyconnection.hpp"

#include "duckdb/catalog/default/default_types.hpp"
#include "duckdb/common/arrow/arrow.hpp"
#include "duckdb/common/enums/file_compression_type.hpp"
#include "duckdb/common/printer.hpp"
#include "duckdb/common/types.hpp"
#include "duckdb/common/types/vector.hpp"
#include "duckdb/function/table/read_csv.hpp"
#include "duckdb/main/client_config.hpp"
#include "duckdb/main/client_context.hpp"
#include "duckdb/main/config.hpp"
#include "duckdb/main/db_instance_cache.hpp"
#include "duckdb/main/extension_helper.hpp"
#include "duckdb/main/prepared_statement.hpp"
#include "duckdb/main/relation/read_csv_relation.hpp"
#include "duckdb/main/relation/read_json_relation.hpp"
#include "duckdb/main/relation/value_relation.hpp"
#include "duckdb/parser/expression/constant_expression.hpp"
#include "duckdb/parser/expression/function_expression.hpp"
#include "duckdb/parser/parsed_data/create_table_function_info.hpp"
#include "duckdb/parser/parser.hpp"
#include "duckdb/parser/statement/select_statement.hpp"
#include "duckdb/parser/tableref/subqueryref.hpp"
#include "duckdb/parser/tableref/table_function_ref.hpp"
#include "duckdb_python/arrow_array_stream.hpp"
#include "duckdb_python/map.hpp"
#include "duckdb_python/pandas_scan.hpp"
#include "duckdb_python/pyrelation.hpp"
#include "duckdb_python/pyresult.hpp"
#include "duckdb_python/python_conversion.hpp"
#include "duckdb/main/prepared_statement.hpp"
#include "duckdb_python/jupyter_progress_bar_display.hpp"
#include "duckdb_python/pyfilesystem.hpp"
#include "duckdb/main/client_config.hpp"
#include "duckdb/function/table/read_csv.hpp"
#include "duckdb/common/enums/file_compression_type.hpp"
#include "duckdb/catalog/default/default_types.hpp"
#include "duckdb/main/relation/value_relation.hpp"

#include <random>

namespace duckdb {

shared_ptr<DuckDBPyConnection> DuckDBPyConnection::default_connection = nullptr;
DBInstanceCache instance_cache;
shared_ptr<PythonImportCache> DuckDBPyConnection::import_cache = nullptr;
PythonEnvironmentType DuckDBPyConnection::environment = PythonEnvironmentType::NORMAL;

void DuckDBPyConnection::DetectEnvironment() {
	// If __main__ does not have a __file__ attribute, we are in interactive mode
	auto main_module = py::module_::import("__main__");
	if (py::hasattr(main_module, "__file__")) {
		return;
	}
	DuckDBPyConnection::environment = PythonEnvironmentType::INTERACTIVE;
	if (!ModuleIsLoaded<IPythonCacheItem>()) {
		return;
	}

	// Check to see if we are in a Jupyter Notebook
	auto &import_cache = *DuckDBPyConnection::ImportCache();
	auto get_ipython = import_cache.IPython().get_ipython();
	if (get_ipython.ptr() == nullptr) {
		// Could either not load the IPython module, or it has no 'get_ipython' attribute
		return;
	}
	auto ipython = get_ipython();
	if (!py::hasattr(ipython, "config")) {
		return;
	}
	py::dict ipython_config = ipython.attr("config");
	if (ipython_config.contains("IPKernelApp")) {
		DuckDBPyConnection::environment = PythonEnvironmentType::JUPYTER;
	}
	return;
}

bool DuckDBPyConnection::DetectAndGetEnvironment() {
	DuckDBPyConnection::DetectEnvironment();
	return DuckDBPyConnection::IsInteractive();
}

bool DuckDBPyConnection::IsJupyter() {
	return DuckDBPyConnection::environment == PythonEnvironmentType::JUPYTER;
}

static void InitializeConnectionMethods(py::class_<DuckDBPyConnection, shared_ptr<DuckDBPyConnection>> &m) {
	m.def("cursor", &DuckDBPyConnection::Cursor, "Create a duplicate of the current connection")
	    .def("register_filesystem", &DuckDBPyConnection::RegisterFilesystem, "Register a fsspec compliant filesystem",
	         py::arg("filesystem"))
	    .def("unregister_filesystem", &DuckDBPyConnection::UnregisterFilesystem, "Unregister a filesystem",
	         py::arg("name"))
	    .def("list_filesystems", &DuckDBPyConnection::ListFilesystems,
	         "List registered filesystems, including builtin ones")
	    .def("duplicate", &DuckDBPyConnection::Cursor, "Create a duplicate of the current connection")
	    .def("execute", &DuckDBPyConnection::Execute,
	         "Execute the given SQL query, optionally using prepared statements with parameters set", py::arg("query"),
	         py::arg("parameters") = py::none(), py::arg("multiple_parameter_sets") = false)
	    .def("executemany", &DuckDBPyConnection::ExecuteMany,
	         "Execute the given prepared statement multiple times using the list of parameter sets in parameters",
	         py::arg("query"), py::arg("parameters") = py::none())
	    .def("close", &DuckDBPyConnection::Close, "Close the connection")
	    .def("fetchone", &DuckDBPyConnection::FetchOne, "Fetch a single row from a result following execute")
	    .def("fetchmany", &DuckDBPyConnection::FetchMany, "Fetch the next set of rows from a result following execute",
	         py::arg("size") = 1)
	    .def("fetchall", &DuckDBPyConnection::FetchAll, "Fetch all rows from a result following execute")
	    .def("fetchnumpy", &DuckDBPyConnection::FetchNumpy, "Fetch a result as list of NumPy arrays following execute")
	    .def("fetchdf", &DuckDBPyConnection::FetchDF, "Fetch a result as DataFrame following execute()", py::kw_only(),
	         py::arg("date_as_object") = false)
	    .def("fetch_df", &DuckDBPyConnection::FetchDF, "Fetch a result as DataFrame following execute()", py::kw_only(),
	         py::arg("date_as_object") = false)
	    .def("fetch_df_chunk", &DuckDBPyConnection::FetchDFChunk,
	         "Fetch a chunk of the result as Data.Frame following execute()", py::arg("vectors_per_chunk") = 1,
	         py::kw_only(), py::arg("date_as_object") = false)
	    .def("df", &DuckDBPyConnection::FetchDF, "Fetch a result as DataFrame following execute()", py::kw_only(),
	         py::arg("date_as_object") = false)
	    .def("pl", &DuckDBPyConnection::FetchPolars, "Fetch a result as Polars DataFrame following execute()",
	         py::arg("chunk_size") = 1000000)
	    .def("fetch_arrow_table", &DuckDBPyConnection::FetchArrow, "Fetch a result as Arrow table following execute()",
	         py::arg("chunk_size") = 1000000)
	    .def("fetch_record_batch", &DuckDBPyConnection::FetchRecordBatchReader,
	         "Fetch an Arrow RecordBatchReader following execute()", py::arg("chunk_size") = 1000000)
	    .def("arrow", &DuckDBPyConnection::FetchArrow, "Fetch a result as Arrow table following execute()",
	         py::arg("chunk_size") = 1000000)
	    .def("torch", &DuckDBPyConnection::FetchPyTorch,
	         "Fetch a result as dict of PyTorch Tensors following execute()")
<<<<<<< HEAD
=======
	    .def("tf", &DuckDBPyConnection::FetchTF, "Fetch a result as dict of TensorFlow Tensors following execute()")
>>>>>>> 79f6a623
	    .def("begin", &DuckDBPyConnection::Begin, "Start a new transaction")
	    .def("commit", &DuckDBPyConnection::Commit, "Commit changes performed within a transaction")
	    .def("rollback", &DuckDBPyConnection::Rollback, "Roll back changes performed within a transaction")
	    .def("append", &DuckDBPyConnection::Append, "Append the passed Data.Frame to the named table",
	         py::arg("table_name"), py::arg("df"))
	    .def("register", &DuckDBPyConnection::RegisterPythonObject,
	         "Register the passed Python Object value for querying with a view", py::arg("view_name"),
	         py::arg("python_object"))
	    .def("unregister", &DuckDBPyConnection::UnregisterPythonObject, "Unregister the view name",
	         py::arg("view_name"))
	    .def("table", &DuckDBPyConnection::Table, "Create a relation object for the name'd table",
	         py::arg("table_name"))
	    .def("view", &DuckDBPyConnection::View, "Create a relation object for the name'd view", py::arg("view_name"))
	    .def("values", &DuckDBPyConnection::Values, "Create a relation object from the passed values",
	         py::arg("values"))
	    .def("table_function", &DuckDBPyConnection::TableFunction,
	         "Create a relation object from the name'd table function with given parameters", py::arg("name"),
	         py::arg("parameters") = py::none())
	    .def("read_json", &DuckDBPyConnection::ReadJSON, "Create a relation object from the JSON file in 'name'",
	         py::arg("name"), py::kw_only(), py::arg("columns") = py::none(), py::arg("sample_size") = py::none(),
	         py::arg("maximum_depth") = py::none());

	DefineMethod({"sql", "query", "from_query"}, m, &DuckDBPyConnection::RunQuery,
	             "Run a SQL query. If it is a SELECT statement, create a relation object from the given SQL query, "
	             "otherwise run the query as-is.",
	             py::arg("query"), py::arg("alias") = "query_relation");

	DefineMethod({"read_csv", "from_csv_auto"}, m, &DuckDBPyConnection::ReadCSV,
	             "Create a relation object from the CSV file in 'name'", py::arg("name"), py::kw_only(),
	             py::arg("header") = py::none(), py::arg("compression") = py::none(), py::arg("sep") = py::none(),
	             py::arg("delimiter") = py::none(), py::arg("dtype") = py::none(), py::arg("na_values") = py::none(),
	             py::arg("skiprows") = py::none(), py::arg("quotechar") = py::none(),
	             py::arg("escapechar") = py::none(), py::arg("encoding") = py::none(), py::arg("parallel") = py::none(),
	             py::arg("date_format") = py::none(), py::arg("timestamp_format") = py::none(),
	             py::arg("sample_size") = py::none(), py::arg("all_varchar") = py::none(),
	             py::arg("normalize_names") = py::none(), py::arg("filename") = py::none());

	m.def("from_df", &DuckDBPyConnection::FromDF, "Create a relation object from the Data.Frame in df",
	      py::arg("df") = py::none())
	    .def("from_arrow", &DuckDBPyConnection::FromArrow, "Create a relation object from an Arrow object",
	         py::arg("arrow_object"));

	DefineMethod({"from_parquet", "read_parquet"}, m, &DuckDBPyConnection::FromParquet,
	             "Create a relation object from the Parquet files in file_glob", py::arg("file_glob"),
	             py::arg("binary_as_string") = false, py::kw_only(), py::arg("file_row_number") = false,
	             py::arg("filename") = false, py::arg("hive_partitioning") = false, py::arg("union_by_name") = false,
	             py::arg("compression") = py::none());
	DefineMethod({"from_parquet", "read_parquet"}, m, &DuckDBPyConnection::FromParquets,
	             "Create a relation object from the Parquet files in file_globs", py::arg("file_globs"),
	             py::arg("binary_as_string") = false, py::kw_only(), py::arg("file_row_number") = false,
	             py::arg("filename") = false, py::arg("hive_partitioning") = false, py::arg("union_by_name") = false,
	             py::arg("compression") = py::none());

	m.def("from_substrait", &DuckDBPyConnection::FromSubstrait, "Create a query object from protobuf plan",
	      py::arg("proto"))
	    .def("get_substrait", &DuckDBPyConnection::GetSubstrait, "Serialize a query to protobuf", py::arg("query"),
	         py::kw_only(), py::arg("enable_optimizer") = true)
	    .def("get_substrait_json", &DuckDBPyConnection::GetSubstraitJSON,
	         "Serialize a query to protobuf on the JSON format", py::arg("query"), py::kw_only(),
	         py::arg("enable_optimizer") = true)
	    .def("from_substrait_json", &DuckDBPyConnection::FromSubstraitJSON,
	         "Create a query object from a JSON protobuf plan", py::arg("json"))
	    .def("get_table_names", &DuckDBPyConnection::GetTableNames, "Extract the required table names from a query",
	         py::arg("query"))
	    .def_property_readonly("description", &DuckDBPyConnection::GetDescription,
	                           "Get result set attributes, mainly column names")
	    .def("install_extension", &DuckDBPyConnection::InstallExtension, "Install an extension by name",
	         py::arg("extension"), py::kw_only(), py::arg("force_install") = false)
	    .def("load_extension", &DuckDBPyConnection::LoadExtension, "Load an installed extension", py::arg("extension"));
}

unordered_set<string> GetKeywordArguments(const py::kwargs &kwargs) {
	unordered_set<string> keywords;
	for (auto &kv : kwargs) {
		keywords.insert(py::str(kv.first));
	}
	return keywords;
}

void DuckDBPyConnection::UnregisterFilesystem(const py::str &name) {
	auto &fs = database->GetFileSystem();

	fs.UnregisterSubSystem(name);
}

void DuckDBPyConnection::RegisterFilesystem(AbstractFileSystem filesystem) {
	PythonGILWrapper gil_wrapper;

	if (!py::isinstance<AbstractFileSystem>(filesystem)) {
		throw InvalidInputException("Bad filesystem instance");
	}

	auto &fs = database->GetFileSystem();

	auto protocol = filesystem.attr("protocol");
	if (protocol.is_none() || py::str("abstract").equal(protocol)) {
		throw InvalidInputException("Must provide concrete fsspec implementation");
	}

	vector<string> protocols;
	if (py::isinstance<py::str>(protocol)) {
		protocols.push_back(py::str(protocol));
	} else {
		for (const auto &sub_protocol : protocol) {
			protocols.push_back(py::str(sub_protocol));
		}
	}

	fs.RegisterSubSystem(make_unique<PythonFilesystem>(std::move(protocols), std::move(filesystem)));
}

py::list DuckDBPyConnection::ListFilesystems() {
	auto subsystems = database->GetFileSystem().ListSubSystems();
	py::list names;
	for (auto &name : subsystems) {
		names.append(py::str(name));
	}
	return names;
}

void DuckDBPyConnection::Initialize(py::handle &m) {
	auto connection_module =
	    py::class_<DuckDBPyConnection, shared_ptr<DuckDBPyConnection>>(m, "DuckDBPyConnection", py::module_local());

	connection_module.def("__enter__", &DuckDBPyConnection::Enter)
	    .def("__exit__", &DuckDBPyConnection::Exit, py::arg("exc_type"), py::arg("exc"), py::arg("traceback"));

	InitializeConnectionMethods(connection_module);
	PyDateTime_IMPORT;
	DuckDBPyConnection::ImportCache();
}

shared_ptr<DuckDBPyConnection> DuckDBPyConnection::ExecuteMany(const string &query, py::object params) {
	if (params.is_none()) {
		params = py::list();
	}
	Execute(query, std::move(params), true);
	return shared_from_this();
}

unique_ptr<QueryResult> DuckDBPyConnection::CompletePendingQuery(PendingQueryResult &pending_query) {
	PendingExecutionResult execution_result;
	do {
		execution_result = pending_query.ExecuteTask();
		{
			py::gil_scoped_acquire gil;
			if (PyErr_CheckSignals() != 0) {
				throw std::runtime_error("Query interrupted");
			}
		}
	} while (execution_result == PendingExecutionResult::RESULT_NOT_READY);
	if (execution_result == PendingExecutionResult::EXECUTION_ERROR) {
		pending_query.ThrowError();
	}
	return pending_query.Execute();
}

py::list TransformNamedParameters(const case_insensitive_map_t<idx_t> &named_param_map, const py::dict &params) {
	py::list new_params(params.size());

	for (auto &item : params) {
		const std::string &item_name = item.first.cast<std::string>();
		auto entry = named_param_map.find(item_name);
		if (entry == named_param_map.end()) {
			throw InvalidInputException(
			    "Named parameters could not be transformed, because query string is missing named parameter '%s'",
			    item_name);
		}
		auto param_idx = entry->second;
		// Add the value of the named parameter to the list
		new_params[param_idx - 1] = item.second;
	}

	if (named_param_map.size() != params.size()) {
		// One or more named parameters were expected, but not found
		vector<string> missing_params;
		missing_params.reserve(named_param_map.size());
		for (auto &entry : named_param_map) {
			auto &name = entry.first;
			if (!params.contains(name)) {
				missing_params.push_back(name);
			}
		}
		auto message = StringUtil::Join(missing_params, ", ");
		throw InvalidInputException("Not all named parameters have been located, missing: %s", message);
	}

	return new_params;
}

unique_ptr<QueryResult> DuckDBPyConnection::ExecuteInternal(const string &query, py::object params, bool many) {
	if (!connection) {
		throw ConnectionException("Connection has already been closed");
	}
	if (params.is_none()) {
		params = py::list();
	}
	result = nullptr;
	unique_ptr<PreparedStatement> prep;
	{
		py::gil_scoped_release release;
		unique_lock<std::mutex> lock(py_connection_lock);

		auto statements = connection->ExtractStatements(query);
		if (statements.empty()) {
			// no statements to execute
			return nullptr;
		}
		// if there are multiple statements, we directly execute the statements besides the last one
		// we only return the result of the last statement to the user, unless one of the previous statements fails
		for (idx_t i = 0; i + 1 < statements.size(); i++) {
			auto pending_query = connection->PendingQuery(std::move(statements[i]), false);
			auto res = CompletePendingQuery(*pending_query);

			if (res->HasError()) {
				res->ThrowError();
			}
		}

		prep = connection->Prepare(std::move(statements.back()));
		if (prep->HasError()) {
			prep->error.Throw();
		}
	}

	auto &named_param_map = prep->named_param_map;
	if (py::isinstance<py::dict>(params)) {
		if (named_param_map.empty()) {
			throw InvalidInputException("Param is of type 'dict', but no named parameters were found in the query");
		}
		// Transform named parameters to regular positional parameters
		params = TransformNamedParameters(named_param_map, params);
		// Clear the map, we don't need it anymore
		prep->named_param_map.clear();
	} else if (!named_param_map.empty()) {
		throw InvalidInputException("Named parameters found, but param is not of type 'dict'");
	}

	// this is a list of a list of parameters in executemany
	py::list params_set;
	if (!many) {
		params_set = py::list(1);
		params_set[0] = params;
	} else {
		params_set = params;
	}

	// For every entry of the argument list, execute the prepared statement with said arguments
	for (pybind11::handle single_query_params : params_set) {
		if (prep->n_param != py::len(single_query_params)) {
			throw InvalidInputException("Prepared statement needs %d parameters, %d given", prep->n_param,
			                            py::len(single_query_params));
		}
		auto args = DuckDBPyConnection::TransformPythonParamList(single_query_params);
		unique_ptr<QueryResult> res;
		{
			py::gil_scoped_release release;
			unique_lock<std::mutex> lock(py_connection_lock);
			auto pending_query = prep->PendingQuery(args);
			res = CompletePendingQuery(*pending_query);

			if (res->HasError()) {
				res->ThrowError();
			}
		}

		if (!many) {
			return res;
		}
	}
	return nullptr;
}

shared_ptr<DuckDBPyConnection> DuckDBPyConnection::Execute(const string &query, py::object params, bool many) {
	auto res = ExecuteInternal(query, std::move(params), many);
	if (res) {
		auto py_result = make_unique<DuckDBPyResult>(std::move(res));
		result = make_unique<DuckDBPyRelation>(std::move(py_result));
	}
	return shared_from_this();
}

shared_ptr<DuckDBPyConnection> DuckDBPyConnection::Append(const string &name, DataFrame value) {
	RegisterPythonObject("__append_df", std::move(value));
	return Execute("INSERT INTO \"" + name + "\" SELECT * FROM __append_df");
}

shared_ptr<DuckDBPyConnection> DuckDBPyConnection::RegisterPythonObject(const string &name, py::object python_object) {
	if (!connection) {
		throw ConnectionException("Connection has already been closed");
	}

	if (DuckDBPyConnection::IsPandasDataframe(python_object)) {
		auto new_df = PandasScanFunction::PandasReplaceCopiedNames(python_object);
		{
			py::gil_scoped_release release;
			temporary_views[name] = connection->TableFunction("pandas_scan", {Value::POINTER((uintptr_t)new_df.ptr())})
			                            ->CreateView(name, true, true);
		}

		// keep a reference
		vector<shared_ptr<ExternalDependency>> dependencies;
		dependencies.push_back(make_shared<PythonDependencies>(make_unique<RegisteredObject>(python_object),
		                                                       make_unique<RegisteredObject>(new_df)));
		connection->context->external_dependencies[name] = std::move(dependencies);
	} else if (IsAcceptedArrowObject(python_object)) {
		auto stream_factory =
		    make_unique<PythonTableArrowArrayStreamFactory>(python_object.ptr(), connection->context->config);
		auto stream_factory_produce = PythonTableArrowArrayStreamFactory::Produce;
		auto stream_factory_get_schema = PythonTableArrowArrayStreamFactory::GetSchema;
		{
			py::gil_scoped_release release;
			temporary_views[name] =
			    connection
			        ->TableFunction("arrow_scan", {Value::POINTER((uintptr_t)stream_factory.get()),
			                                       Value::POINTER((uintptr_t)stream_factory_produce),
			                                       Value::POINTER((uintptr_t)stream_factory_get_schema)})
			        ->CreateView(name, true, true);
		}
		vector<shared_ptr<ExternalDependency>> dependencies;
		dependencies.push_back(
		    make_shared<PythonDependencies>(make_unique<RegisteredArrow>(std::move(stream_factory), python_object)));
		connection->context->external_dependencies[name] = std::move(dependencies);
	} else {
		auto py_object_type = string(py::str(python_object.get_type().attr("__name__")));
		throw InvalidInputException("Python Object %s not suitable to be registered as a view", py_object_type);
	}
	return shared_from_this();
}

unique_ptr<DuckDBPyRelation> DuckDBPyConnection::ReadJSON(const string &name, const py::object &columns,
                                                          const py::object &sample_size,
                                                          const py::object &maximum_depth) {
	if (!connection) {
		throw ConnectionException("Connection has already been closed");
	}

	named_parameter_map_t options;

	if (!py::none().is(columns)) {
		if (!py::isinstance<py::dict>(columns)) {
			throw InvalidInputException("read_json only accepts 'columns' as a dict[str, str]");
		}
		py::dict columns_dict = columns;
		child_list_t<Value> struct_fields;

		for (auto &kv : columns_dict) {
			auto &name = kv.first;
			auto &type = kv.second;
			if (!py::isinstance<py::str>(name)) {
				string actual_type = py::str(name.get_type());
				throw InvalidInputException("The provided column name must be a str, not of type '%s'", actual_type);
			}
			if (!py::isinstance<py::str>(type)) {
				string actual_type = py::str(name.get_type());
				throw InvalidInputException("The provided column type must be a str, not of type '%s'", actual_type);
			}
			struct_fields.push_back(make_pair(py::str(name), Value(py::str(type))));
		}
		auto dtype_struct = Value::STRUCT(std::move(struct_fields));
		options["columns"] = std::move(dtype_struct);
	}

	if (!py::none().is(sample_size)) {
		if (!py::isinstance<py::int_>(sample_size)) {
			string actual_type = py::str(sample_size.get_type());
			throw InvalidInputException("read_json only accepts 'sample_size' as an integer, not '%s'", actual_type);
		}
		options["sample_size"] = Value::INTEGER(py::int_(sample_size));
	}

	if (!py::none().is(maximum_depth)) {
		if (!py::isinstance<py::int_>(maximum_depth)) {
			string actual_type = py::str(maximum_depth.get_type());
			throw InvalidInputException("read_json only accepts 'maximum_depth' as an integer, not '%s'", actual_type);
		}
		options["maximum_depth"] = Value::INTEGER(py::int_(maximum_depth));
	}

	bool auto_detect = false;
	if (!options.count("columns")) {
		options["auto_detect"] = Value::BOOLEAN(true);
		auto_detect = true;
	}

	auto read_json_relation = make_shared<ReadJSONRelation>(connection->context, name, std::move(options), auto_detect);
	if (read_json_relation == nullptr) {
		throw InvalidInputException("read_json can only be used when the JSON extension is (statically) loaded");
	}
	return make_unique<DuckDBPyRelation>(std::move(read_json_relation));
}

unique_ptr<DuckDBPyRelation> DuckDBPyConnection::ReadCSV(
    const string &name, const py::object &header, const py::object &compression, const py::object &sep,
    const py::object &delimiter, const py::object &dtype, const py::object &na_values, const py::object &skiprows,
    const py::object &quotechar, const py::object &escapechar, const py::object &encoding, const py::object &parallel,
    const py::object &date_format, const py::object &timestamp_format, const py::object &sample_size,
    const py::object &all_varchar, const py::object &normalize_names, const py::object &filename) {
	if (!connection) {
		throw ConnectionException("Connection has already been closed");
	}
	BufferedCSVReaderOptions options;

	// First check if the header is explicitly set
	// when false this affects the returned types, so it needs to be known at initialization of the relation
	if (!py::none().is(header)) {

		bool header_as_int = py::isinstance<py::int_>(header);
		bool header_as_bool = py::isinstance<py::bool_>(header);

		if (header_as_bool) {
			options.SetHeader(py::bool_(header));
		} else if (header_as_int) {
			if ((int)py::int_(header) != 0) {
				throw InvalidInputException("read_csv only accepts 0 if 'header' is given as an integer");
			}
			options.SetHeader(true);
		} else {
			throw InvalidInputException("read_csv only accepts 'header' as an integer, or a boolean");
		}
	}

	// We want to detect if the file can be opened, we set this in the options so we can detect this at bind time
	// rather than only at execution time
	if (!py::none().is(compression)) {
		if (!py::isinstance<py::str>(compression)) {
			throw InvalidInputException("read_csv only accepts 'compression' as a string");
		}
		options.SetCompression(py::str(compression));
	}

	auto read_csv_p = connection->ReadCSV(name, options);
	auto &read_csv = (ReadCSVRelation &)*read_csv_p;

	if (options.has_header) {
		// 'options' is only used to initialize the ReadCSV relation
		// we also need to set this in the arguments passed to the function
		read_csv.AddNamedParameter("header", Value::BOOLEAN(options.header));
	}

	if (options.compression != FileCompressionType::AUTO_DETECT) {
		read_csv.AddNamedParameter("compression", Value(py::str(compression)));
	}

	bool has_sep = !py::none().is(sep);
	bool has_delimiter = !py::none().is(delimiter);
	if (has_sep && has_delimiter) {
		throw InvalidInputException("read_csv takes either 'delimiter' or 'sep', not both");
	}
	if (has_sep) {
		read_csv.AddNamedParameter("delim", Value(py::str(sep)));
	} else if (has_delimiter) {
		read_csv.AddNamedParameter("delim", Value(py::str(delimiter)));
	}

	// We don't support overriding the names of the header yet
	// 'names'
	// if (keywords.count("names")) {
	//	if (!py::isinstance<py::list>(kwargs["names"])) {
	//		throw InvalidInputException("read_csv only accepts 'names' as a list of strings");
	//	}
	//	vector<string> names;
	//	py::list names_list = kwargs["names"];
	//	for (auto& elem : names_list) {
	//		if (!py::isinstance<py::str>(elem)) {
	//			throw InvalidInputException("read_csv 'names' list has to consist of only strings");
	//		}
	//		names.push_back(py::str(elem));
	//	}
	//	// FIXME: Check for uniqueness of 'names' ?
	//}

	if (!py::none().is(dtype)) {
		if (py::isinstance<py::dict>(dtype)) {
			child_list_t<Value> struct_fields;
			py::dict dtype_dict = dtype;
			for (auto &kv : dtype_dict) {
				struct_fields.push_back(make_pair(py::str(kv.first), Value(py::str(kv.second))));
			}
			auto dtype_struct = Value::STRUCT(std::move(struct_fields));
			read_csv.AddNamedParameter("dtypes", std::move(dtype_struct));
		} else if (py::isinstance<py::list>(dtype)) {
			auto dtype_list = TransformPythonValue(py::list(dtype));
			D_ASSERT(dtype_list.type().id() == LogicalTypeId::LIST);
			auto &children = ListValue::GetChildren(dtype_list);
			for (auto &child : children) {
				if (child.type().id() != LogicalTypeId::VARCHAR) {
					throw InvalidInputException("The types provided to 'dtype' have to be strings");
				}
			}
			read_csv.AddNamedParameter("dtypes", std::move(dtype_list));
		} else {
			throw InvalidInputException("read_csv only accepts 'dtype' as a dictionary or a list of strings");
		}
	}

	if (!py::none().is(na_values)) {
		if (!py::isinstance<py::str>(na_values)) {
			throw InvalidInputException("read_csv only accepts 'na_values' as a string");
		}
		read_csv.AddNamedParameter("nullstr", Value(py::str(na_values)));
	}

	if (!py::none().is(skiprows)) {
		if (!py::isinstance<py::int_>(skiprows)) {
			throw InvalidInputException("read_csv only accepts 'skiprows' as an integer");
		}
		read_csv.AddNamedParameter("skip", Value::INTEGER(py::int_(skiprows)));
	}

	if (!py::none().is(parallel)) {
		if (!py::isinstance<py::bool_>(parallel)) {
			throw InvalidInputException("read_csv only accepts 'parallel' as a boolean");
		}
		read_csv.AddNamedParameter("parallel", Value::BOOLEAN(py::bool_(parallel)));
	}

	if (!py::none().is(quotechar)) {
		if (!py::isinstance<py::str>(quotechar)) {
			throw InvalidInputException("read_csv only accepts 'quotechar' as a string");
		}
		read_csv.AddNamedParameter("quote", Value(py::str(quotechar)));
	}

	if (!py::none().is(escapechar)) {
		if (!py::isinstance<py::str>(escapechar)) {
			throw InvalidInputException("read_csv only accepts 'escapechar' as a string");
		}
		read_csv.AddNamedParameter("escape", Value(py::str(escapechar)));
	}

	if (!py::none().is(encoding)) {
		if (!py::isinstance<py::str>(encoding)) {
			throw InvalidInputException("read_csv only accepts 'encoding' as a string");
		}
		string encoding_str = StringUtil::Lower(py::str(encoding));
		if (encoding_str != "utf8" && encoding_str != "utf-8") {
			throw BinderException("Copy is only supported for UTF-8 encoded files, ENCODING 'UTF-8'");
		}
	}

	if (!py::none().is(date_format)) {
		if (!py::isinstance<py::str>(date_format)) {
			throw InvalidInputException("read_csv only accepts 'date_format' as a string");
		}
		read_csv.AddNamedParameter("dateformat", Value(py::str(date_format)));
	}

	if (!py::none().is(timestamp_format)) {
		if (!py::isinstance<py::str>(timestamp_format)) {
			throw InvalidInputException("read_csv only accepts 'timestamp_format' as a string");
		}
		read_csv.AddNamedParameter("timestampformat", Value(py::str(timestamp_format)));
	}

	if (!py::none().is(sample_size)) {
		if (!py::isinstance<py::int_>(sample_size)) {
			throw InvalidInputException("read_csv only accepts 'sample_size' as an integer");
		}
		read_csv.AddNamedParameter("sample_size", Value::INTEGER(py::int_(sample_size)));
	}

	if (!py::none().is(all_varchar)) {
		if (!py::isinstance<py::bool_>(all_varchar)) {
			throw InvalidInputException("read_csv only accepts 'all_varchar' as a boolean");
		}
		read_csv.AddNamedParameter("all_varchar", Value::INTEGER(py::bool_(all_varchar)));
	}

	if (!py::none().is(normalize_names)) {
		if (!py::isinstance<py::bool_>(normalize_names)) {
			throw InvalidInputException("read_csv only accepts 'normalize_names' as a boolean");
		}
		read_csv.AddNamedParameter("normalize_names", Value::INTEGER(py::bool_(normalize_names)));
	}

	if (!py::none().is(filename)) {
		if (!py::isinstance<py::bool_>(filename)) {
			throw InvalidInputException("read_csv only accepts 'filename' as a boolean");
		}
		read_csv.AddNamedParameter("filename", Value::INTEGER(py::bool_(filename)));
	}

	return make_unique<DuckDBPyRelation>(read_csv_p->Alias(name));
}

unique_ptr<DuckDBPyRelation> DuckDBPyConnection::FromQuery(const string &query, const string &alias) {
	if (!connection) {
		throw ConnectionException("Connection has already been closed");
	}
	const char *duckdb_query_error = R"(duckdb.from_query cannot be used to run arbitrary SQL queries.
It can only be used to run individual SELECT statements, and converts the result of that SELECT
statement into a Relation object.
Use duckdb.sql to run arbitrary SQL queries.)";
	return make_unique<DuckDBPyRelation>(connection->RelationFromQuery(query, alias, duckdb_query_error));
}

unique_ptr<DuckDBPyRelation> DuckDBPyConnection::RunQuery(const string &query, const string &alias) {
	if (!connection) {
		throw ConnectionException("Connection has already been closed");
	}
	Parser parser(connection->context->GetParserOptions());
	parser.ParseQuery(query);
	if (parser.statements.size() == 1 && parser.statements[0]->type == StatementType::SELECT_STATEMENT) {
		return make_unique<DuckDBPyRelation>(connection->RelationFromQuery(
		    unique_ptr_cast<SQLStatement, SelectStatement>(std::move(parser.statements[0])), alias));
	}
	auto res = ExecuteInternal(query);
	if (!res) {
		return nullptr;
	}
	if (res->properties.return_type != StatementReturnType::QUERY_RESULT) {
		return nullptr;
	}
	// FIXME: we should add support for a relation object over a column data collection to make this more efficient
	vector<vector<Value>> values;
	vector<string> names = res->names;
	while (true) {
		auto chunk = res->Fetch();
		if (!chunk || chunk->size() == 0) {
			break;
		}
		for (idx_t r = 0; r < chunk->size(); r++) {
			vector<Value> row;
			for (idx_t c = 0; c < chunk->ColumnCount(); c++) {
				row.push_back(chunk->data[c].GetValue(r));
			}
			values.push_back(std::move(row));
		}
	}
	if (values.empty()) {
		return nullptr;
	}
	return make_unique<DuckDBPyRelation>(make_unique<ValueRelation>(connection->context, values, names));
}

unique_ptr<DuckDBPyRelation> DuckDBPyConnection::Table(const string &tname) {
	if (!connection) {
		throw ConnectionException("Connection has already been closed");
	}
	auto qualified_name = QualifiedName::Parse(tname);
	if (qualified_name.schema.empty()) {
		qualified_name.schema = DEFAULT_SCHEMA;
	}
	return make_unique<DuckDBPyRelation>(connection->Table(qualified_name.schema, qualified_name.name));
}

unique_ptr<DuckDBPyRelation> DuckDBPyConnection::Values(py::object params) {
	if (!connection) {
		throw ConnectionException("Connection has already been closed");
	}
	if (params.is_none()) {
		params = py::list();
	}
	if (!py::hasattr(params, "__len__")) {
		throw InvalidInputException("Type of object passed to parameter 'values' must be iterable");
	}
	vector<vector<Value>> values {DuckDBPyConnection::TransformPythonParamList(params)};
	return make_unique<DuckDBPyRelation>(connection->Values(values));
}

unique_ptr<DuckDBPyRelation> DuckDBPyConnection::View(const string &vname) {
	if (!connection) {
		throw ConnectionException("Connection has already been closed");
	}
	// First check our temporary view
	if (temporary_views.find(vname) != temporary_views.end()) {
		return make_unique<DuckDBPyRelation>(temporary_views[vname]);
	}
	return make_unique<DuckDBPyRelation>(connection->View(vname));
}

unique_ptr<DuckDBPyRelation> DuckDBPyConnection::TableFunction(const string &fname, py::object params) {
	if (params.is_none()) {
		params = py::list();
	}
	if (!connection) {
		throw ConnectionException("Connection has already been closed");
	}

	return make_unique<DuckDBPyRelation>(
	    connection->TableFunction(fname, DuckDBPyConnection::TransformPythonParamList(params)));
}

static std::string GenerateRandomName() {
	std::random_device rd;
	std::mt19937 gen(rd());
	std::uniform_int_distribution<> dis(0, 15);

	std::stringstream ss;
	int i;
	ss << std::hex;
	for (i = 0; i < 16; i++) {
		ss << dis(gen);
	}
	return ss.str();
}

unique_ptr<DuckDBPyRelation> DuckDBPyConnection::FromDF(const DataFrame &value) {
	if (!connection) {
		throw ConnectionException("Connection has already been closed");
	}
	string name = "df_" + GenerateRandomName();
	auto new_df = PandasScanFunction::PandasReplaceCopiedNames(value);
	vector<Value> params;
	params.emplace_back(Value::POINTER((uintptr_t)new_df.ptr()));
	auto rel = connection->TableFunction("pandas_scan", params)->Alias(name);
	rel->extra_dependencies =
	    make_unique<PythonDependencies>(make_unique<RegisteredObject>(value), make_unique<RegisteredObject>(new_df));
	return make_unique<DuckDBPyRelation>(std::move(rel));
}

unique_ptr<DuckDBPyRelation> DuckDBPyConnection::FromParquet(const string &file_glob, bool binary_as_string,
                                                             bool file_row_number, bool filename,
                                                             bool hive_partitioning, bool union_by_name,
                                                             const py::object &compression) {
	if (!connection) {
		throw ConnectionException("Connection has already been closed");
	}
	string name = "parquet_" + GenerateRandomName();
	vector<Value> params;
	params.emplace_back(file_glob);
	named_parameter_map_t named_parameters({{"binary_as_string", Value::BOOLEAN(binary_as_string)},
	                                        {"file_row_number", Value::BOOLEAN(file_row_number)},
	                                        {"filename", Value::BOOLEAN(filename)},
	                                        {"hive_partitioning", Value::BOOLEAN(hive_partitioning)},
	                                        {"union_by_name", Value::BOOLEAN(union_by_name)}});

	if (!py::none().is(compression)) {
		if (!py::isinstance<py::str>(compression)) {
			throw InvalidInputException("from_parquet only accepts 'compression' as a string");
		}
		named_parameters["compression"] = Value(py::str(compression));
	}
	return make_unique<DuckDBPyRelation>(
	    connection->TableFunction("parquet_scan", params, named_parameters)->Alias(name));
}

unique_ptr<DuckDBPyRelation> DuckDBPyConnection::FromParquets(const vector<string> &file_globs, bool binary_as_string,
                                                              bool file_row_number, bool filename,
                                                              bool hive_partitioning, bool union_by_name,
                                                              const py::object &compression) {
	if (!connection) {
		throw ConnectionException("Connection has already been closed");
	}
	string name = "parquet_" + GenerateRandomName();
	vector<Value> params;
	auto file_globs_as_value = vector<Value>();
	for (const auto &file : file_globs) {
		file_globs_as_value.emplace_back(file);
	}
	params.emplace_back(Value::LIST(file_globs_as_value));
	named_parameter_map_t named_parameters({{"binary_as_string", Value::BOOLEAN(binary_as_string)},
	                                        {"file_row_number", Value::BOOLEAN(file_row_number)},
	                                        {"filename", Value::BOOLEAN(filename)},
	                                        {"hive_partitioning", Value::BOOLEAN(hive_partitioning)},
	                                        {"union_by_name", Value::BOOLEAN(union_by_name)}});

	if (!py::none().is(compression)) {
		if (!py::isinstance<py::str>(compression)) {
			throw InvalidInputException("from_parquet only accepts 'compression' as a string");
		}
		named_parameters["compression"] = Value(py::str(compression));
	}

	return make_unique<DuckDBPyRelation>(
	    connection->TableFunction("parquet_scan", params, named_parameters)->Alias(name));
}

unique_ptr<DuckDBPyRelation> DuckDBPyConnection::FromArrow(py::object &arrow_object) {
	if (!connection) {
		throw ConnectionException("Connection has already been closed");
	}
	py::gil_scoped_acquire acquire;
	string name = "arrow_object_" + GenerateRandomName();
	if (!IsAcceptedArrowObject(arrow_object)) {
		auto py_object_type = string(py::str(arrow_object.get_type().attr("__name__")));
		throw InvalidInputException("Python Object Type %s is not an accepted Arrow Object.", py_object_type);
	}
	auto stream_factory =
	    make_unique<PythonTableArrowArrayStreamFactory>(arrow_object.ptr(), connection->context->config);

	auto stream_factory_produce = PythonTableArrowArrayStreamFactory::Produce;
	auto stream_factory_get_schema = PythonTableArrowArrayStreamFactory::GetSchema;

	auto rel = connection
	               ->TableFunction("arrow_scan", {Value::POINTER((uintptr_t)stream_factory.get()),
	                                              Value::POINTER((uintptr_t)stream_factory_produce),
	                                              Value::POINTER((uintptr_t)stream_factory_get_schema)})
	               ->Alias(name);
	rel->extra_dependencies =
	    make_unique<PythonDependencies>(make_unique<RegisteredArrow>(std::move(stream_factory), arrow_object));
	return make_unique<DuckDBPyRelation>(std::move(rel));
}

unique_ptr<DuckDBPyRelation> DuckDBPyConnection::FromSubstrait(py::bytes &proto) {
	if (!connection) {
		throw ConnectionException("Connection has already been closed");
	}
	string name = "substrait_" + GenerateRandomName();
	vector<Value> params;
	params.emplace_back(Value::BLOB_RAW(proto));
	return make_unique<DuckDBPyRelation>(connection->TableFunction("from_substrait", params)->Alias(name));
}

unique_ptr<DuckDBPyRelation> DuckDBPyConnection::GetSubstrait(const string &query, bool enable_optimizer) {
	if (!connection) {
		throw ConnectionException("Connection has already been closed");
	}
	vector<Value> params;
	params.emplace_back(query);
	named_parameter_map_t named_parameters({{"enable_optimizer", Value::BOOLEAN(enable_optimizer)}});
	return make_unique<DuckDBPyRelation>(
	    connection->TableFunction("get_substrait", params, named_parameters)->Alias(query));
}

unique_ptr<DuckDBPyRelation> DuckDBPyConnection::GetSubstraitJSON(const string &query, bool enable_optimizer) {
	if (!connection) {
		throw ConnectionException("Connection has already been closed");
	}
	vector<Value> params;
	params.emplace_back(query);
	named_parameter_map_t named_parameters({{"enable_optimizer", Value::BOOLEAN(enable_optimizer)}});
	return make_unique<DuckDBPyRelation>(
	    connection->TableFunction("get_substrait_json", params, named_parameters)->Alias(query));
}

unique_ptr<DuckDBPyRelation> DuckDBPyConnection::FromSubstraitJSON(const string &json) {
	if (!connection) {
		throw ConnectionException("Connection has already been closed");
	}
	string name = "from_substrait_" + GenerateRandomName();
	vector<Value> params;
	params.emplace_back(json);
	return make_unique<DuckDBPyRelation>(connection->TableFunction("from_substrait_json", params)->Alias(name));
}

unordered_set<string> DuckDBPyConnection::GetTableNames(const string &query) {
	if (!connection) {
		throw ConnectionException("Connection has already been closed");
	}
	return connection->GetTableNames(query);
}

shared_ptr<DuckDBPyConnection> DuckDBPyConnection::UnregisterPythonObject(const string &name) {
	connection->context->external_dependencies.erase(name);
	temporary_views.erase(name);
	py::gil_scoped_release release;
	if (connection) {
		connection->Query("DROP VIEW \"" + name + "\"");
	}
	return shared_from_this();
}

shared_ptr<DuckDBPyConnection> DuckDBPyConnection::Begin() {
	Execute("BEGIN TRANSACTION");
	return shared_from_this();
}

shared_ptr<DuckDBPyConnection> DuckDBPyConnection::Commit() {
	if (connection->context->transaction.IsAutoCommit()) {
		return shared_from_this();
	}
	Execute("COMMIT");
	return shared_from_this();
}

shared_ptr<DuckDBPyConnection> DuckDBPyConnection::Rollback() {
	Execute("ROLLBACK");
	return shared_from_this();
}

Optional<py::list> DuckDBPyConnection::GetDescription() {
	if (!result) {
		return py::none();
	}
	return result->Description();
}

void DuckDBPyConnection::Close() {
	result = nullptr;
	connection = nullptr;
	database = nullptr;
	for (auto &cur : cursors) {
		cur->Close();
	}
	cursors.clear();
}

void DuckDBPyConnection::InstallExtension(const string &extension, bool force_install) {
	ExtensionHelper::InstallExtension(*connection->context, extension, force_install);
}

void DuckDBPyConnection::LoadExtension(const string &extension) {
	ExtensionHelper::LoadExternalExtension(*connection->context, extension);
}

// cursor() is stupid
shared_ptr<DuckDBPyConnection> DuckDBPyConnection::Cursor() {
	if (!connection) {
		throw ConnectionException("Connection has already been closed");
	}
	auto res = make_shared<DuckDBPyConnection>();
	res->database = database;
	res->connection = make_unique<Connection>(*res->database);
	cursors.push_back(res);
	return res;
}

// these should be functions on the result but well
Optional<py::tuple> DuckDBPyConnection::FetchOne() {
	if (!result) {
		throw InvalidInputException("No open result set");
	}
	return result->FetchOne();
}

py::list DuckDBPyConnection::FetchMany(idx_t size) {
	if (!result) {
		throw InvalidInputException("No open result set");
	}
	return result->FetchMany(size);
}

py::list DuckDBPyConnection::FetchAll() {
	if (!result) {
		throw InvalidInputException("No open result set");
	}
	return result->FetchAll();
}

py::dict DuckDBPyConnection::FetchNumpy() {
	if (!result) {
		throw InvalidInputException("No open result set");
	}
	return result->FetchNumpyInternal();
}

DataFrame DuckDBPyConnection::FetchDF(bool date_as_object) {
	if (!result) {
		throw InvalidInputException("No open result set");
	}
	return result->FetchDF(date_as_object);
}

DataFrame DuckDBPyConnection::FetchDFChunk(const idx_t vectors_per_chunk, bool date_as_object) const {
	if (!result) {
		throw InvalidInputException("No open result set");
	}
	return result->FetchDFChunk(vectors_per_chunk, date_as_object);
}

duckdb::pyarrow::Table DuckDBPyConnection::FetchArrow(idx_t chunk_size) {
	if (!result) {
		throw InvalidInputException("No open result set");
	}
	return result->ToArrowTable(chunk_size);
}

py::dict DuckDBPyConnection::FetchPyTorch() {
	if (!result) {
		throw InvalidInputException("No open result set");
	}
	return result->FetchPyTorch();
}

<<<<<<< HEAD
=======
py::dict DuckDBPyConnection::FetchTF() {
	if (!result) {
		throw InvalidInputException("No open result set");
	}
	return result->FetchTF();
}

>>>>>>> 79f6a623
PolarsDataFrame DuckDBPyConnection::FetchPolars(idx_t chunk_size) {
	auto arrow = FetchArrow(chunk_size);
	return py::cast<PolarsDataFrame>(py::module::import("polars").attr("DataFrame")(arrow));
}

duckdb::pyarrow::RecordBatchReader DuckDBPyConnection::FetchRecordBatchReader(const idx_t chunk_size) const {
	if (!result) {
		throw InvalidInputException("No open result set");
	}
	return result->FetchRecordBatchReader(chunk_size);
}

static void CreateArrowScan(py::object entry, TableFunctionRef &table_function,
                            vector<unique_ptr<ParsedExpression>> &children, ClientConfig &config) {
	string name = "arrow_" + GenerateRandomName();
	auto stream_factory = make_unique<PythonTableArrowArrayStreamFactory>(entry.ptr(), config);
	auto stream_factory_produce = PythonTableArrowArrayStreamFactory::Produce;
	auto stream_factory_get_schema = PythonTableArrowArrayStreamFactory::GetSchema;

	children.push_back(make_unique<ConstantExpression>(Value::POINTER((uintptr_t)stream_factory.get())));
	children.push_back(make_unique<ConstantExpression>(Value::POINTER((uintptr_t)stream_factory_produce)));
	children.push_back(make_unique<ConstantExpression>(Value::POINTER((uintptr_t)stream_factory_get_schema)));

	table_function.function = make_unique<FunctionExpression>("arrow_scan", std::move(children));
	table_function.external_dependency =
	    make_unique<PythonDependencies>(make_unique<RegisteredArrow>(std::move(stream_factory), entry));
}

static unique_ptr<TableRef> TryReplacement(py::dict &dict, py::str &table_name, ClientConfig &config,
                                           py::object &current_frame) {
	if (!dict.contains(table_name)) {
		// not present in the globals
		return nullptr;
	}
	auto entry = dict[table_name];
	auto table_function = make_unique<TableFunctionRef>();
	vector<unique_ptr<ParsedExpression>> children;
	if (DuckDBPyConnection::IsPandasDataframe(entry)) {
		string name = "df_" + GenerateRandomName();
		auto new_df = PandasScanFunction::PandasReplaceCopiedNames(entry);
		children.push_back(make_unique<ConstantExpression>(Value::POINTER((uintptr_t)new_df.ptr())));
		table_function->function = make_unique<FunctionExpression>("pandas_scan", std::move(children));
		table_function->external_dependency = make_unique<PythonDependencies>(make_unique<RegisteredObject>(entry),
		                                                                      make_unique<RegisteredObject>(new_df));
	} else if (DuckDBPyConnection::IsAcceptedArrowObject(entry)) {
		CreateArrowScan(entry, *table_function, children, config);
	} else if (DuckDBPyRelation::IsRelation(entry)) {
		auto pyrel = py::cast<DuckDBPyRelation *>(entry);
		// create a subquery from the underlying relation object
		auto select = make_unique<SelectStatement>();
		select->node = pyrel->GetRel().GetQueryNode();

		auto subquery = make_unique<SubqueryRef>(std::move(select));
		return std::move(subquery);
	} else if (PolarsDataFrame::IsDataFrame(entry)) {
		auto arrow_dataset = entry.attr("to_arrow")();
		CreateArrowScan(arrow_dataset, *table_function, children, config);
	} else if (PolarsDataFrame::IsLazyFrame(entry)) {
		auto materialized = entry.attr("collect")();
		auto arrow_dataset = materialized.attr("to_arrow")();
		CreateArrowScan(arrow_dataset, *table_function, children, config);
	} else {
		std::string location = py::cast<py::str>(current_frame.attr("f_code").attr("co_filename"));
		location += ":";
		location += py::cast<py::str>(current_frame.attr("f_lineno"));
		std::string cpp_table_name = table_name;
		auto py_object_type = string(py::str(entry.get_type().attr("__name__")));

		throw InvalidInputException(
		    "Python Object \"%s\" of type \"%s\" found on line \"%s\" not suitable for replacement scans.\nMake sure "
		    "that \"%s\" is either a pandas.DataFrame, duckdb.DuckDBPyRelation, pyarrow Table, Dataset, "
		    "RecordBatchReader, or Scanner",
		    cpp_table_name, py_object_type, location, cpp_table_name);
	}
	return std::move(table_function);
}

static unique_ptr<TableRef> ScanReplacement(ClientContext &context, const string &table_name,
                                            ReplacementScanData *data) {
	py::gil_scoped_acquire acquire;
	auto py_table_name = py::str(table_name);
	// Here we do an exhaustive search on the frame lineage
	auto current_frame = py::module::import("inspect").attr("currentframe")();
	while (hasattr(current_frame, "f_locals")) {
		auto local_dict = py::reinterpret_borrow<py::dict>(current_frame.attr("f_locals"));
		// search local dictionary
		if (local_dict) {
			auto result = TryReplacement(local_dict, py_table_name, context.config, current_frame);
			if (result) {
				return result;
			}
		}
		// search global dictionary
		auto global_dict = py::reinterpret_borrow<py::dict>(current_frame.attr("f_globals"));
		if (global_dict) {
			auto result = TryReplacement(global_dict, py_table_name, context.config, current_frame);
			if (result) {
				return result;
			}
		}
		current_frame = current_frame.attr("f_back");
	}
	// Not found :(
	return nullptr;
}

unordered_map<string, string> TransformPyConfigDict(const py::dict &py_config_dict) {
	unordered_map<string, string> config_dict;
	for (auto &kv : py_config_dict) {
		auto key = py::str(kv.first);
		auto val = py::str(kv.second);
		config_dict[key] = val;
	}
	return config_dict;
}

void CreateNewInstance(DuckDBPyConnection &res, const string &database, DBConfig &config) {
	// We don't cache unnamed memory instances (i.e., :memory:)
	bool cache_instance = database != ":memory:" && !database.empty();
	res.database = instance_cache.CreateInstance(database, config, cache_instance);
	res.connection = make_unique<Connection>(*res.database);
	auto &context = *res.connection->context;
	PandasScanFunction scan_fun;
	CreateTableFunctionInfo scan_info(scan_fun);
	MapFunction map_fun;
	CreateTableFunctionInfo map_info(map_fun);
	auto &catalog = Catalog::GetSystemCatalog(context);
	context.transaction.BeginTransaction();
	catalog.CreateTableFunction(context, &scan_info);
	catalog.CreateTableFunction(context, &map_info);
	context.transaction.Commit();
	auto &db_config = res.database->instance->config;
	db_config.AddExtensionOption("pandas_analyze_sample",
	                             "The maximum number of rows to sample when analyzing a pandas object column.",
	                             LogicalType::UBIGINT, Value::UBIGINT(1000));
	if (db_config.options.enable_external_access) {
		db_config.replacement_scans.emplace_back(ScanReplacement);
	}
}

static void SetDefaultConfigArguments(ClientContext &context) {
	if (!DuckDBPyConnection::IsInteractive()) {
		// Don't need to set any special default arguments
		return;
	}

	auto &config = ClientConfig::GetConfig(context);
	config.enable_progress_bar = true;

	if (DuckDBPyConnection::IsJupyter()) {
		// Set the function used to create the display for the progress bar
		context.config.display_create_func = JupyterProgressBarDisplay::Create;
	}
}

static shared_ptr<DuckDBPyConnection> FetchOrCreateInstance(const string &database, DBConfig &config) {
	auto res = make_shared<DuckDBPyConnection>();
	res->database = instance_cache.GetInstance(database, config);
	if (!res->database) {
		//! No cached database, we must create a new instance
		CreateNewInstance(*res, database, config);
		return res;
	}
	res->connection = make_unique<Connection>(*res->database);
	return res;
}

shared_ptr<DuckDBPyConnection> DuckDBPyConnection::Connect(const string &database, bool read_only,
                                                           const py::dict &config_options) {
	auto config_dict = TransformPyConfigDict(config_options);
	DBConfig config(config_dict, read_only);

	auto res = FetchOrCreateInstance(database, config);
	auto &client_context = *res->connection->context;
	SetDefaultConfigArguments(client_context);
	return res;
}

vector<Value> DuckDBPyConnection::TransformPythonParamList(const py::handle &params) {
	vector<Value> args;
	args.reserve(py::len(params));

	for (auto param : params) {
		args.emplace_back(TransformPythonValue(param, LogicalType::UNKNOWN, false));
	}
	return args;
}

shared_ptr<DuckDBPyConnection> DuckDBPyConnection::DefaultConnection() {
	if (!default_connection) {
		py::dict config_dict;
		default_connection = DuckDBPyConnection::Connect(":memory:", false, config_dict);
	}
	return default_connection;
}

PythonImportCache *DuckDBPyConnection::ImportCache() {
	if (!import_cache) {
		import_cache = make_shared<PythonImportCache>();
	}
	return import_cache.get();
}

bool DuckDBPyConnection::IsInteractive() {
	return DuckDBPyConnection::environment != PythonEnvironmentType::NORMAL;
}

shared_ptr<DuckDBPyConnection> DuckDBPyConnection::Enter() {
	return shared_from_this();
}

bool DuckDBPyConnection::Exit(DuckDBPyConnection &self, const py::object &exc_type, const py::object &exc,
                              const py::object &traceback) {
	self.Close();
	if (exc_type.ptr() != Py_None) {
		return false;
	}
	return true;
}

void DuckDBPyConnection::Cleanup() {
	default_connection.reset();
	import_cache.reset();
}

bool DuckDBPyConnection::IsPandasDataframe(const py::object &object) {
	if (!ModuleIsLoaded<PandasCacheItem>()) {
		return false;
	}
	auto &import_cache = *DuckDBPyConnection::ImportCache();
	return import_cache.pandas().DataFrame.IsInstance(object);
}

bool DuckDBPyConnection::IsAcceptedArrowObject(const py::object &object) {
	if (!ModuleIsLoaded<ArrowCacheItem>()) {
		return false;
	}
	auto &import_cache = *DuckDBPyConnection::ImportCache();
	return import_cache.arrow().lib.Table.IsInstance(object) ||
	       import_cache.arrow().lib.RecordBatchReader.IsInstance(object) ||
	       import_cache.arrow().dataset.Dataset.IsInstance(object) ||
	       import_cache.arrow().dataset.Scanner.IsInstance(object);
}

unique_lock<std::mutex> DuckDBPyConnection::AcquireConnectionLock() {
	// we first release the gil and then acquire the connection lock
	unique_lock<std::mutex> lock(py_connection_lock, std::defer_lock);
	{
		py::gil_scoped_release release;
		lock.lock();
	}
	return lock;
}

} // namespace duckdb<|MERGE_RESOLUTION|>--- conflicted
+++ resolved
@@ -125,10 +125,7 @@
 	         py::arg("chunk_size") = 1000000)
 	    .def("torch", &DuckDBPyConnection::FetchPyTorch,
 	         "Fetch a result as dict of PyTorch Tensors following execute()")
-<<<<<<< HEAD
-=======
 	    .def("tf", &DuckDBPyConnection::FetchTF, "Fetch a result as dict of TensorFlow Tensors following execute()")
->>>>>>> 79f6a623
 	    .def("begin", &DuckDBPyConnection::Begin, "Start a new transaction")
 	    .def("commit", &DuckDBPyConnection::Commit, "Commit changes performed within a transaction")
 	    .def("rollback", &DuckDBPyConnection::Rollback, "Roll back changes performed within a transaction")
@@ -1095,8 +1092,6 @@
 	return result->FetchPyTorch();
 }
 
-<<<<<<< HEAD
-=======
 py::dict DuckDBPyConnection::FetchTF() {
 	if (!result) {
 		throw InvalidInputException("No open result set");
@@ -1104,7 +1099,6 @@
 	return result->FetchTF();
 }
 
->>>>>>> 79f6a623
 PolarsDataFrame DuckDBPyConnection::FetchPolars(idx_t chunk_size) {
 	auto arrow = FetchArrow(chunk_size);
 	return py::cast<PolarsDataFrame>(py::module::import("polars").attr("DataFrame")(arrow));
