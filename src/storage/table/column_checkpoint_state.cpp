--- conflicted
+++ resolved
@@ -135,7 +135,7 @@
 	unique_lock<mutex> partial_block_lock;
 	if (segment->stats.statistics.IsConstant()) {
 		// Constant block.
-		segment->ConvertToPersistent(nullptr, INVALID_BLOCK);
+		segment->ConvertToPersistent(partial_block_manager.GetClientContext(), nullptr, INVALID_BLOCK);
 
 	} else if (segment_size != 0) {
 		// Non-constant block with data that has to go to disk.
@@ -143,13 +143,8 @@
 		auto &buffer_manager = BufferManager::GetBufferManager(db);
 		partial_block_lock = partial_block_manager.GetLock();
 
-<<<<<<< HEAD
-		// non-constant block
-		auto allocation = partial_block_manager.GetBlockAllocation(NumericCast<uint32_t>(segment_size));
-=======
 		auto cast_segment_size = NumericCast<uint32_t>(segment_size);
 		auto allocation = partial_block_manager.GetBlockAllocation(cast_segment_size);
->>>>>>> 5d0564dc
 		block_id = allocation.state.block_id;
 		offset_in_block = allocation.state.offset;
 
@@ -180,14 +175,10 @@
 		partial_block_manager.RegisterPartialBlock(std::move(allocation));
 
 	} else {
-<<<<<<< HEAD
-		segment->ConvertToPersistent(partial_block_manager.GetClientContext(), nullptr, INVALID_BLOCK);
-=======
 		// Empty segment, which does not have to go to disk.
 		// We still need to change its type to persistent, because we need to write its metadata.
 		segment->segment_type = ColumnSegmentType::PERSISTENT;
 		segment->block.reset();
->>>>>>> 5d0564dc
 	}
 
 	// construct the data pointer
