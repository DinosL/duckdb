--- conflicted
+++ resolved
@@ -25,10 +25,7 @@
 	// The SQL statement used instead of a table when copying data out to a file
 	unique_ptr<QueryNode> select_statement;
 
-<<<<<<< HEAD
-=======
 	string ToString() const override;
->>>>>>> 1edf9b71
 	static string CopyOptionsToString(const string &format, const case_insensitive_map_t<vector<Value>> &options);
 
 protected:
@@ -36,7 +33,6 @@
 
 public:
 	DUCKDB_API unique_ptr<SQLStatement> Copy() const override;
-	string ToString() const override;
 
 private:
 };
