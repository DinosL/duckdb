/* A Bison parser, made by GNU Bison 2.3.  */

/* Skeleton interface for Bison's Yacc-like parsers in C

   Copyright (C) 1984, 1989, 1990, 2000, 2001, 2002, 2003, 2004, 2005, 2006
   Free Software Foundation, Inc.

   This program is free software; you can redistribute it and/or modify
   it under the terms of the GNU General Public License as published by
   the Free Software Foundation; either version 2, or (at your option)
   any later version.

   This program is distributed in the hope that it will be useful,
   but WITHOUT ANY WARRANTY; without even the implied warranty of
   MERCHANTABILITY or FITNESS FOR A PARTICULAR PURPOSE.  See the
   GNU General Public License for more details.

   You should have received a copy of the GNU General Public License
   along with this program; if not, write to the Free Software
   Foundation, Inc., 51 Franklin Street, Fifth Floor,
   Boston, MA 02110-1301, USA.  */

/* As a special exception, you may create a larger work that contains
   part or all of the Bison parser skeleton and distribute that work
   under terms of your choice, so long as that work isn't itself a
   parser generator using the skeleton or a modified version thereof
   as a parser skeleton.  Alternatively, if you modify or redistribute
   the parser skeleton itself, you may (at your option) remove this
   special exception, which will cause the skeleton and the resulting
   Bison output files to be licensed under the GNU General Public
   License without this special exception.

   This special exception was added by the Free Software Foundation in
   version 2.2 of Bison.  */

/* Tokens.  */
#ifndef YYTOKENTYPE
# define YYTOKENTYPE
   /* Put the tokens into the symbol table, so that GDB and other debuggers
      know about them.  */
   enum yytokentype {
     IDENT = 258,
     FCONST = 259,
     SCONST = 260,
     BCONST = 261,
     XCONST = 262,
     Op = 263,
     ICONST = 264,
     PARAM = 265,
     TYPECAST = 266,
     DOT_DOT = 267,
     COLON_EQUALS = 268,
     EQUALS_GREATER = 269,
     POWER_OF = 270,
     LAMBDA_ARROW = 271,
     DOUBLE_ARROW = 272,
     LESS_EQUALS = 273,
     GREATER_EQUALS = 274,
     NOT_EQUALS = 275,
     ABORT_P = 276,
     ABSOLUTE_P = 277,
     ACCESS = 278,
     ACTION = 279,
     ADD_P = 280,
     ADMIN = 281,
     AFTER = 282,
     AGGREGATE = 283,
     ALL = 284,
     ALSO = 285,
     ALTER = 286,
     ALWAYS = 287,
     ANALYSE = 288,
     ANALYZE = 289,
     AND = 290,
     ANY = 291,
     ARRAY = 292,
     AS = 293,
     ASC_P = 294,
     ASSERTION = 295,
     ASSIGNMENT = 296,
     ASYMMETRIC = 297,
     AT = 298,
     ATTACH = 299,
     ATTRIBUTE = 300,
     AUTHORIZATION = 301,
     BACKWARD = 302,
     BEFORE = 303,
     BEGIN_P = 304,
     BETWEEN = 305,
     BIGINT = 306,
     BINARY = 307,
     BIT = 308,
     BOOLEAN_P = 309,
     BOTH = 310,
     BY = 311,
     CACHE = 312,
     CALL_P = 313,
     CALLED = 314,
     CASCADE = 315,
     CASCADED = 316,
     CASE = 317,
     CAST = 318,
     CATALOG_P = 319,
     CHAIN = 320,
     CHAR_P = 321,
     CHARACTER = 322,
     CHARACTERISTICS = 323,
     CHECK_P = 324,
     CHECKPOINT = 325,
     CLASS = 326,
     CLOSE = 327,
     CLUSTER = 328,
     COALESCE = 329,
     COLLATE = 330,
     COLLATION = 331,
     COLUMN = 332,
     COLUMNS = 333,
     COMMENT = 334,
     COMMENTS = 335,
     COMMIT = 336,
     COMMITTED = 337,
     COMPRESSION = 338,
     CONCURRENTLY = 339,
     CONFIGURATION = 340,
     CONFLICT = 341,
     CONNECTION = 342,
     CONSTRAINT = 343,
     CONSTRAINTS = 344,
     CONTENT_P = 345,
     CONTINUE_P = 346,
     CONVERSION_P = 347,
     COPY = 348,
     COST = 349,
     CREATE_P = 350,
     CROSS = 351,
     CSV = 352,
     CUBE = 353,
     CURRENT_P = 354,
     CURRENT_CATALOG = 355,
     CURRENT_DATE = 356,
     CURRENT_ROLE = 357,
     CURRENT_SCHEMA = 358,
     CURRENT_TIME = 359,
     CURRENT_TIMESTAMP = 360,
     CURRENT_USER = 361,
     CURSOR = 362,
     CYCLE = 363,
     DATA_P = 364,
     DATABASE = 365,
     DAY_P = 366,
     DAYS_P = 367,
     DEALLOCATE = 368,
     DEC = 369,
     DECIMAL_P = 370,
     DECLARE = 371,
     DEFAULT = 372,
     DEFAULTS = 373,
     DEFERRABLE = 374,
     DEFERRED = 375,
     DEFINER = 376,
     DELETE_P = 377,
     DELIMITER = 378,
     DELIMITERS = 379,
     DEPENDS = 380,
     DESC_P = 381,
     DESCRIBE = 382,
     DETACH = 383,
     DICTIONARY = 384,
     DISABLE_P = 385,
     DISCARD = 386,
     DISTINCT = 387,
     DO = 388,
     DOCUMENT_P = 389,
     DOMAIN_P = 390,
     DOUBLE_P = 391,
     DROP = 392,
     EACH = 393,
     ELSE = 394,
     ENABLE_P = 395,
     ENCODING = 396,
     ENCRYPTED = 397,
     END_P = 398,
     ENUM_P = 399,
     ESCAPE = 400,
     EVENT = 401,
     EXCEPT = 402,
     EXCLUDE = 403,
     EXCLUDING = 404,
     EXCLUSIVE = 405,
     EXECUTE = 406,
     EXISTS = 407,
     EXPLAIN = 408,
     EXPORT_P = 409,
     EXPORT_STATE = 410,
     EXTENSION = 411,
     EXTERNAL = 412,
     EXTRACT = 413,
     FALSE_P = 414,
     FAMILY = 415,
     FETCH = 416,
     FILTER = 417,
     FIRST_P = 418,
     FLOAT_P = 419,
     FOLLOWING = 420,
     FOR = 421,
     FORCE = 422,
     FOREIGN = 423,
     FORWARD = 424,
     FREEZE = 425,
     FROM = 426,
     FULL = 427,
     FUNCTION = 428,
     FUNCTIONS = 429,
     GENERATED = 430,
     GLOB = 431,
     GLOBAL = 432,
     GRANT = 433,
     GRANTED = 434,
     GROUP_P = 435,
     GROUPING = 436,
     GROUPING_ID = 437,
     HANDLER = 438,
     HAVING = 439,
     HEADER_P = 440,
     HOLD = 441,
     HOUR_P = 442,
     HOURS_P = 443,
     IDENTITY_P = 444,
     IF_P = 445,
     IGNORE_P = 446,
     ILIKE = 447,
     IMMEDIATE = 448,
     IMMUTABLE = 449,
     IMPLICIT_P = 450,
     IMPORT_P = 451,
     IN_P = 452,
     INCLUDE_P = 453,
     INCLUDING = 454,
     INCREMENT = 455,
     INDEX = 456,
     INDEXES = 457,
     INHERIT = 458,
     INHERITS = 459,
     INITIALLY = 460,
     INLINE_P = 461,
     INNER_P = 462,
     INOUT = 463,
     INPUT_P = 464,
     INSENSITIVE = 465,
     INSERT = 466,
     INSTALL = 467,
     INSTEAD = 468,
     INT_P = 469,
     INTEGER = 470,
     INTERSECT = 471,
     INTERVAL = 472,
     INTO = 473,
     INVOKER = 474,
     IS = 475,
     ISNULL = 476,
     ISOLATION = 477,
     JOIN = 478,
     JSON = 479,
     KEY = 480,
     LABEL = 481,
     LANGUAGE = 482,
     LARGE_P = 483,
     LAST_P = 484,
     LATERAL_P = 485,
     LEADING = 486,
     LEAKPROOF = 487,
     LEFT = 488,
     LEVEL = 489,
     LIKE = 490,
     LIMIT = 491,
     LISTEN = 492,
     LOAD = 493,
     LOCAL = 494,
     LOCALTIME = 495,
     LOCALTIMESTAMP = 496,
     LOCATION = 497,
     LOCK_P = 498,
     LOCKED = 499,
     LOGGED = 500,
     MACRO = 501,
     MAP = 502,
     MAPPING = 503,
     MATCH = 504,
     MATERIALIZED = 505,
     MAXVALUE = 506,
     METHOD = 507,
     MICROSECOND_P = 508,
     MICROSECONDS_P = 509,
     MILLISECOND_P = 510,
     MILLISECONDS_P = 511,
     MINUTE_P = 512,
     MINUTES_P = 513,
     MINVALUE = 514,
     MODE = 515,
     MONTH_P = 516,
     MONTHS_P = 517,
     MOVE = 518,
     NAME_P = 519,
     NAMES = 520,
     NATIONAL = 521,
     NATURAL = 522,
     NCHAR = 523,
     NEW = 524,
     NEXT = 525,
     NO = 526,
     NONE = 527,
     NOT = 528,
     NOTHING = 529,
     NOTIFY = 530,
     NOTNULL = 531,
     NOWAIT = 532,
     NULL_P = 533,
     NULLIF = 534,
     NULLS_P = 535,
     NUMERIC = 536,
     OBJECT_P = 537,
     OF = 538,
     OFF = 539,
     OFFSET = 540,
     OIDS = 541,
     OLD = 542,
     ON = 543,
     ONLY = 544,
     OPERATOR = 545,
     OPTION = 546,
     OPTIONS = 547,
     OR = 548,
     ORDER = 549,
     ORDINALITY = 550,
     OUT_P = 551,
     OUTER_P = 552,
     OVER = 553,
     OVERLAPS = 554,
     OVERLAY = 555,
     OVERRIDING = 556,
     OWNED = 557,
     OWNER = 558,
     PARALLEL = 559,
     PARSER = 560,
     PARTIAL = 561,
     PARTITION = 562,
     PASSING = 563,
     PASSWORD = 564,
     PERCENT = 565,
     PIVOT = 566,
<<<<<<< HEAD
     PLACING = 567,
     PLANS = 568,
     POLICY = 569,
     POSITION = 570,
     POSITIONAL = 571,
     PRAGMA_P = 572,
     PRECEDING = 573,
     PRECISION = 574,
     PREPARE = 575,
     PREPARED = 576,
     PRESERVE = 577,
     PRIMARY = 578,
     PRIOR = 579,
     PRIVILEGES = 580,
     PROCEDURAL = 581,
     PROCEDURE = 582,
     PROGRAM = 583,
     PUBLICATION = 584,
     QUALIFY = 585,
     QUOTE = 586,
     RANGE = 587,
     READ_P = 588,
     REAL = 589,
     REASSIGN = 590,
     RECHECK = 591,
     RECURSIVE = 592,
     REF = 593,
     REFERENCES = 594,
     REFERENCING = 595,
     REFRESH = 596,
     REINDEX = 597,
     RELATIVE_P = 598,
     RELEASE = 599,
     RENAME = 600,
     REPEATABLE = 601,
     REPLACE = 602,
     REPLICA = 603,
     RESET = 604,
     RESPECT_P = 605,
     RESTART = 606,
     RESTRICT = 607,
     RETURNING = 608,
     RETURNS = 609,
     REVOKE = 610,
     RIGHT = 611,
     ROLE = 612,
     ROLLBACK = 613,
     ROLLUP = 614,
     ROW = 615,
     ROWS = 616,
     RULE = 617,
     SAMPLE = 618,
     SAVEPOINT = 619,
     SCHEMA = 620,
     SCHEMAS = 621,
     SCROLL = 622,
     SEARCH = 623,
     SECOND_P = 624,
     SECONDS_P = 625,
     SECURITY = 626,
     SELECT = 627,
     SEQUENCE = 628,
     SEQUENCES = 629,
     SERIALIZABLE = 630,
     SERVER = 631,
     SESSION = 632,
     SESSION_USER = 633,
     SET = 634,
     SETOF = 635,
     SETS = 636,
     SHARE = 637,
     SHOW = 638,
     SIMILAR = 639,
     SIMPLE = 640,
     SKIP = 641,
     SMALLINT = 642,
     SNAPSHOT = 643,
     SOME = 644,
     SQL_P = 645,
     STABLE = 646,
     STANDALONE_P = 647,
     START = 648,
     STATEMENT = 649,
     STATISTICS = 650,
     STDIN = 651,
     STDOUT = 652,
     STORAGE = 653,
     STORED = 654,
     STRICT_P = 655,
     STRIP_P = 656,
     STRUCT = 657,
     SUBSCRIPTION = 658,
     SUBSTRING = 659,
     SUMMARIZE = 660,
     SYMMETRIC = 661,
     SYSID = 662,
     SYSTEM_P = 663,
     TABLE = 664,
     TABLES = 665,
     TABLESAMPLE = 666,
     TABLESPACE = 667,
     TEMP = 668,
     TEMPLATE = 669,
     TEMPORARY = 670,
     TEXT_P = 671,
     THEN = 672,
     TIME = 673,
     TIMESTAMP = 674,
     TO = 675,
     TRAILING = 676,
     TRANSACTION = 677,
     TRANSFORM = 678,
     TREAT = 679,
     TRIGGER = 680,
     TRIM = 681,
     TRUE_P = 682,
     TRUNCATE = 683,
     TRUSTED = 684,
     TRY_CAST = 685,
     TYPE_P = 686,
     TYPES_P = 687,
     UNBOUNDED = 688,
     UNCOMMITTED = 689,
     UNENCRYPTED = 690,
     UNION = 691,
     UNIQUE = 692,
     UNKNOWN = 693,
     UNLISTEN = 694,
     UNLOGGED = 695,
     UNPIVOT = 696,
     UNTIL = 697,
     UPDATE = 698,
     USE_P = 699,
     USER = 700,
     USING = 701,
     VACUUM = 702,
     VALID = 703,
     VALIDATE = 704,
     VALIDATOR = 705,
     VALUE_P = 706,
     VALUES = 707,
     VARCHAR = 708,
     VARIADIC = 709,
     VARYING = 710,
     VERBOSE = 711,
     VERSION_P = 712,
     VIEW = 713,
     VIEWS = 714,
     VIRTUAL = 715,
     VOLATILE = 716,
     WHEN = 717,
     WHERE = 718,
     WHITESPACE_P = 719,
     WINDOW = 720,
     WITH = 721,
     WITHIN = 722,
     WITHOUT = 723,
     WORK = 724,
     WRAPPER = 725,
     WRITE_P = 726,
     XML_P = 727,
     XMLATTRIBUTES = 728,
     XMLCONCAT = 729,
     XMLELEMENT = 730,
     XMLEXISTS = 731,
     XMLFOREST = 732,
     XMLNAMESPACES = 733,
     XMLPARSE = 734,
     XMLPI = 735,
     XMLROOT = 736,
     XMLSERIALIZE = 737,
     XMLTABLE = 738,
     YEAR_P = 739,
     YEARS_P = 740,
     YES_P = 741,
     ZONE = 742,
     NOT_LA = 743,
     NULLS_LA = 744,
     WITH_LA = 745,
     POSTFIXOP = 746,
     UMINUS = 747
=======
     PIVOT_LONGER = 567,
     PIVOT_WIDER = 568,
     PLACING = 569,
     PLANS = 570,
     POLICY = 571,
     POSITION = 572,
     POSITIONAL = 573,
     PRAGMA_P = 574,
     PRECEDING = 575,
     PRECISION = 576,
     PREPARE = 577,
     PREPARED = 578,
     PRESERVE = 579,
     PRIMARY = 580,
     PRIOR = 581,
     PRIVILEGES = 582,
     PROCEDURAL = 583,
     PROCEDURE = 584,
     PROGRAM = 585,
     PUBLICATION = 586,
     QUALIFY = 587,
     QUOTE = 588,
     RANGE = 589,
     READ_P = 590,
     REAL = 591,
     REASSIGN = 592,
     RECHECK = 593,
     RECURSIVE = 594,
     REF = 595,
     REFERENCES = 596,
     REFERENCING = 597,
     REFRESH = 598,
     REINDEX = 599,
     RELATIVE_P = 600,
     RELEASE = 601,
     RENAME = 602,
     REPEATABLE = 603,
     REPLACE = 604,
     REPLICA = 605,
     RESET = 606,
     RESPECT_P = 607,
     RESTART = 608,
     RESTRICT = 609,
     RETURNING = 610,
     RETURNS = 611,
     REVOKE = 612,
     RIGHT = 613,
     ROLE = 614,
     ROLLBACK = 615,
     ROLLUP = 616,
     ROW = 617,
     ROWS = 618,
     RULE = 619,
     SAMPLE = 620,
     SAVEPOINT = 621,
     SCHEMA = 622,
     SCHEMAS = 623,
     SCROLL = 624,
     SEARCH = 625,
     SECOND_P = 626,
     SECONDS_P = 627,
     SECURITY = 628,
     SELECT = 629,
     SEQUENCE = 630,
     SEQUENCES = 631,
     SERIALIZABLE = 632,
     SERVER = 633,
     SESSION = 634,
     SESSION_USER = 635,
     SET = 636,
     SETOF = 637,
     SETS = 638,
     SHARE = 639,
     SHOW = 640,
     SIMILAR = 641,
     SIMPLE = 642,
     SKIP = 643,
     SMALLINT = 644,
     SNAPSHOT = 645,
     SOME = 646,
     SQL_P = 647,
     STABLE = 648,
     STANDALONE_P = 649,
     START = 650,
     STATEMENT = 651,
     STATISTICS = 652,
     STDIN = 653,
     STDOUT = 654,
     STORAGE = 655,
     STORED = 656,
     STRICT_P = 657,
     STRIP_P = 658,
     STRUCT = 659,
     SUBSCRIPTION = 660,
     SUBSTRING = 661,
     SUMMARIZE = 662,
     SYMMETRIC = 663,
     SYSID = 664,
     SYSTEM_P = 665,
     TABLE = 666,
     TABLES = 667,
     TABLESAMPLE = 668,
     TABLESPACE = 669,
     TEMP = 670,
     TEMPLATE = 671,
     TEMPORARY = 672,
     TEXT_P = 673,
     THEN = 674,
     TIME = 675,
     TIMESTAMP = 676,
     TO = 677,
     TRAILING = 678,
     TRANSACTION = 679,
     TRANSFORM = 680,
     TREAT = 681,
     TRIGGER = 682,
     TRIM = 683,
     TRUE_P = 684,
     TRUNCATE = 685,
     TRUSTED = 686,
     TRY_CAST = 687,
     TYPE_P = 688,
     TYPES_P = 689,
     UNBOUNDED = 690,
     UNCOMMITTED = 691,
     UNENCRYPTED = 692,
     UNION = 693,
     UNIQUE = 694,
     UNKNOWN = 695,
     UNLISTEN = 696,
     UNLOGGED = 697,
     UNPIVOT = 698,
     UNTIL = 699,
     UPDATE = 700,
     USE_P = 701,
     USER = 702,
     USING = 703,
     VACUUM = 704,
     VALID = 705,
     VALIDATE = 706,
     VALIDATOR = 707,
     VALUE_P = 708,
     VALUES = 709,
     VARCHAR = 710,
     VARIADIC = 711,
     VARYING = 712,
     VERBOSE = 713,
     VERSION_P = 714,
     VIEW = 715,
     VIEWS = 716,
     VIRTUAL = 717,
     VOLATILE = 718,
     WHEN = 719,
     WHERE = 720,
     WHITESPACE_P = 721,
     WINDOW = 722,
     WITH = 723,
     WITHIN = 724,
     WITHOUT = 725,
     WORK = 726,
     WRAPPER = 727,
     WRITE_P = 728,
     XML_P = 729,
     XMLATTRIBUTES = 730,
     XMLCONCAT = 731,
     XMLELEMENT = 732,
     XMLEXISTS = 733,
     XMLFOREST = 734,
     XMLNAMESPACES = 735,
     XMLPARSE = 736,
     XMLPI = 737,
     XMLROOT = 738,
     XMLSERIALIZE = 739,
     XMLTABLE = 740,
     YEAR_P = 741,
     YEARS_P = 742,
     YES_P = 743,
     ZONE = 744,
     NOT_LA = 745,
     NULLS_LA = 746,
     WITH_LA = 747,
     POSTFIXOP = 748,
     UMINUS = 749
>>>>>>> 79f6a623
   };
#endif
/* Tokens.  */
#define IDENT 258
#define FCONST 259
#define SCONST 260
#define BCONST 261
#define XCONST 262
#define Op 263
#define ICONST 264
#define PARAM 265
#define TYPECAST 266
#define DOT_DOT 267
#define COLON_EQUALS 268
#define EQUALS_GREATER 269
#define POWER_OF 270
#define LAMBDA_ARROW 271
#define DOUBLE_ARROW 272
#define LESS_EQUALS 273
#define GREATER_EQUALS 274
#define NOT_EQUALS 275
#define ABORT_P 276
#define ABSOLUTE_P 277
#define ACCESS 278
#define ACTION 279
#define ADD_P 280
#define ADMIN 281
#define AFTER 282
#define AGGREGATE 283
#define ALL 284
#define ALSO 285
#define ALTER 286
#define ALWAYS 287
#define ANALYSE 288
#define ANALYZE 289
#define AND 290
#define ANY 291
#define ARRAY 292
#define AS 293
#define ASC_P 294
#define ASSERTION 295
#define ASSIGNMENT 296
#define ASYMMETRIC 297
#define AT 298
#define ATTACH 299
#define ATTRIBUTE 300
#define AUTHORIZATION 301
#define BACKWARD 302
#define BEFORE 303
#define BEGIN_P 304
#define BETWEEN 305
#define BIGINT 306
#define BINARY 307
#define BIT 308
#define BOOLEAN_P 309
#define BOTH 310
#define BY 311
#define CACHE 312
#define CALL_P 313
#define CALLED 314
#define CASCADE 315
#define CASCADED 316
#define CASE 317
#define CAST 318
#define CATALOG_P 319
#define CHAIN 320
#define CHAR_P 321
#define CHARACTER 322
#define CHARACTERISTICS 323
#define CHECK_P 324
#define CHECKPOINT 325
#define CLASS 326
#define CLOSE 327
#define CLUSTER 328
#define COALESCE 329
#define COLLATE 330
#define COLLATION 331
#define COLUMN 332
#define COLUMNS 333
#define COMMENT 334
#define COMMENTS 335
#define COMMIT 336
#define COMMITTED 337
#define COMPRESSION 338
#define CONCURRENTLY 339
#define CONFIGURATION 340
#define CONFLICT 341
#define CONNECTION 342
#define CONSTRAINT 343
#define CONSTRAINTS 344
#define CONTENT_P 345
#define CONTINUE_P 346
#define CONVERSION_P 347
#define COPY 348
#define COST 349
#define CREATE_P 350
#define CROSS 351
#define CSV 352
#define CUBE 353
#define CURRENT_P 354
#define CURRENT_CATALOG 355
#define CURRENT_DATE 356
#define CURRENT_ROLE 357
#define CURRENT_SCHEMA 358
#define CURRENT_TIME 359
#define CURRENT_TIMESTAMP 360
#define CURRENT_USER 361
#define CURSOR 362
#define CYCLE 363
#define DATA_P 364
#define DATABASE 365
#define DAY_P 366
#define DAYS_P 367
#define DEALLOCATE 368
#define DEC 369
#define DECIMAL_P 370
#define DECLARE 371
#define DEFAULT 372
#define DEFAULTS 373
#define DEFERRABLE 374
#define DEFERRED 375
#define DEFINER 376
#define DELETE_P 377
#define DELIMITER 378
#define DELIMITERS 379
#define DEPENDS 380
#define DESC_P 381
#define DESCRIBE 382
#define DETACH 383
#define DICTIONARY 384
#define DISABLE_P 385
#define DISCARD 386
#define DISTINCT 387
#define DO 388
#define DOCUMENT_P 389
#define DOMAIN_P 390
#define DOUBLE_P 391
#define DROP 392
#define EACH 393
#define ELSE 394
#define ENABLE_P 395
#define ENCODING 396
#define ENCRYPTED 397
#define END_P 398
#define ENUM_P 399
#define ESCAPE 400
#define EVENT 401
#define EXCEPT 402
#define EXCLUDE 403
#define EXCLUDING 404
#define EXCLUSIVE 405
#define EXECUTE 406
#define EXISTS 407
#define EXPLAIN 408
#define EXPORT_P 409
#define EXPORT_STATE 410
#define EXTENSION 411
#define EXTERNAL 412
#define EXTRACT 413
#define FALSE_P 414
#define FAMILY 415
#define FETCH 416
#define FILTER 417
#define FIRST_P 418
#define FLOAT_P 419
#define FOLLOWING 420
#define FOR 421
#define FORCE 422
#define FOREIGN 423
#define FORWARD 424
#define FREEZE 425
#define FROM 426
#define FULL 427
#define FUNCTION 428
#define FUNCTIONS 429
#define GENERATED 430
#define GLOB 431
#define GLOBAL 432
#define GRANT 433
#define GRANTED 434
#define GROUP_P 435
#define GROUPING 436
#define GROUPING_ID 437
#define HANDLER 438
#define HAVING 439
#define HEADER_P 440
#define HOLD 441
#define HOUR_P 442
#define HOURS_P 443
#define IDENTITY_P 444
#define IF_P 445
#define IGNORE_P 446
#define ILIKE 447
#define IMMEDIATE 448
#define IMMUTABLE 449
#define IMPLICIT_P 450
#define IMPORT_P 451
#define IN_P 452
#define INCLUDE_P 453
#define INCLUDING 454
#define INCREMENT 455
#define INDEX 456
#define INDEXES 457
#define INHERIT 458
#define INHERITS 459
#define INITIALLY 460
#define INLINE_P 461
#define INNER_P 462
#define INOUT 463
#define INPUT_P 464
#define INSENSITIVE 465
#define INSERT 466
#define INSTALL 467
#define INSTEAD 468
#define INT_P 469
#define INTEGER 470
#define INTERSECT 471
#define INTERVAL 472
#define INTO 473
#define INVOKER 474
#define IS 475
#define ISNULL 476
#define ISOLATION 477
#define JOIN 478
#define JSON 479
#define KEY 480
#define LABEL 481
#define LANGUAGE 482
#define LARGE_P 483
#define LAST_P 484
#define LATERAL_P 485
#define LEADING 486
#define LEAKPROOF 487
#define LEFT 488
#define LEVEL 489
#define LIKE 490
#define LIMIT 491
#define LISTEN 492
#define LOAD 493
#define LOCAL 494
#define LOCALTIME 495
#define LOCALTIMESTAMP 496
#define LOCATION 497
#define LOCK_P 498
#define LOCKED 499
#define LOGGED 500
#define MACRO 501
#define MAP 502
#define MAPPING 503
#define MATCH 504
#define MATERIALIZED 505
#define MAXVALUE 506
#define METHOD 507
#define MICROSECOND_P 508
#define MICROSECONDS_P 509
#define MILLISECOND_P 510
#define MILLISECONDS_P 511
#define MINUTE_P 512
#define MINUTES_P 513
#define MINVALUE 514
#define MODE 515
#define MONTH_P 516
#define MONTHS_P 517
#define MOVE 518
#define NAME_P 519
#define NAMES 520
#define NATIONAL 521
#define NATURAL 522
#define NCHAR 523
#define NEW 524
#define NEXT 525
#define NO 526
#define NONE 527
#define NOT 528
#define NOTHING 529
#define NOTIFY 530
#define NOTNULL 531
#define NOWAIT 532
#define NULL_P 533
#define NULLIF 534
#define NULLS_P 535
#define NUMERIC 536
#define OBJECT_P 537
#define OF 538
#define OFF 539
#define OFFSET 540
#define OIDS 541
#define OLD 542
#define ON 543
#define ONLY 544
#define OPERATOR 545
#define OPTION 546
#define OPTIONS 547
#define OR 548
#define ORDER 549
#define ORDINALITY 550
#define OUT_P 551
#define OUTER_P 552
#define OVER 553
#define OVERLAPS 554
#define OVERLAY 555
#define OVERRIDING 556
#define OWNED 557
#define OWNER 558
#define PARALLEL 559
#define PARSER 560
#define PARTIAL 561
#define PARTITION 562
#define PASSING 563
#define PASSWORD 564
#define PERCENT 565
#define PIVOT 566
<<<<<<< HEAD
#define PLACING 567
#define PLANS 568
#define POLICY 569
#define POSITION 570
#define POSITIONAL 571
#define PRAGMA_P 572
#define PRECEDING 573
#define PRECISION 574
#define PREPARE 575
#define PREPARED 576
#define PRESERVE 577
#define PRIMARY 578
#define PRIOR 579
#define PRIVILEGES 580
#define PROCEDURAL 581
#define PROCEDURE 582
#define PROGRAM 583
#define PUBLICATION 584
#define QUALIFY 585
#define QUOTE 586
#define RANGE 587
#define READ_P 588
#define REAL 589
#define REASSIGN 590
#define RECHECK 591
#define RECURSIVE 592
#define REF 593
#define REFERENCES 594
#define REFERENCING 595
#define REFRESH 596
#define REINDEX 597
#define RELATIVE_P 598
#define RELEASE 599
#define RENAME 600
#define REPEATABLE 601
#define REPLACE 602
#define REPLICA 603
#define RESET 604
#define RESPECT_P 605
#define RESTART 606
#define RESTRICT 607
#define RETURNING 608
#define RETURNS 609
#define REVOKE 610
#define RIGHT 611
#define ROLE 612
#define ROLLBACK 613
#define ROLLUP 614
#define ROW 615
#define ROWS 616
#define RULE 617
#define SAMPLE 618
#define SAVEPOINT 619
#define SCHEMA 620
#define SCHEMAS 621
#define SCROLL 622
#define SEARCH 623
#define SECOND_P 624
#define SECONDS_P 625
#define SECURITY 626
#define SELECT 627
#define SEQUENCE 628
#define SEQUENCES 629
#define SERIALIZABLE 630
#define SERVER 631
#define SESSION 632
#define SESSION_USER 633
#define SET 634
#define SETOF 635
#define SETS 636
#define SHARE 637
#define SHOW 638
#define SIMILAR 639
#define SIMPLE 640
#define SKIP 641
#define SMALLINT 642
#define SNAPSHOT 643
#define SOME 644
#define SQL_P 645
#define STABLE 646
#define STANDALONE_P 647
#define START 648
#define STATEMENT 649
#define STATISTICS 650
#define STDIN 651
#define STDOUT 652
#define STORAGE 653
#define STORED 654
#define STRICT_P 655
#define STRIP_P 656
#define STRUCT 657
#define SUBSCRIPTION 658
#define SUBSTRING 659
#define SUMMARIZE 660
#define SYMMETRIC 661
#define SYSID 662
#define SYSTEM_P 663
#define TABLE 664
#define TABLES 665
#define TABLESAMPLE 666
#define TABLESPACE 667
#define TEMP 668
#define TEMPLATE 669
#define TEMPORARY 670
#define TEXT_P 671
#define THEN 672
#define TIME 673
#define TIMESTAMP 674
#define TO 675
#define TRAILING 676
#define TRANSACTION 677
#define TRANSFORM 678
#define TREAT 679
#define TRIGGER 680
#define TRIM 681
#define TRUE_P 682
#define TRUNCATE 683
#define TRUSTED 684
#define TRY_CAST 685
#define TYPE_P 686
#define TYPES_P 687
#define UNBOUNDED 688
#define UNCOMMITTED 689
#define UNENCRYPTED 690
#define UNION 691
#define UNIQUE 692
#define UNKNOWN 693
#define UNLISTEN 694
#define UNLOGGED 695
#define UNPIVOT 696
#define UNTIL 697
#define UPDATE 698
#define USE_P 699
#define USER 700
#define USING 701
#define VACUUM 702
#define VALID 703
#define VALIDATE 704
#define VALIDATOR 705
#define VALUE_P 706
#define VALUES 707
#define VARCHAR 708
#define VARIADIC 709
#define VARYING 710
#define VERBOSE 711
#define VERSION_P 712
#define VIEW 713
#define VIEWS 714
#define VIRTUAL 715
#define VOLATILE 716
#define WHEN 717
#define WHERE 718
#define WHITESPACE_P 719
#define WINDOW 720
#define WITH 721
#define WITHIN 722
#define WITHOUT 723
#define WORK 724
#define WRAPPER 725
#define WRITE_P 726
#define XML_P 727
#define XMLATTRIBUTES 728
#define XMLCONCAT 729
#define XMLELEMENT 730
#define XMLEXISTS 731
#define XMLFOREST 732
#define XMLNAMESPACES 733
#define XMLPARSE 734
#define XMLPI 735
#define XMLROOT 736
#define XMLSERIALIZE 737
#define XMLTABLE 738
#define YEAR_P 739
#define YEARS_P 740
#define YES_P 741
#define ZONE 742
#define NOT_LA 743
#define NULLS_LA 744
#define WITH_LA 745
#define POSTFIXOP 746
#define UMINUS 747
=======
#define PIVOT_LONGER 567
#define PIVOT_WIDER 568
#define PLACING 569
#define PLANS 570
#define POLICY 571
#define POSITION 572
#define POSITIONAL 573
#define PRAGMA_P 574
#define PRECEDING 575
#define PRECISION 576
#define PREPARE 577
#define PREPARED 578
#define PRESERVE 579
#define PRIMARY 580
#define PRIOR 581
#define PRIVILEGES 582
#define PROCEDURAL 583
#define PROCEDURE 584
#define PROGRAM 585
#define PUBLICATION 586
#define QUALIFY 587
#define QUOTE 588
#define RANGE 589
#define READ_P 590
#define REAL 591
#define REASSIGN 592
#define RECHECK 593
#define RECURSIVE 594
#define REF 595
#define REFERENCES 596
#define REFERENCING 597
#define REFRESH 598
#define REINDEX 599
#define RELATIVE_P 600
#define RELEASE 601
#define RENAME 602
#define REPEATABLE 603
#define REPLACE 604
#define REPLICA 605
#define RESET 606
#define RESPECT_P 607
#define RESTART 608
#define RESTRICT 609
#define RETURNING 610
#define RETURNS 611
#define REVOKE 612
#define RIGHT 613
#define ROLE 614
#define ROLLBACK 615
#define ROLLUP 616
#define ROW 617
#define ROWS 618
#define RULE 619
#define SAMPLE 620
#define SAVEPOINT 621
#define SCHEMA 622
#define SCHEMAS 623
#define SCROLL 624
#define SEARCH 625
#define SECOND_P 626
#define SECONDS_P 627
#define SECURITY 628
#define SELECT 629
#define SEQUENCE 630
#define SEQUENCES 631
#define SERIALIZABLE 632
#define SERVER 633
#define SESSION 634
#define SESSION_USER 635
#define SET 636
#define SETOF 637
#define SETS 638
#define SHARE 639
#define SHOW 640
#define SIMILAR 641
#define SIMPLE 642
#define SKIP 643
#define SMALLINT 644
#define SNAPSHOT 645
#define SOME 646
#define SQL_P 647
#define STABLE 648
#define STANDALONE_P 649
#define START 650
#define STATEMENT 651
#define STATISTICS 652
#define STDIN 653
#define STDOUT 654
#define STORAGE 655
#define STORED 656
#define STRICT_P 657
#define STRIP_P 658
#define STRUCT 659
#define SUBSCRIPTION 660
#define SUBSTRING 661
#define SUMMARIZE 662
#define SYMMETRIC 663
#define SYSID 664
#define SYSTEM_P 665
#define TABLE 666
#define TABLES 667
#define TABLESAMPLE 668
#define TABLESPACE 669
#define TEMP 670
#define TEMPLATE 671
#define TEMPORARY 672
#define TEXT_P 673
#define THEN 674
#define TIME 675
#define TIMESTAMP 676
#define TO 677
#define TRAILING 678
#define TRANSACTION 679
#define TRANSFORM 680
#define TREAT 681
#define TRIGGER 682
#define TRIM 683
#define TRUE_P 684
#define TRUNCATE 685
#define TRUSTED 686
#define TRY_CAST 687
#define TYPE_P 688
#define TYPES_P 689
#define UNBOUNDED 690
#define UNCOMMITTED 691
#define UNENCRYPTED 692
#define UNION 693
#define UNIQUE 694
#define UNKNOWN 695
#define UNLISTEN 696
#define UNLOGGED 697
#define UNPIVOT 698
#define UNTIL 699
#define UPDATE 700
#define USE_P 701
#define USER 702
#define USING 703
#define VACUUM 704
#define VALID 705
#define VALIDATE 706
#define VALIDATOR 707
#define VALUE_P 708
#define VALUES 709
#define VARCHAR 710
#define VARIADIC 711
#define VARYING 712
#define VERBOSE 713
#define VERSION_P 714
#define VIEW 715
#define VIEWS 716
#define VIRTUAL 717
#define VOLATILE 718
#define WHEN 719
#define WHERE 720
#define WHITESPACE_P 721
#define WINDOW 722
#define WITH 723
#define WITHIN 724
#define WITHOUT 725
#define WORK 726
#define WRAPPER 727
#define WRITE_P 728
#define XML_P 729
#define XMLATTRIBUTES 730
#define XMLCONCAT 731
#define XMLELEMENT 732
#define XMLEXISTS 733
#define XMLFOREST 734
#define XMLNAMESPACES 735
#define XMLPARSE 736
#define XMLPI 737
#define XMLROOT 738
#define XMLSERIALIZE 739
#define XMLTABLE 740
#define YEAR_P 741
#define YEARS_P 742
#define YES_P 743
#define ZONE 744
#define NOT_LA 745
#define NULLS_LA 746
#define WITH_LA 747
#define POSTFIXOP 748
#define UMINUS 749
>>>>>>> 79f6a623




#if ! defined YYSTYPE && ! defined YYSTYPE_IS_DECLARED
typedef union YYSTYPE
#line 14 "third_party/libpg_query/grammar/grammar.y"
{
	core_YYSTYPE		core_yystype;
	/* these fields must match core_YYSTYPE: */
	int					ival;
	char				*str;
	const char			*keyword;
	const char          *conststr;

	char				chr;
	bool				boolean;
	PGJoinType			jtype;
	PGDropBehavior		dbehavior;
	PGOnCommitAction		oncommit;
	PGOnCreateConflict		oncreateconflict;
	PGList				*list;
	PGNode				*node;
	PGValue				*value;
	PGObjectType			objtype;
	PGTypeName			*typnam;
	PGObjectWithArgs		*objwithargs;
	PGDefElem				*defelt;
	PGSortBy				*sortby;
	PGWindowDef			*windef;
	PGJoinExpr			*jexpr;
	PGIndexElem			*ielem;
	PGAlias				*alias;
	PGRangeVar			*range;
	PGIntoClause			*into;
	PGWithClause			*with;
	PGInferClause			*infer;
	PGOnConflictClause	*onconflict;
	PGOnConflictActionAlias onconflictshorthand;
	PGAIndices			*aind;
	PGResTarget			*target;
	PGInsertStmt			*istmt;
	PGVariableSetStmt		*vsetstmt;
	PGOverridingKind       override;
	PGSortByDir            sortorder;
	PGSortByNulls          nullorder;
	PGConstrType           constr;
	PGLockClauseStrength lockstrength;
	PGLockWaitPolicy lockwaitpolicy;
	PGSubLinkType subquerytype;
	PGViewCheckOption viewcheckoption;
}
/* Line 1529 of yacc.c.  */
<<<<<<< HEAD
#line 1079 "third_party/libpg_query/grammar/grammar_out.hpp"
=======
#line 1083 "third_party/libpg_query/grammar/grammar_out.hpp"
>>>>>>> 79f6a623
	YYSTYPE;
# define yystype YYSTYPE /* obsolescent; will be withdrawn */
# define YYSTYPE_IS_DECLARED 1
# define YYSTYPE_IS_TRIVIAL 1
#endif



#if ! defined YYLTYPE && ! defined YYLTYPE_IS_DECLARED
typedef struct YYLTYPE
{
  int first_line;
  int first_column;
  int last_line;
  int last_column;
} YYLTYPE;
# define yyltype YYLTYPE /* obsolescent; will be withdrawn */
# define YYLTYPE_IS_DECLARED 1
# define YYLTYPE_IS_TRIVIAL 1
#endif

<|MERGE_RESOLUTION|>--- conflicted
+++ resolved
@@ -348,189 +348,6 @@
      PASSWORD = 564,
      PERCENT = 565,
      PIVOT = 566,
-<<<<<<< HEAD
-     PLACING = 567,
-     PLANS = 568,
-     POLICY = 569,
-     POSITION = 570,
-     POSITIONAL = 571,
-     PRAGMA_P = 572,
-     PRECEDING = 573,
-     PRECISION = 574,
-     PREPARE = 575,
-     PREPARED = 576,
-     PRESERVE = 577,
-     PRIMARY = 578,
-     PRIOR = 579,
-     PRIVILEGES = 580,
-     PROCEDURAL = 581,
-     PROCEDURE = 582,
-     PROGRAM = 583,
-     PUBLICATION = 584,
-     QUALIFY = 585,
-     QUOTE = 586,
-     RANGE = 587,
-     READ_P = 588,
-     REAL = 589,
-     REASSIGN = 590,
-     RECHECK = 591,
-     RECURSIVE = 592,
-     REF = 593,
-     REFERENCES = 594,
-     REFERENCING = 595,
-     REFRESH = 596,
-     REINDEX = 597,
-     RELATIVE_P = 598,
-     RELEASE = 599,
-     RENAME = 600,
-     REPEATABLE = 601,
-     REPLACE = 602,
-     REPLICA = 603,
-     RESET = 604,
-     RESPECT_P = 605,
-     RESTART = 606,
-     RESTRICT = 607,
-     RETURNING = 608,
-     RETURNS = 609,
-     REVOKE = 610,
-     RIGHT = 611,
-     ROLE = 612,
-     ROLLBACK = 613,
-     ROLLUP = 614,
-     ROW = 615,
-     ROWS = 616,
-     RULE = 617,
-     SAMPLE = 618,
-     SAVEPOINT = 619,
-     SCHEMA = 620,
-     SCHEMAS = 621,
-     SCROLL = 622,
-     SEARCH = 623,
-     SECOND_P = 624,
-     SECONDS_P = 625,
-     SECURITY = 626,
-     SELECT = 627,
-     SEQUENCE = 628,
-     SEQUENCES = 629,
-     SERIALIZABLE = 630,
-     SERVER = 631,
-     SESSION = 632,
-     SESSION_USER = 633,
-     SET = 634,
-     SETOF = 635,
-     SETS = 636,
-     SHARE = 637,
-     SHOW = 638,
-     SIMILAR = 639,
-     SIMPLE = 640,
-     SKIP = 641,
-     SMALLINT = 642,
-     SNAPSHOT = 643,
-     SOME = 644,
-     SQL_P = 645,
-     STABLE = 646,
-     STANDALONE_P = 647,
-     START = 648,
-     STATEMENT = 649,
-     STATISTICS = 650,
-     STDIN = 651,
-     STDOUT = 652,
-     STORAGE = 653,
-     STORED = 654,
-     STRICT_P = 655,
-     STRIP_P = 656,
-     STRUCT = 657,
-     SUBSCRIPTION = 658,
-     SUBSTRING = 659,
-     SUMMARIZE = 660,
-     SYMMETRIC = 661,
-     SYSID = 662,
-     SYSTEM_P = 663,
-     TABLE = 664,
-     TABLES = 665,
-     TABLESAMPLE = 666,
-     TABLESPACE = 667,
-     TEMP = 668,
-     TEMPLATE = 669,
-     TEMPORARY = 670,
-     TEXT_P = 671,
-     THEN = 672,
-     TIME = 673,
-     TIMESTAMP = 674,
-     TO = 675,
-     TRAILING = 676,
-     TRANSACTION = 677,
-     TRANSFORM = 678,
-     TREAT = 679,
-     TRIGGER = 680,
-     TRIM = 681,
-     TRUE_P = 682,
-     TRUNCATE = 683,
-     TRUSTED = 684,
-     TRY_CAST = 685,
-     TYPE_P = 686,
-     TYPES_P = 687,
-     UNBOUNDED = 688,
-     UNCOMMITTED = 689,
-     UNENCRYPTED = 690,
-     UNION = 691,
-     UNIQUE = 692,
-     UNKNOWN = 693,
-     UNLISTEN = 694,
-     UNLOGGED = 695,
-     UNPIVOT = 696,
-     UNTIL = 697,
-     UPDATE = 698,
-     USE_P = 699,
-     USER = 700,
-     USING = 701,
-     VACUUM = 702,
-     VALID = 703,
-     VALIDATE = 704,
-     VALIDATOR = 705,
-     VALUE_P = 706,
-     VALUES = 707,
-     VARCHAR = 708,
-     VARIADIC = 709,
-     VARYING = 710,
-     VERBOSE = 711,
-     VERSION_P = 712,
-     VIEW = 713,
-     VIEWS = 714,
-     VIRTUAL = 715,
-     VOLATILE = 716,
-     WHEN = 717,
-     WHERE = 718,
-     WHITESPACE_P = 719,
-     WINDOW = 720,
-     WITH = 721,
-     WITHIN = 722,
-     WITHOUT = 723,
-     WORK = 724,
-     WRAPPER = 725,
-     WRITE_P = 726,
-     XML_P = 727,
-     XMLATTRIBUTES = 728,
-     XMLCONCAT = 729,
-     XMLELEMENT = 730,
-     XMLEXISTS = 731,
-     XMLFOREST = 732,
-     XMLNAMESPACES = 733,
-     XMLPARSE = 734,
-     XMLPI = 735,
-     XMLROOT = 736,
-     XMLSERIALIZE = 737,
-     XMLTABLE = 738,
-     YEAR_P = 739,
-     YEARS_P = 740,
-     YES_P = 741,
-     ZONE = 742,
-     NOT_LA = 743,
-     NULLS_LA = 744,
-     WITH_LA = 745,
-     POSTFIXOP = 746,
-     UMINUS = 747
-=======
      PIVOT_LONGER = 567,
      PIVOT_WIDER = 568,
      PLACING = 569,
@@ -714,7 +531,6 @@
      WITH_LA = 747,
      POSTFIXOP = 748,
      UMINUS = 749
->>>>>>> 79f6a623
    };
 #endif
 /* Tokens.  */
@@ -1027,189 +843,6 @@
 #define PASSWORD 564
 #define PERCENT 565
 #define PIVOT 566
-<<<<<<< HEAD
-#define PLACING 567
-#define PLANS 568
-#define POLICY 569
-#define POSITION 570
-#define POSITIONAL 571
-#define PRAGMA_P 572
-#define PRECEDING 573
-#define PRECISION 574
-#define PREPARE 575
-#define PREPARED 576
-#define PRESERVE 577
-#define PRIMARY 578
-#define PRIOR 579
-#define PRIVILEGES 580
-#define PROCEDURAL 581
-#define PROCEDURE 582
-#define PROGRAM 583
-#define PUBLICATION 584
-#define QUALIFY 585
-#define QUOTE 586
-#define RANGE 587
-#define READ_P 588
-#define REAL 589
-#define REASSIGN 590
-#define RECHECK 591
-#define RECURSIVE 592
-#define REF 593
-#define REFERENCES 594
-#define REFERENCING 595
-#define REFRESH 596
-#define REINDEX 597
-#define RELATIVE_P 598
-#define RELEASE 599
-#define RENAME 600
-#define REPEATABLE 601
-#define REPLACE 602
-#define REPLICA 603
-#define RESET 604
-#define RESPECT_P 605
-#define RESTART 606
-#define RESTRICT 607
-#define RETURNING 608
-#define RETURNS 609
-#define REVOKE 610
-#define RIGHT 611
-#define ROLE 612
-#define ROLLBACK 613
-#define ROLLUP 614
-#define ROW 615
-#define ROWS 616
-#define RULE 617
-#define SAMPLE 618
-#define SAVEPOINT 619
-#define SCHEMA 620
-#define SCHEMAS 621
-#define SCROLL 622
-#define SEARCH 623
-#define SECOND_P 624
-#define SECONDS_P 625
-#define SECURITY 626
-#define SELECT 627
-#define SEQUENCE 628
-#define SEQUENCES 629
-#define SERIALIZABLE 630
-#define SERVER 631
-#define SESSION 632
-#define SESSION_USER 633
-#define SET 634
-#define SETOF 635
-#define SETS 636
-#define SHARE 637
-#define SHOW 638
-#define SIMILAR 639
-#define SIMPLE 640
-#define SKIP 641
-#define SMALLINT 642
-#define SNAPSHOT 643
-#define SOME 644
-#define SQL_P 645
-#define STABLE 646
-#define STANDALONE_P 647
-#define START 648
-#define STATEMENT 649
-#define STATISTICS 650
-#define STDIN 651
-#define STDOUT 652
-#define STORAGE 653
-#define STORED 654
-#define STRICT_P 655
-#define STRIP_P 656
-#define STRUCT 657
-#define SUBSCRIPTION 658
-#define SUBSTRING 659
-#define SUMMARIZE 660
-#define SYMMETRIC 661
-#define SYSID 662
-#define SYSTEM_P 663
-#define TABLE 664
-#define TABLES 665
-#define TABLESAMPLE 666
-#define TABLESPACE 667
-#define TEMP 668
-#define TEMPLATE 669
-#define TEMPORARY 670
-#define TEXT_P 671
-#define THEN 672
-#define TIME 673
-#define TIMESTAMP 674
-#define TO 675
-#define TRAILING 676
-#define TRANSACTION 677
-#define TRANSFORM 678
-#define TREAT 679
-#define TRIGGER 680
-#define TRIM 681
-#define TRUE_P 682
-#define TRUNCATE 683
-#define TRUSTED 684
-#define TRY_CAST 685
-#define TYPE_P 686
-#define TYPES_P 687
-#define UNBOUNDED 688
-#define UNCOMMITTED 689
-#define UNENCRYPTED 690
-#define UNION 691
-#define UNIQUE 692
-#define UNKNOWN 693
-#define UNLISTEN 694
-#define UNLOGGED 695
-#define UNPIVOT 696
-#define UNTIL 697
-#define UPDATE 698
-#define USE_P 699
-#define USER 700
-#define USING 701
-#define VACUUM 702
-#define VALID 703
-#define VALIDATE 704
-#define VALIDATOR 705
-#define VALUE_P 706
-#define VALUES 707
-#define VARCHAR 708
-#define VARIADIC 709
-#define VARYING 710
-#define VERBOSE 711
-#define VERSION_P 712
-#define VIEW 713
-#define VIEWS 714
-#define VIRTUAL 715
-#define VOLATILE 716
-#define WHEN 717
-#define WHERE 718
-#define WHITESPACE_P 719
-#define WINDOW 720
-#define WITH 721
-#define WITHIN 722
-#define WITHOUT 723
-#define WORK 724
-#define WRAPPER 725
-#define WRITE_P 726
-#define XML_P 727
-#define XMLATTRIBUTES 728
-#define XMLCONCAT 729
-#define XMLELEMENT 730
-#define XMLEXISTS 731
-#define XMLFOREST 732
-#define XMLNAMESPACES 733
-#define XMLPARSE 734
-#define XMLPI 735
-#define XMLROOT 736
-#define XMLSERIALIZE 737
-#define XMLTABLE 738
-#define YEAR_P 739
-#define YEARS_P 740
-#define YES_P 741
-#define ZONE 742
-#define NOT_LA 743
-#define NULLS_LA 744
-#define WITH_LA 745
-#define POSTFIXOP 746
-#define UMINUS 747
-=======
 #define PIVOT_LONGER 567
 #define PIVOT_WIDER 568
 #define PLACING 569
@@ -1393,7 +1026,6 @@
 #define WITH_LA 747
 #define POSTFIXOP 748
 #define UMINUS 749
->>>>>>> 79f6a623
 
 
 
@@ -1447,11 +1079,7 @@
 	PGViewCheckOption viewcheckoption;
 }
 /* Line 1529 of yacc.c.  */
-<<<<<<< HEAD
-#line 1079 "third_party/libpg_query/grammar/grammar_out.hpp"
-=======
 #line 1083 "third_party/libpg_query/grammar/grammar_out.hpp"
->>>>>>> 79f6a623
 	YYSTYPE;
 # define yystype YYSTYPE /* obsolescent; will be withdrawn */
 # define YYSTYPE_IS_DECLARED 1
