//===----------------------------------------------------------------------===//
//                         DuckDB
//
// duckdb/execution/index/art/node.hpp
//
//
//===----------------------------------------------------------------------===//

#pragma once

#include "duckdb/execution/index/art/art_key.hpp"
#include "duckdb/common/common.hpp"
#include "duckdb/storage/meta_block_writer.hpp"
#include "duckdb/storage/meta_block_reader.hpp"

namespace duckdb {
enum class NodeType : uint8_t { N4 = 0, N16 = 1, N48 = 2, N256 = 3, NLeaf = 4 };
class ART;

class Node {
public:
	static const uint8_t EMPTY_MARKER = 48;
	duckdb::Deserializer *source;

public:
	Node(NodeType type, size_t compressed_prefix_size);
	virtual ~Node() {
	}

	//! length of the compressed path (prefix)
	uint32_t prefix_length;
	//! number of non-null children
	uint16_t count;
	//! node type
	NodeType type;
	//! compressed path (prefix)
	unique_ptr<uint8_t[]> prefix;

	//! Get the position of a child corresponding exactly to the specific byte, returns DConstants::INVALID_INDEX if not
	//! exists
	virtual idx_t GetChildPos(uint8_t k) {
		return DConstants::INVALID_INDEX;
	}
	//! Get the position of the first child that is greater or equal to the specific byte, or DConstants::INVALID_INDEX
	//! if there are no children matching the criteria
	virtual idx_t GetChildGreaterEqual(uint8_t k, bool &equal) {
		throw InternalException("Unimplemented GetChildGreaterEqual for ARTNode");
	}
	//! Get the position of the biggest element in node
	virtual idx_t GetMin();

	//! Serialize this Node
	virtual std::pair<idx_t, idx_t> Serialize(ART &art, duckdb::MetaBlockWriter &writer) = 0;

	static Node *Deserialize(ART &art, idx_t block_id, idx_t offset);

	//! Get the next position in the node, or DConstants::INVALID_INDEX if there is no next position. if pos ==
	//! DConstants::INVALID_INDEX, then the first valid position in the node will be returned.
	virtual idx_t GetNextPos(idx_t pos) {
		return DConstants::INVALID_INDEX;
	}
	//! Get the child at the specified position in the node. pos should be between [0, count). Throws an assertion if
	//! the element is not found.
	virtual Node *GetChild(ART &art, idx_t pos);

	//! Replaces the pointer
	virtual void ReplaceChildPointer(idx_t pos, Node *node);

	//! Tries to get a child from a given address, checks if the address is pointing to a memory space
	//! Or if its a swizzled pointer.
	static uint64_t GetChildSwizzled(ART &art, uint64_t pointer);

	static std::pair<idx_t, idx_t> GetSwizzledBlockInfo(uint64_t pointer);
	//! Checks if a given pointer is a swizzled pointer or not.
	static bool IsSwizzled(uint64_t pointer);
	//! Generate Swizzled Pointer from block id and offset
	static uint64_t GenerateSwizzledPointer(idx_t block_id, idx_t offset);

	//! Compare the key with the prefix of the node, return the number matching bytes
	static uint32_t PrefixMismatch(Node *node, Key &key, uint64_t depth);
	//! Insert leaf into inner node
	static void InsertLeaf(Node *&node, uint8_t key, Node *new_node);
	//! Erase entry from node
<<<<<<< HEAD
	static void Erase(Node *&node, idx_t pos, ART &art);
=======
	static void Erase(Node *&node, idx_t pos);
	//! Transforms from Node* to uint64_t
	static void AssignPointer(uint64_t &to, Node *from);
>>>>>>> 5e2c407d

protected:
	//! Copies the prefix from the source to the destination node
	static void CopyPrefix(Node *src, Node *dst);
};

} // namespace duckdb<|MERGE_RESOLUTION|>--- conflicted
+++ resolved
@@ -81,13 +81,9 @@
 	//! Insert leaf into inner node
 	static void InsertLeaf(Node *&node, uint8_t key, Node *new_node);
 	//! Erase entry from node
-<<<<<<< HEAD
 	static void Erase(Node *&node, idx_t pos, ART &art);
-=======
-	static void Erase(Node *&node, idx_t pos);
 	//! Transforms from Node* to uint64_t
 	static void AssignPointer(uint64_t &to, Node *from);
->>>>>>> 5e2c407d
 
 protected:
 	//! Copies the prefix from the source to the destination node
