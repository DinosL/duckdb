--- conflicted
+++ resolved
@@ -205,15 +205,9 @@
 		if (TypeIsConstantSize(type)) {
 			// constant size type: simple memcpy
 			auto column_size = GetTypeIdSize(type) * rows;
-<<<<<<< HEAD
-			auto ptr = unique_ptr<uint8_t[]>(new uint8_t[column_size]);
+			auto ptr = unique_ptr<data_t[]>(new data_t[column_size]);
 			source.ReadData(ptr.get(), column_size);
-			Vector v(data[i].type, (char *)ptr.get());
-=======
-			auto ptr = unique_ptr<data_t[]>(new data_t[column_size]);
-			source.Read(ptr.get(), column_size);
 			Vector v(data[i].type, ptr.get());
->>>>>>> 988d493e
 			v.count = rows;
 			VectorOperations::AppendFromStorage(v, data[i]);
 		} else {
