--- conflicted
+++ resolved
@@ -235,16 +235,9 @@
 		return result.error;
 	}
 	// successfully bound: replace the node with a BoundExpression
-<<<<<<< HEAD
-	*expr = make_unique<BoundExpression>(std::move(result.expression));
+	*expr = make_uniq<BoundExpression>(std::move(result.expression));
 	auto &be = (*expr)->Cast<BoundExpression>();
 	be.alias = alias;
-=======
-	*expr = make_uniq<BoundExpression>(std::move(result.expression));
-	auto be = (BoundExpression *)expr->get();
-	D_ASSERT(be);
-	be->alias = alias;
->>>>>>> d84e329b
 	if (!alias.empty()) {
 		be.expr->alias = alias;
 	}
