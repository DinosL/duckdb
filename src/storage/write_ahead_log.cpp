--- conflicted
+++ resolved
@@ -259,20 +259,11 @@
 // Indexes
 //===--------------------------------------------------------------------===//
 
-<<<<<<< HEAD
-void SerializeIndexToWAL(WriteAheadLogSerializer &serializer, const unique_ptr<Index> &index,
-                         const case_insensitive_map_t<Value> &options) {
-
-	// We will never write an index to the WAL that is not bound
-	D_ASSERT(index->IsBound());
-	auto index_storage_info = index->Cast<BoundIndex>().GetStorageInfo(options, true);
-=======
-void SerializeIndexToWAL(WriteAheadLogSerializer &serializer, Index &index) {
+void SerializeIndexToWAL(WriteAheadLogSerializer &serializer, Index &index, const case_insensitive_map_t<Value> &options) {
 
 	// We will never write an index to the WAL that is not bound
 	D_ASSERT(index.IsBound());
-	const auto index_storage_info = index.Cast<BoundIndex>().GetStorageInfo(true);
->>>>>>> 9ad037f3
+	const auto index_storage_info = index.Cast<BoundIndex>().GetStorageInfo(options, true);
 	serializer.WriteProperty(102, "index_storage_info", index_storage_info);
 
 	serializer.WriteList(103, "index_storage", index_storage_info.buffers.size(), [&](Serializer::List &list, idx_t i) {
@@ -296,21 +287,12 @@
 
 	// now serialize the index data to the persistent storage and write the index metadata
 	auto &duck_index_entry = entry.Cast<DuckIndexEntry>();
-<<<<<<< HEAD
-	auto &indexes = duck_index_entry.GetDataTableInfo().GetIndexes().Indexes();
-
-	// get the matching index and serialize its storage info
-	for (auto const &index : indexes) {
-		if (duck_index_entry.name == index->GetIndexName()) {
-			SerializeIndexToWAL(serializer, index, options);
-			break;
-=======
 	auto &table_idx_list = duck_index_entry.GetDataTableInfo().GetIndexes();
+
 	table_idx_list.Scan([&](Index &index) {
 		if (duck_index_entry.name == index.GetIndexName()) {
-			SerializeIndexToWAL(serializer, index);
+			SerializeIndexToWAL(serializer, index, options);
 			return true;
->>>>>>> 9ad037f3
 		}
 		return false;
 	});
