#include "duckdb_python/python_objects.hpp"
#include "duckdb/common/types.hpp"
#include "duckdb/common/types/uuid.hpp"
#include "duckdb/common/types/value.hpp"
#include "duckdb/common/types/decimal.hpp"
#include "duckdb/common/types/bit.hpp"
#include "duckdb/common/types/cast_helpers.hpp"
#include "duckdb/common/operator/cast_operators.hpp"
#include "duckdb_python/pyconnection/pyconnection.hpp"
#include "duckdb/common/operator/add.hpp"
#include "duckdb/core_functions/to_interval.hpp"

#include "datetime.h" // Python datetime initialize #1

namespace duckdb {

PyDictionary::PyDictionary(py::object dict) {
	keys = py::list(dict.attr("keys")());
	values = py::list(dict.attr("values")());
	len = py::len(keys);
	this->dict = std::move(dict);
}

PyTimeDelta::PyTimeDelta(py::handle &obj) {
	days = PyTimeDelta::GetDays(obj);
	seconds = PyTimeDelta::GetSeconds(obj);
	microseconds = PyTimeDelta::GetMicros(obj);
}

interval_t PyTimeDelta::ToInterval() {
	interval_t result;

	auto micros_interval = Interval::FromMicro(microseconds);
	auto days_interval = interval_t {/*months = */ 0,
	                                 /*days = */ days,
	                                 /*micros = */ 0};
	auto seconds_interval = ToSecondsOperator::Operation<int64_t, interval_t>(seconds);

	result = AddOperator::Operation<interval_t, interval_t, interval_t>(micros_interval, days_interval);
	result = AddOperator::Operation<interval_t, interval_t, interval_t>(result, seconds_interval);
	return result;
}

int64_t PyTimeDelta::GetDays(py::handle &obj) {
	return PyDateTime_TIMEDELTA_GET_DAYS(obj.ptr()); // NOLINT
}

int64_t PyTimeDelta::GetSeconds(py::handle &obj) {
	return PyDateTime_TIMEDELTA_GET_SECONDS(obj.ptr()); // NOLINT
}

int64_t PyTimeDelta::GetMicros(py::handle &obj) {
	return PyDateTime_TIMEDELTA_GET_MICROSECONDS(obj.ptr()); // NOLINT
}

PyDecimal::PyDecimal(py::handle &obj) : obj(obj) {
	auto as_tuple = obj.attr("as_tuple")();

	py::object exponent = as_tuple.attr("exponent");
	SetExponent(exponent);

	auto sign = py::cast<int8_t>(as_tuple.attr("sign"));
	signed_value = sign != 0;

	auto decimal_digits = as_tuple.attr("digits");
	auto width = py::len(decimal_digits);
	digits.reserve(width);
	for (auto digit : decimal_digits) {
		digits.push_back(py::cast<uint8_t>(digit));
	}
}

bool PyDecimal::TryGetType(LogicalType &type) {
	int32_t width = digits.size();

	switch (exponent_type) {
	case PyDecimalExponentType::EXPONENT_SCALE: {
	case PyDecimalExponentType::EXPONENT_POWER: {
		auto scale = exponent_value;
		if (exponent_type == PyDecimalExponentType::EXPONENT_POWER) {
			width += scale;
		}
		if (scale > width) {
			// The value starts with 1 or more zeros, which are optimized out of the 'digits' array
			// 0.001; width=1, exponent=-3
			width = scale + 1; // DECIMAL(4,3) - add 1 for the non-decimal values
		}
		if (width > Decimal::MAX_WIDTH_INT128) {
			type = LogicalType::DOUBLE;
			return true;
		}
		type = LogicalType::DECIMAL(width, scale);
		return true;
	}
	case PyDecimalExponentType::EXPONENT_INFINITY: {
		type = LogicalType::FLOAT;
		return true;
	}
	case PyDecimalExponentType::EXPONENT_NAN: {
		type = LogicalType::FLOAT;
		return true;
	}
	default: // LCOV_EXCL_START
		throw NotImplementedException("case not implemented for type PyDecimalExponentType");
	} // LCOV_EXCL_STOP
	}
	return true;
}
// LCOV_EXCL_START
static void ExponentNotRecognized() {
	throw NotImplementedException("Failed to convert decimal.Decimal value, exponent type is unknown");
}
// LCOV_EXCL_STOP

void PyDecimal::SetExponent(py::handle &exponent) {
	if (py::isinstance<py::int_>(exponent)) {
		this->exponent_value = py::cast<int32_t>(exponent);
		if (this->exponent_value >= 0) {
			exponent_type = PyDecimalExponentType::EXPONENT_POWER;
			return;
		}
		exponent_value *= -1;
		exponent_type = PyDecimalExponentType::EXPONENT_SCALE;
		return;
	}
	if (py::isinstance<py::str>(exponent)) {
		string exponent_string = py::str(exponent);
		if (exponent_string == "n") {
			exponent_type = PyDecimalExponentType::EXPONENT_NAN;
			return;
		}
		if (exponent_string == "F") {
			exponent_type = PyDecimalExponentType::EXPONENT_INFINITY;
			return;
		}
	}
	// LCOV_EXCL_START
	ExponentNotRecognized();
	// LCOV_EXCL_STOP
}

static bool WidthFitsInDecimal(int32_t width) {
	return width >= 0 && width <= Decimal::MAX_WIDTH_DECIMAL;
}

template <class OP>
Value PyDecimalCastSwitch(PyDecimal &decimal, uint8_t width, uint8_t scale) {
	if (width > DecimalWidth<int64_t>::max) {
		return OP::template Operation<hugeint_t>(decimal.signed_value, decimal.digits, width, scale);
	}
	if (width > DecimalWidth<int32_t>::max) {
		return OP::template Operation<int64_t>(decimal.signed_value, decimal.digits, width, scale);
	}
	if (width > DecimalWidth<int16_t>::max) {
		return OP::template Operation<int32_t>(decimal.signed_value, decimal.digits, width, scale);
	}
	return OP::template Operation<int16_t>(decimal.signed_value, decimal.digits, width, scale);
}

// Wont fit in a DECIMAL, fall back to DOUBLE
static Value CastToDouble(py::handle &obj) {
	string converted = py::str(obj);
	string_t decimal_string(converted);
	double double_val;
	bool try_cast = TryCast::Operation<string_t, double>(decimal_string, double_val, true);
	(void)try_cast;
	D_ASSERT(try_cast);
	return Value::DOUBLE(double_val);
}

Value PyDecimal::ToDuckValue() {
	int32_t width = digits.size();
	if (!WidthFitsInDecimal(width)) {
		return CastToDouble(obj);
	}
	switch (exponent_type) {
	case PyDecimalExponentType::EXPONENT_SCALE: {
		uint8_t scale = exponent_value;
		D_ASSERT(WidthFitsInDecimal(width));
		if (scale > width) {
			// Values like '0.001'
			width = scale + 1; // leave 1 room for the non-decimal value
		}
		if (!WidthFitsInDecimal(width)) {
			return CastToDouble(obj);
		}
		return PyDecimalCastSwitch<PyDecimalScaleConverter>(*this, width, scale);
	}
	case PyDecimalExponentType::EXPONENT_POWER: {
		uint8_t scale = exponent_value;
		width += scale;
		if (!WidthFitsInDecimal(width)) {
			return CastToDouble(obj);
		}
		return PyDecimalCastSwitch<PyDecimalPowerConverter>(*this, width, scale);
	}
	case PyDecimalExponentType::EXPONENT_NAN: {
		return Value::FLOAT(NAN);
	}
	case PyDecimalExponentType::EXPONENT_INFINITY: {
		return Value::FLOAT(INFINITY);
	}
	// LCOV_EXCL_START
	default: {
		throw NotImplementedException("case not implemented for type PyDecimalExponentType");
	} // LCOV_EXCL_STOP
	}
}

PyTime::PyTime(py::handle &obj) : obj(obj) {
	hour = PyTime::GetHours(obj);          // NOLINT
	minute = PyTime::GetMinutes(obj);      // NOLINT
	second = PyTime::GetSeconds(obj);      // NOLINT
	microsecond = PyTime::GetMicros(obj);  // NOLINT
	timezone_obj = PyTime::GetTZInfo(obj); // NOLINT
}
dtime_t PyTime::ToDuckTime() {
	return Time::FromTime(hour, minute, second, microsecond);
}

Value PyTime::ToDuckValue() {
	auto duckdb_time = this->ToDuckTime();
	if (!py::none().is(this->timezone_obj)) {
		return Value::TIMETZ(dtime_tz_t(duckdb_time, 0));
	}
	return Value::TIME(duckdb_time);
}

int32_t PyTime::GetHours(py::handle &obj) {
	return PyDateTime_TIME_GET_HOUR(obj.ptr()); // NOLINT
}

int32_t PyTime::GetMinutes(py::handle &obj) {
	return PyDateTime_TIME_GET_MINUTE(obj.ptr()); // NOLINT
}

int32_t PyTime::GetSeconds(py::handle &obj) {
	return PyDateTime_TIME_GET_SECOND(obj.ptr()); // NOLINT
}

int32_t PyTime::GetMicros(py::handle &obj) {
	return PyDateTime_TIME_GET_MICROSECOND(obj.ptr()); // NOLINT
}

py::object PyTime::GetTZInfo(py::handle &obj) {
	// The object returned is borrowed, there is no reference to steal
	return py::reinterpret_borrow<py::object>(PyDateTime_TIME_GET_TZINFO(obj.ptr())); // NOLINT
}

interval_t PyTimezone::GetUTCOffset(py::handle &tzone_obj) {
	auto res = tzone_obj.attr("utcoffset")(py::none());
	auto timedelta = PyTimeDelta(res);
	return timedelta.ToInterval();
}

PyDateTime::PyDateTime(py::handle &obj) : obj(obj) {
	year = PyDateTime::GetYears(obj);
	month = PyDateTime::GetMonths(obj);
	day = PyDateTime::GetDays(obj);
	hour = PyDateTime::GetHours(obj);
	minute = PyDateTime::GetMinutes(obj);
	second = PyDateTime::GetSeconds(obj);
	micros = PyDateTime::GetMicros(obj);
	tzone_obj = PyDateTime::GetTZInfo(obj);
}

timestamp_t PyDateTime::ToTimestamp() {
	auto date = ToDate();
	auto time = ToDuckTime();
	return Timestamp::FromDatetime(date, time);
}

Value PyDateTime::ToDuckValue(const LogicalType &target_type) {
	auto timestamp = ToTimestamp();
	if (!py::none().is(tzone_obj)) {
		auto utc_offset = PyTimezone::GetUTCOffset(tzone_obj);
		// Need to subtract the UTC offset, so we invert the interval
		utc_offset = Interval::Invert(utc_offset);
		timestamp = Interval::Add(timestamp, utc_offset);
		return Value::TIMESTAMPTZ(timestamp);
	}
	switch (target_type.id()) {
	case LogicalTypeId::UNKNOWN:
	case LogicalTypeId::TIMESTAMP: {
		return Value::TIMESTAMP(timestamp);
	}
	case LogicalTypeId::TIMESTAMP_SEC:
	case LogicalTypeId::TIMESTAMP_MS:
	case LogicalTypeId::TIMESTAMP_NS:
		// Because the 'Time::FromTime' method constructs a regular (usecond) timestamp, this is not compatible with
		// creating sec/ms/ns timestamps
		throw NotImplementedException("Conversion from 'datetime' to type %s is not implemented yet",
		                              target_type.ToString());
	default:
		throw ConversionException("Could not convert 'datetime' to type %s", target_type.ToString());
	}
}

date_t PyDateTime::ToDate() {
	return Date::FromDate(year, month, day);
}
dtime_t PyDateTime::ToDuckTime() {
	return Time::FromTime(hour, minute, second, micros);
}

int32_t PyDateTime::GetYears(py::handle &obj) {
	return PyDateTime_GET_YEAR(obj.ptr()); // NOLINT
}

int32_t PyDateTime::GetMonths(py::handle &obj) {
	return PyDateTime_GET_MONTH(obj.ptr()); // NOLINT
}

int32_t PyDateTime::GetDays(py::handle &obj) {
	return PyDateTime_GET_DAY(obj.ptr()); // NOLINT
}

int32_t PyDateTime::GetHours(py::handle &obj) {
	return PyDateTime_DATE_GET_HOUR(obj.ptr()); // NOLINT
}

int32_t PyDateTime::GetMinutes(py::handle &obj) {
	return PyDateTime_DATE_GET_MINUTE(obj.ptr()); // NOLINT
}

int32_t PyDateTime::GetSeconds(py::handle &obj) {
	return PyDateTime_DATE_GET_SECOND(obj.ptr()); // NOLINT
}

int32_t PyDateTime::GetMicros(py::handle &obj) {
	return PyDateTime_DATE_GET_MICROSECOND(obj.ptr()); // NOLINT
}

py::object PyDateTime::GetTZInfo(py::handle &obj) {
	// The object returned is borrowed, there is no reference to steal
	return py::reinterpret_borrow<py::object>(PyDateTime_DATE_GET_TZINFO(obj.ptr())); // NOLINT
}

PyDate::PyDate(py::handle &ele) {
	year = PyDateTime::GetYears(ele);
	month = PyDateTime::GetMonths(ele);
	day = PyDateTime::GetDays(ele);
}

Value PyDate::ToDuckValue() {
	auto value = Value::DATE(year, month, day);
	return value;
}

void PythonObject::Initialize() {
	PyDateTime_IMPORT; // NOLINT: Python datetime initialize #2
}

enum class InfinityType : uint8_t { NONE, POSITIVE, NEGATIVE };

InfinityType GetTimestampInfinityType(timestamp_t &timestamp) {
	if (timestamp == timestamp_t::infinity()) {
		return InfinityType::POSITIVE;
	}
	if (timestamp == timestamp_t::ninfinity()) {
		return InfinityType::NEGATIVE;
	}
	return InfinityType::NONE;
}

py::object PythonObject::FromStruct(const Value &val, const LogicalType &type,
                                    const ClientProperties &client_properties) {
	auto &struct_values = StructValue::GetChildren(val);

	auto &child_types = StructType::GetChildTypes(type);
	if (StructType::IsUnnamed(type)) {
		py::tuple py_tuple(struct_values.size());
		for (idx_t i = 0; i < struct_values.size(); i++) {
			auto &child_entry = child_types[i];
			D_ASSERT(child_entry.first.empty());
			auto &child_type = child_entry.second;
			py_tuple[i] = FromValue(struct_values[i], child_type, client_properties);
		}
		return std::move(py_tuple);
	} else {
		py::dict py_struct;
		for (idx_t i = 0; i < struct_values.size(); i++) {
			auto &child_entry = child_types[i];
			auto &child_name = child_entry.first;
			auto &child_type = child_entry.second;
			py_struct[child_name.c_str()] = FromValue(struct_values[i], child_type, client_properties);
		}
		return std::move(py_struct);
	}
}

py::object PythonObject::FromValue(const Value &val, const LogicalType &type,
                                   const ClientProperties &client_properties) {
	auto &import_cache = *DuckDBPyConnection::ImportCache();
	if (val.IsNull()) {
		return py::none();
	}
	switch (type.id()) {
	case LogicalTypeId::BOOLEAN:
		return py::cast(val.GetValue<bool>());
	case LogicalTypeId::TINYINT:
		return py::cast(val.GetValue<int8_t>());
	case LogicalTypeId::SMALLINT:
		return py::cast(val.GetValue<int16_t>());
	case LogicalTypeId::INTEGER:
		return py::cast(val.GetValue<int32_t>());
	case LogicalTypeId::BIGINT:
		return py::cast(val.GetValue<int64_t>());
	case LogicalTypeId::UTINYINT:
		return py::cast(val.GetValue<uint8_t>());
	case LogicalTypeId::USMALLINT:
		return py::cast(val.GetValue<uint16_t>());
	case LogicalTypeId::UINTEGER:
		return py::cast(val.GetValue<uint32_t>());
	case LogicalTypeId::UBIGINT:
		return py::cast(val.GetValue<uint64_t>());
	case LogicalTypeId::HUGEINT:
		return py::reinterpret_steal<py::object>(PyLong_FromString(val.GetValue<string>().c_str(), nullptr, 10));
	case LogicalTypeId::UHUGEINT:
		return py::reinterpret_steal<py::object>(PyLong_FromString(val.GetValue<string>().c_str(), nullptr, 10));
	case LogicalTypeId::FLOAT:
		return py::cast(val.GetValue<float>());
	case LogicalTypeId::DOUBLE:
		return py::cast(val.GetValue<double>());
	case LogicalTypeId::DECIMAL: {
		return import_cache.decimal.Decimal()(val.ToString());
	}
	case LogicalTypeId::ENUM:
		return py::cast(EnumType::GetValue(val));
	case LogicalTypeId::UNION: {
		return PythonObject::FromValue(UnionValue::GetValue(val), UnionValue::GetType(val), client_properties);
	}
	case LogicalTypeId::VARCHAR:
		return py::cast(StringValue::Get(val));
	case LogicalTypeId::BLOB:
		return py::bytes(StringValue::Get(val));
	case LogicalTypeId::BIT:
		return py::cast(Bit::ToString(StringValue::Get(val)));
	case LogicalTypeId::TIMESTAMP:
	case LogicalTypeId::TIMESTAMP_MS:
	case LogicalTypeId::TIMESTAMP_NS:
	case LogicalTypeId::TIMESTAMP_SEC:
	case LogicalTypeId::TIMESTAMP_TZ: {
		D_ASSERT(type.InternalType() == PhysicalType::INT64);
		auto timestamp = val.GetValueUnsafe<timestamp_t>();

		InfinityType infinity = GetTimestampInfinityType(timestamp);
		if (infinity == InfinityType::POSITIVE) {
			return py::reinterpret_borrow<py::object>(import_cache.datetime.datetime.max());
		}
		if (infinity == InfinityType::NEGATIVE) {
			return py::reinterpret_borrow<py::object>(import_cache.datetime.datetime.min());
		}

		if (type.id() == LogicalTypeId::TIMESTAMP_MS) {
			timestamp = Timestamp::FromEpochMs(timestamp.value);
		} else if (type.id() == LogicalTypeId::TIMESTAMP_NS) {
			timestamp = Timestamp::FromEpochNanoSeconds(timestamp.value);
		} else if (type.id() == LogicalTypeId::TIMESTAMP_SEC) {
			timestamp = Timestamp::FromEpochSeconds(timestamp.value);
		}

		int32_t year, month, day, hour, min, sec, micros;
		date_t date;
		dtime_t time;
		Timestamp::Convert(timestamp, date, time);
		Date::Convert(date, year, month, day);
		Time::Convert(time, hour, min, sec, micros);
		py::object py_timestamp;
		try {
			auto python_conversion = PyDateTime_FromDateAndTime(year, month, day, hour, min, sec, micros);
			if (!python_conversion) {
				throw py::error_already_set();
			}
			py_timestamp = py::reinterpret_steal<py::object>(python_conversion);
		} catch (py::error_already_set &e) {
			// Failed to convert, fall back to str
			return py::str(val.ToString());
		}
		if (type.id() == LogicalTypeId::TIMESTAMP_TZ) {
			// We have to add the timezone info
			auto tz_utc = import_cache.pytz.timezone()("UTC");
			auto timestamp_utc = tz_utc.attr("localize")(py_timestamp);
			auto tz_info = import_cache.pytz.timezone()(client_properties.time_zone);
			return timestamp_utc.attr("astimezone")(tz_info);
		}
		return py_timestamp;
	}
	case LogicalTypeId::TIME_TZ: {
		D_ASSERT(type.InternalType() == PhysicalType::INT64);
		int32_t hour, min, sec, microsec;
		auto time_tz = val.GetValueUnsafe<dtime_tz_t>();
		auto time = time_tz.time();
		auto offset = time_tz.offset();
		if (offset != 0) {
			throw NotImplementedException("TIME_TZ with non-zero offset not supported");
		}
		duckdb::Time::Convert(time, hour, min, sec, microsec);
		auto py_time = py::reinterpret_steal<py::object>(PyTime_FromTime(hour, min, sec, microsec));
		if (type.id() == LogicalTypeId::TIME_TZ) {
			// We have to add the timezone info
			auto tz_utc = import_cache.pytz().timezone()("UTC");
			auto timestamp_utc = tz_utc.attr("localize")(py_time);
			auto tz_info = import_cache.pytz().timezone()(client_properties.time_zone);
			return timestamp_utc.attr("replace")(py::arg("tzinfo") = tz_info);
		}
	}
	case LogicalTypeId::TIME: {
		D_ASSERT(type.InternalType() == PhysicalType::INT64);
		int32_t hour, min, sec, microsec;
		auto time = val.GetValueUnsafe<dtime_t>();
		duckdb::Time::Convert(time, hour, min, sec, microsec);
<<<<<<< HEAD
		try {
			auto pytime = PyTime_FromTime(hour, min, sec, microsec);
			if (!pytime) {
				throw py::error_already_set();
			}
			return py::reinterpret_steal<py::object>(pytime);
		} catch (py::error_already_set &e) {
			return py::str(val.ToString());
		}
=======
		auto py_time = py::reinterpret_steal<py::object>(PyTime_FromTime(hour, min, sec, microsec));
		return py_time;
>>>>>>> cc8fd580
	}
	case LogicalTypeId::DATE: {
		D_ASSERT(type.InternalType() == PhysicalType::INT32);
		auto date = val.GetValueUnsafe<date_t>();
		int32_t year, month, day;
		if (!duckdb::Date::IsFinite(date)) {
			if (date == date_t::infinity()) {
				return py::reinterpret_borrow<py::object>(import_cache.datetime.date.max());
			}
			return py::reinterpret_borrow<py::object>(import_cache.datetime.date.min());
		}
		duckdb::Date::Convert(date, year, month, day);
		try {
			auto pydate = PyDate_FromDate(year, month, day);
			if (!pydate) {
				throw py::error_already_set();
			}
			return py::reinterpret_steal<py::object>(pydate);
		} catch (py::error_already_set &e) {
			return py::str(val.ToString());
		}
	}
	case LogicalTypeId::LIST: {
		auto &list_values = ListValue::GetChildren(val);

		py::list list;
		for (auto &list_elem : list_values) {
			list.append(FromValue(list_elem, ListType::GetChildType(type), client_properties));
		}
		return std::move(list);
	}
	case LogicalTypeId::ARRAY: {
		auto &array_values = ArrayValue::GetChildren(val);
		auto array_size = ArrayType::GetSize(type);
		auto &child_type = ArrayType::GetChildType(type);
		py::tuple arr(array_size);
		for (idx_t elem_idx = 0; elem_idx < array_size; elem_idx++) {
			arr[elem_idx] = FromValue(array_values[elem_idx], child_type, client_properties);
		}
		return std::move(arr);
	}
	case LogicalTypeId::MAP: {
		auto &list_values = ListValue::GetChildren(val);

		auto &key_type = MapType::KeyType(type);
		auto &val_type = MapType::ValueType(type);

		py::list keys;
		py::list values;
		for (auto &list_elem : list_values) {
			auto &struct_children = StructValue::GetChildren(list_elem);
			keys.append(PythonObject::FromValue(struct_children[0], key_type, client_properties));
			values.append(PythonObject::FromValue(struct_children[1], val_type, client_properties));
		}
		py::dict py_struct;
		py_struct["key"] = std::move(keys);
		py_struct["value"] = std::move(values);
		return std::move(py_struct);
	}
	case LogicalTypeId::STRUCT: {
		return FromStruct(val, type, client_properties);
	}
	case LogicalTypeId::UUID: {
		auto uuid_value = val.GetValueUnsafe<hugeint_t>();
		return import_cache.uuid.UUID()(UUID::ToString(uuid_value));
	}
	case LogicalTypeId::INTERVAL: {
		auto interval_value = val.GetValueUnsafe<interval_t>();
		int64_t days = duckdb::Interval::DAYS_PER_MONTH * interval_value.months + interval_value.days;
		return import_cache.datetime.timedelta()(py::arg("days") = days,
		                                         py::arg("microseconds") = interval_value.micros);
	}

	default:
		throw NotImplementedException("Unsupported type: \"%s\"", type.ToString());
	}
}

} // namespace duckdb<|MERGE_RESOLUTION|>--- conflicted
+++ resolved
@@ -492,25 +492,30 @@
 		auto time_tz = val.GetValueUnsafe<dtime_tz_t>();
 		auto time = time_tz.time();
 		auto offset = time_tz.offset();
-		if (offset != 0) {
-			throw NotImplementedException("TIME_TZ with non-zero offset not supported");
-		}
 		duckdb::Time::Convert(time, hour, min, sec, microsec);
-		auto py_time = py::reinterpret_steal<py::object>(PyTime_FromTime(hour, min, sec, microsec));
-		if (type.id() == LogicalTypeId::TIME_TZ) {
-			// We have to add the timezone info
-			auto tz_utc = import_cache.pytz().timezone()("UTC");
-			auto timestamp_utc = tz_utc.attr("localize")(py_time);
-			auto tz_info = import_cache.pytz().timezone()(client_properties.time_zone);
-			return timestamp_utc.attr("replace")(py::arg("tzinfo") = tz_info);
-		}
+		py::object py_time;
+		try {
+			auto python_conversion = PyTime_FromTime(hour, min, sec, microsec);
+			if (!python_conversion) {
+				throw py::error_already_set();
+			}
+			py_time = py::reinterpret_steal<py::object>(python_conversion);
+		} catch (py::error_already_set &e) {
+			// Failed to convert, fall back to str
+			return py::str(val.ToString());
+		}
+		// We have to add the timezone info
+		auto timedelta = import_cache.datetime.timedelta()(py::arg("seconds") = offset);
+		auto timezone_offset = import_cache.datetime.timezone()(timedelta);
+		auto tmp_datetime = import_cache.datetime.datetime.min();
+		auto tmp_datetime_with_tz = import_cache.datetime.datetime.combine()(tmp_datetime, py_time, timezone_offset);
+		return tmp_datetime_with_tz.attr("timetz")();
 	}
 	case LogicalTypeId::TIME: {
 		D_ASSERT(type.InternalType() == PhysicalType::INT64);
 		int32_t hour, min, sec, microsec;
 		auto time = val.GetValueUnsafe<dtime_t>();
 		duckdb::Time::Convert(time, hour, min, sec, microsec);
-<<<<<<< HEAD
 		try {
 			auto pytime = PyTime_FromTime(hour, min, sec, microsec);
 			if (!pytime) {
@@ -520,10 +525,6 @@
 		} catch (py::error_already_set &e) {
 			return py::str(val.ToString());
 		}
-=======
-		auto py_time = py::reinterpret_steal<py::object>(PyTime_FromTime(hour, min, sec, microsec));
-		return py_time;
->>>>>>> cc8fd580
 	}
 	case LogicalTypeId::DATE: {
 		D_ASSERT(type.InternalType() == PhysicalType::INT32);
