--- conflicted
+++ resolved
@@ -78,16 +78,12 @@
 	vector<shared_ptr<AttachedDatabase>> GetDatabases(ClientContext &context,
 	                                                  const optional_idx max_db_count = optional_idx());
 	//! Scans the catalog set and returns each committed database entry
-<<<<<<< HEAD
-	vector<reference<AttachedDatabase>> GetDatabases();
+	vector<shared_ptr<AttachedDatabase>> GetDatabases();
 	//! Returns the approximate count of attached databases.
 	idx_t ApproxDatabaseCount() {
 		lock_guard<mutex> path_lock(db_paths_lock);
 		return db_paths_to_name.size();
 	}
-=======
-	vector<shared_ptr<AttachedDatabase>> GetDatabases();
->>>>>>> df0a3de7
 	//! Removes all databases from the catalog set. This is necessary for the database instance's destructor,
 	//! as the database manager has to be alive when destroying the catalog set objects.
 	void ResetDatabases(unique_ptr<TaskScheduler> &scheduler);
