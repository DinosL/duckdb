//===----------------------------------------------------------------------===//
//                         DuckDB
//
// duckdb/common/types/string_type.hpp
//
//
//===----------------------------------------------------------------------===//

#pragma once

#include "duckdb/common/assert.hpp"
#include "duckdb/common/constants.hpp"
#include "duckdb/common/helper.hpp"

#include <cstring>

namespace duckdb {

struct string_t {
	friend struct StringComparisonOperators;
	friend class StringSegment;

public:
	static constexpr idx_t PREFIX_BYTES = 4 * sizeof(char);
	static constexpr idx_t INLINE_BYTES = 12 * sizeof(char);
	static constexpr idx_t HEADER_SIZE = sizeof(uint32_t) + PREFIX_BYTES;
#ifndef DUCKDB_DEBUG_NO_INLINE
	static constexpr idx_t PREFIX_LENGTH = PREFIX_BYTES;
	static constexpr idx_t INLINE_LENGTH = INLINE_BYTES;
#else
	static constexpr idx_t PREFIX_LENGTH = 0;
	static constexpr idx_t INLINE_LENGTH = 0;
#endif

	string_t() = default;
	explicit string_t(uint32_t len) {
		value.inlined.length = len;
	}
	string_t(const char *data, uint32_t len) {
		value.inlined.length = len;
		D_ASSERT(data || GetSize() == 0);
		if (IsInlined()) {
			// zero initialize the prefix first
			// this makes sure that strings with length smaller than 4 still have an equal prefix
			memset(value.inlined.inlined, 0, INLINE_BYTES);
			if (GetSize() == 0) {
				return;
			}
			// small string: inlined
			memcpy(value.inlined.inlined, data, GetSize());
		} else {
			// large string: store pointer
#ifndef DUCKDB_DEBUG_NO_INLINE
			memcpy(value.pointer.prefix, data, PREFIX_LENGTH);
#else
			memset(value.pointer.prefix, 0, PREFIX_BYTES);
#endif
			value.pointer.ptr = (char *)data; // NOLINT
		}
	}
	string_t(const char *data) : string_t(data, strlen(data)) { // NOLINT: Allow implicit conversion from `const char*`
	}
	string_t(const string &value)
	    : string_t(value.c_str(), value.size()) { // NOLINT: Allow implicit conversion from `const char*`
	}

	bool IsInlined() const {
		return GetSize() <= INLINE_LENGTH;
	}

	const char *GetData() const {
		return IsInlined() ? const_char_ptr_cast(value.inlined.inlined) : value.pointer.ptr;
	}
	const char *GetDataUnsafe() const {
		return GetData();
	}

	char *GetDataWriteable() const {
		return IsInlined() ? (char *)value.inlined.inlined : value.pointer.ptr; // NOLINT
	}

	const char *GetPrefix() const {
		return value.pointer.prefix;
	}

	idx_t GetSize() const {
		return value.inlined.length;
	}

	string GetString() const {
		return string(GetData(), GetSize());
	}

	explicit operator string() const {
		return GetString();
	}

	void SetPointer(char *new_ptr) {
		D_ASSERT(!IsInlined());
		value.pointer.ptr = new_ptr;
	}

	void Finalize() {
		// set trailing NULL byte
		if (GetSize() <= INLINE_LENGTH) {
			// fill prefix with zeros if the length is smaller than the prefix length
			for (idx_t i = GetSize(); i < INLINE_BYTES; i++) {
				value.inlined.inlined[i] = '\0';
			}
		} else {
			// copy the data into the prefix
#ifndef DUCKDB_DEBUG_NO_INLINE
			auto dataptr = GetData();
			memcpy(value.pointer.prefix, dataptr, PREFIX_LENGTH);
#else
			memset(value.pointer.prefix, 0, PREFIX_BYTES);
#endif
		}
	}

	void Verify() const;
	void VerifyNull() const;

	struct StringComparisonOperators {
		static inline bool Equals(const string_t &a, const string_t &b) {
#ifdef DUCKDB_DEBUG_NO_INLINE
			if (a.GetSize() != b.GetSize())
				return false;
<<<<<<< HEAD
			return (memcmp(a.GetDataUnsafe(), b.GetDataUnsafe(), a.GetSize()) == 0);
#endif
			uint64_t A = Load<uint64_t>((const_data_ptr_t)&a);
			uint64_t B = Load<uint64_t>((const_data_ptr_t)&b);
=======
			return (memcmp(a.GetData(), b.GetData(), a.GetSize()) == 0);
#endif
			uint64_t A = Load<uint64_t>(const_data_ptr_cast(&a));
			uint64_t B = Load<uint64_t>(const_data_ptr_cast(&b));
>>>>>>> da69aeaa
			if (A != B) {
				// Either length or prefix are different -> not equal
				return false;
			}
			// they have the same length and same prefix!
<<<<<<< HEAD
			A = Load<uint64_t>((const_data_ptr_t)&a + 8u);
			B = Load<uint64_t>((const_data_ptr_t)&b + 8u);
=======
			A = Load<uint64_t>(const_data_ptr_cast(&a) + 8u);
			B = Load<uint64_t>(const_data_ptr_cast(&b) + 8u);
>>>>>>> da69aeaa
			if (A == B) {
				// either they are both inlined (so compare equal) or point to the same string (so compare equal)
				return true;
			}
			if (!a.IsInlined()) {
				// 'long' strings of the same length -> compare pointed value
				if (memcmp(a.value.pointer.ptr, b.value.pointer.ptr, a.GetSize()) == 0) {
					return true;
				}
			}
			// either they are short string of same length but different content
			//     or they point to string with different content
			//     either way, they can't represent the same underlying string
			return false;
		}
		// compare up to shared length. if still the same, compare lengths
		static bool GreaterThan(const string_t &left, const string_t &right) {
			const uint32_t left_length = left.GetSize();
			const uint32_t right_length = right.GetSize();
			const uint32_t min_length = std::min<uint32_t>(left_length, right_length);

#ifndef DUCKDB_DEBUG_NO_INLINE
<<<<<<< HEAD
			uint32_t A = Load<uint32_t>((const_data_ptr_t)left.GetPrefix());
			uint32_t B = Load<uint32_t>((const_data_ptr_t)right.GetPrefix());
=======
			uint32_t A = Load<uint32_t>(const_data_ptr_cast(left.GetPrefix()));
			uint32_t B = Load<uint32_t>(const_data_ptr_cast(right.GetPrefix()));
>>>>>>> da69aeaa

			// Utility to move 0xa1b2c3d4 into 0xd4c3b2a1, basically inverting the order byte-a-byte
			auto bswap = [](uint32_t v) -> uint32_t {
				uint32_t t1 = (v >> 16u) | (v << 16u);
				uint32_t t2 = t1 & 0x00ff00ff;
				uint32_t t3 = t1 & 0xff00ff00;
				return (t2 << 8u) | (t3 >> 8u);
			};

			// Check on prefix -----
			// We dont' need to mask since:
			//	if the prefix is greater(after bswap), it will stay greater regardless of the extra bytes
			// 	if the prefix is smaller(after bswap), it will stay smaller regardless of the extra bytes
			//	if the prefix is equal, the extra bytes are guaranteed to be /0 for the shorter one

			if (A != B)
				return bswap(A) > bswap(B);
#endif
<<<<<<< HEAD
			auto memcmp_res = memcmp(left.GetDataUnsafe(), right.GetDataUnsafe(), min_length);
=======
			auto memcmp_res = memcmp(left.GetData(), right.GetData(), min_length);
>>>>>>> da69aeaa
			return memcmp_res > 0 || (memcmp_res == 0 && left_length > right_length);
		}
	};

	bool operator==(const string_t &r) const {
		return StringComparisonOperators::Equals(*this, r);
	}

	bool operator>(const string_t &r) const {
		return StringComparisonOperators::GreaterThan(*this, r);
	}
	bool operator<(const string_t &r) const {
		return r > *this;
	}

private:
	union {
		struct {
			uint32_t length;
			char prefix[4];
			char *ptr;
		} pointer;
		struct {
			uint32_t length;
			char inlined[12];
		} inlined;
	} value;
};

} // namespace duckdb<|MERGE_RESOLUTION|>--- conflicted
+++ resolved
@@ -126,29 +126,17 @@
 #ifdef DUCKDB_DEBUG_NO_INLINE
 			if (a.GetSize() != b.GetSize())
 				return false;
-<<<<<<< HEAD
-			return (memcmp(a.GetDataUnsafe(), b.GetDataUnsafe(), a.GetSize()) == 0);
-#endif
-			uint64_t A = Load<uint64_t>((const_data_ptr_t)&a);
-			uint64_t B = Load<uint64_t>((const_data_ptr_t)&b);
-=======
 			return (memcmp(a.GetData(), b.GetData(), a.GetSize()) == 0);
 #endif
 			uint64_t A = Load<uint64_t>(const_data_ptr_cast(&a));
 			uint64_t B = Load<uint64_t>(const_data_ptr_cast(&b));
->>>>>>> da69aeaa
 			if (A != B) {
 				// Either length or prefix are different -> not equal
 				return false;
 			}
 			// they have the same length and same prefix!
-<<<<<<< HEAD
-			A = Load<uint64_t>((const_data_ptr_t)&a + 8u);
-			B = Load<uint64_t>((const_data_ptr_t)&b + 8u);
-=======
 			A = Load<uint64_t>(const_data_ptr_cast(&a) + 8u);
 			B = Load<uint64_t>(const_data_ptr_cast(&b) + 8u);
->>>>>>> da69aeaa
 			if (A == B) {
 				// either they are both inlined (so compare equal) or point to the same string (so compare equal)
 				return true;
@@ -171,13 +159,8 @@
 			const uint32_t min_length = std::min<uint32_t>(left_length, right_length);
 
 #ifndef DUCKDB_DEBUG_NO_INLINE
-<<<<<<< HEAD
-			uint32_t A = Load<uint32_t>((const_data_ptr_t)left.GetPrefix());
-			uint32_t B = Load<uint32_t>((const_data_ptr_t)right.GetPrefix());
-=======
 			uint32_t A = Load<uint32_t>(const_data_ptr_cast(left.GetPrefix()));
 			uint32_t B = Load<uint32_t>(const_data_ptr_cast(right.GetPrefix()));
->>>>>>> da69aeaa
 
 			// Utility to move 0xa1b2c3d4 into 0xd4c3b2a1, basically inverting the order byte-a-byte
 			auto bswap = [](uint32_t v) -> uint32_t {
@@ -196,11 +179,7 @@
 			if (A != B)
 				return bswap(A) > bswap(B);
 #endif
-<<<<<<< HEAD
-			auto memcmp_res = memcmp(left.GetDataUnsafe(), right.GetDataUnsafe(), min_length);
-=======
 			auto memcmp_res = memcmp(left.GetData(), right.GetData(), min_length);
->>>>>>> da69aeaa
 			return memcmp_res > 0 || (memcmp_res == 0 && left_length > right_length);
 		}
 	};
