#include "duckdb/optimizer/join_order/join_order_optimizer.hpp"

#include "duckdb/common/limits.hpp"
#include "duckdb/common/pair.hpp"
#include "duckdb/planner/expression/list.hpp"
#include "duckdb/planner/expression_iterator.hpp"
#include "duckdb/planner/operator/list.hpp"

#include <algorithm>
#include <cmath>

namespace std {

//! A JoinNode is defined by the relations it joins.
template <>
struct hash<duckdb::JoinNode> {
	inline string operator()(const duckdb::JoinNode &join_node) const {
		return join_node.set->ToString();
	}
};
} // namespace std

namespace duckdb {

//! Returns true if A and B are disjoint, false otherwise
template <class T>
static bool Disjoint(unordered_set<T> &a, unordered_set<T> &b) {
	for (auto &entry : a) {
		if (b.find(entry) != b.end()) {
			return false;
		}
	}
	return true;
}

//! Extract the set of relations referred to inside an expression
bool JoinOrderOptimizer::ExtractBindings(Expression &expression, unordered_set<idx_t> &bindings) {
	if (expression.type == ExpressionType::BOUND_COLUMN_REF) {
		auto &colref = (BoundColumnRefExpression &)expression;
		D_ASSERT(colref.depth == 0);
		D_ASSERT(colref.binding.table_index != DConstants::INVALID_INDEX);
		// map the base table index to the relation index used by the JoinOrderOptimizer
		D_ASSERT(relation_mapping.find(colref.binding.table_index) != relation_mapping.end());
		auto catalog_table = relation_mapping[colref.binding.table_index];
		auto column_index = colref.binding.column_index;
		cardinality_estimator.AddColumnToRelationMap(catalog_table, column_index);
		bindings.insert(relation_mapping[colref.binding.table_index]);
	}
	if (expression.type == ExpressionType::BOUND_REF) {
		// bound expression
		bindings.clear();
		return false;
	}
	D_ASSERT(expression.type != ExpressionType::SUBQUERY);
	bool can_reorder = true;
	ExpressionIterator::EnumerateChildren(expression, [&](Expression &expr) {
		if (!ExtractBindings(expr, bindings)) {
			can_reorder = false;
			return;
		}
	});
	return can_reorder;
}

void JoinOrderOptimizer::GetColumnBinding(Expression &expression, ColumnBinding &binding) {
	if (expression.type == ExpressionType::BOUND_COLUMN_REF) {
		// Here you have a filter on a single column in a table. Return a binding for the column
		// being filtered on so the filter estimator knows what HLL count to pull
		auto &colref = (BoundColumnRefExpression &)expression;
		D_ASSERT(colref.depth == 0);
		D_ASSERT(colref.binding.table_index != DConstants::INVALID_INDEX);
		// map the base table index to the relation index used by the JoinOrderOptimizer
		D_ASSERT(relation_mapping.find(colref.binding.table_index) != relation_mapping.end());
		binding = ColumnBinding(relation_mapping[colref.binding.table_index], colref.binding.column_index);
	}
	// TODO: handle inequality filters with functions.
	ExpressionIterator::EnumerateChildren(expression, [&](Expression &expr) { GetColumnBinding(expr, binding); });
}

static unique_ptr<LogicalOperator> PushFilter(unique_ptr<LogicalOperator> node, unique_ptr<Expression> expr) {
	// push an expression into a filter
	// first check if we have any filter to push it into
	if (node->type != LogicalOperatorType::LOGICAL_FILTER) {
		// we don't, we need to create one
		auto filter = make_uniq<LogicalFilter>();
		filter->children.push_back(std::move(node));
		node = std::move(filter);
	}
	// push the filter into the LogicalFilter
	D_ASSERT(node->type == LogicalOperatorType::LOGICAL_FILTER);
	auto filter = (LogicalFilter *)node.get();
	filter->expressions.push_back(std::move(expr));
	return node;
}

bool JoinOrderOptimizer::ExtractJoinRelations(LogicalOperator &input_op, vector<LogicalOperator *> &filter_operators,
                                              LogicalOperator *parent) {
	LogicalOperator *op = &input_op;
	while (op->children.size() == 1 && (op->type != LogicalOperatorType::LOGICAL_PROJECTION &&
	                                    op->type != LogicalOperatorType::LOGICAL_EXPRESSION_GET)) {
		if (op->type == LogicalOperatorType::LOGICAL_FILTER) {
			// extract join conditions from filter
			filter_operators.push_back(op);
		}
		if (op->type == LogicalOperatorType::LOGICAL_AGGREGATE_AND_GROUP_BY ||
		    op->type == LogicalOperatorType::LOGICAL_WINDOW) {
			// don't push filters through projection or aggregate and group by
			JoinOrderOptimizer optimizer(context);
			op->children[0] = optimizer.Optimize(std::move(op->children[0]));
			return false;
		}
		op = op->children[0].get();
	}
	bool non_reorderable_operation = false;
	if (op->type == LogicalOperatorType::LOGICAL_UNION || op->type == LogicalOperatorType::LOGICAL_EXCEPT ||
	    op->type == LogicalOperatorType::LOGICAL_INTERSECT || op->type == LogicalOperatorType::LOGICAL_DELIM_JOIN ||
	    op->type == LogicalOperatorType::LOGICAL_ANY_JOIN || op->type == LogicalOperatorType::LOGICAL_ASOF_JOIN) {
		// set operation, optimize separately in children
		non_reorderable_operation = true;
	}

	if (op->type == LogicalOperatorType::LOGICAL_COMPARISON_JOIN) {
		auto &join = (LogicalComparisonJoin &)*op;
		if (join.join_type == JoinType::INNER) {
			// extract join conditions from inner join
			filter_operators.push_back(op);
		} else {
			// non-inner join, not reorderable yet
			non_reorderable_operation = true;
			if (join.join_type == JoinType::LEFT && join.right_projection_map.empty()) {
				// for left joins; if the RHS cardinality is significantly larger than the LHS (2x)
				// we convert to doing a RIGHT OUTER JOIN
				// FIXME: for now we don't swap if the right_projection_map is not empty
				// this can be fixed once we implement the left_projection_map properly...
				auto lhs_cardinality = join.children[0]->EstimateCardinality(context);
				auto rhs_cardinality = join.children[1]->EstimateCardinality(context);
				if (rhs_cardinality > lhs_cardinality * 2) {
					join.join_type = JoinType::RIGHT;
					std::swap(join.children[0], join.children[1]);
					for (auto &cond : join.conditions) {
						std::swap(cond.left, cond.right);
						cond.comparison = FlipComparisonExpression(cond.comparison);
					}
				}
			}
		}
	}
	if (non_reorderable_operation) {
		// we encountered a non-reordable operation (setop or non-inner join)
		// we do not reorder non-inner joins yet, however we do want to expand the potential join graph around them
		// non-inner joins are also tricky because we can't freely make conditions through them
		// e.g. suppose we have (left LEFT OUTER JOIN right WHERE right IS NOT NULL), the join can generate
		// new NULL values in the right side, so pushing this condition through the join leads to incorrect results
		// for this reason, we just start a new JoinOptimizer pass in each of the children of the join

		// Keep track of all filter bindings the new join order optimizer makes
		vector<column_binding_map_t<ColumnBinding>> child_binding_maps;
		idx_t child_bindings_it = 0;
		for (auto &child : op->children) {
			child_binding_maps.emplace_back();
			JoinOrderOptimizer optimizer(context);
			child = optimizer.Optimize(std::move(child));
			// save the relation bindings from the optimized child. These later all get added to the
			// parent cardinality_estimator relation column binding map.
			optimizer.cardinality_estimator.CopyRelationMap(child_binding_maps.at(child_bindings_it));
			child_bindings_it += 1;
		}
		// after this we want to treat this node as one  "end node" (like e.g. a base relation)
		// however the join refers to multiple base relations
		// enumerate all base relations obtained from this join and add them to the relation mapping
		// also, we have to resolve the join conditions for the joins here
		// get the left and right bindings
		unordered_set<idx_t> bindings;
		LogicalJoin::GetTableReferences(*op, bindings);
		// now create the relation that refers to all these bindings
		auto relation = make_uniq<SingleJoinRelation>(&input_op, parent);
		auto relation_id = relations.size();
		// Add binding information from the nonreorderable join to this relation.
		for (idx_t it : bindings) {
			cardinality_estimator.MergeBindings(it, relation_id, child_binding_maps);
			relation_mapping[it] = relation_id;
		}
		relations.push_back(std::move(relation));
		return true;
	}

	switch (op->type) {
	case LogicalOperatorType::LOGICAL_ASOF_JOIN:
	case LogicalOperatorType::LOGICAL_COMPARISON_JOIN:
	case LogicalOperatorType::LOGICAL_CROSS_PRODUCT: {
		// inner join or cross product
		bool can_reorder_left = ExtractJoinRelations(*op->children[0], filter_operators, op);
		bool can_reorder_right = ExtractJoinRelations(*op->children[1], filter_operators, op);
		return can_reorder_left && can_reorder_right;
	}
	case LogicalOperatorType::LOGICAL_GET: {
		// base table scan, add to set of relations
		auto get = (LogicalGet *)op;
		auto relation = make_uniq<SingleJoinRelation>(&input_op, parent);
		idx_t relation_id = relations.size();
		//! make sure the optimizer has knowledge of the exact column bindings as well.
		auto table_index = get->table_index;
		relation_mapping[table_index] = relation_id;
		cardinality_estimator.AddRelationColumnMapping(get, relation_id);
		relations.push_back(std::move(relation));
		return true;
	}
	case LogicalOperatorType::LOGICAL_EXPRESSION_GET: {
		// base table scan, add to set of relations
		auto get = (LogicalExpressionGet *)op;
		auto relation = make_uniq<SingleJoinRelation>(&input_op, parent);
		//! make sure the optimizer has knowledge of the exact column bindings as well.
		relation_mapping[get->table_index] = relations.size();
		relations.push_back(std::move(relation));
		return true;
	}
	case LogicalOperatorType::LOGICAL_DUMMY_SCAN: {
		// table function call, add to set of relations
		auto dummy_scan = (LogicalDummyScan *)op;
		auto relation = make_uniq<SingleJoinRelation>(&input_op, parent);
		relation_mapping[dummy_scan->table_index] = relations.size();
		relations.push_back(std::move(relation));
		return true;
	}
	case LogicalOperatorType::LOGICAL_PROJECTION: {
		auto proj = (LogicalProjection *)op;
		// we run the join order optimizer within the subquery as well
		JoinOrderOptimizer optimizer(context);
		op->children[0] = optimizer.Optimize(std::move(op->children[0]));
		// projection, add to the set of relations
		auto relation = make_uniq<SingleJoinRelation>(&input_op, parent);
		auto relation_id = relations.size();
		// push one child column binding map back.
		vector<column_binding_map_t<ColumnBinding>> child_binding_maps;
		child_binding_maps.emplace_back();
		optimizer.cardinality_estimator.CopyRelationMap(child_binding_maps.at(0));
		// This logical projection may sit on top of a logical comparison join that has been pushed down
		// we want to copy the binding info of both tables
		relation_mapping[proj->table_index] = relation_id;
		for (auto &binding_info : child_binding_maps.at(0)) {
			cardinality_estimator.AddRelationToColumnMapping(
			    ColumnBinding(proj->table_index, binding_info.first.column_index), binding_info.second);
			cardinality_estimator.AddColumnToRelationMap(binding_info.second.table_index,
			                                             binding_info.second.column_index);
		}
		relations.push_back(std::move(relation));
		return true;
	}
	default:
		return false;
	}
}

//! Update the exclusion set with all entries in the subgraph
static void UpdateExclusionSet(JoinRelationSet *node, unordered_set<idx_t> &exclusion_set) {
	for (idx_t i = 0; i < node->count; i++) {
		exclusion_set.insert(node->relations[i]);
	}
}

//! Create a new JoinTree node by joining together two previous JoinTree nodes
unique_ptr<JoinNode> JoinOrderOptimizer::CreateJoinTree(JoinRelationSet *set,
                                                        const vector<NeighborInfo *> &possible_connections,
                                                        JoinNode *left, JoinNode *right) {
	// for the hash join we want the right side (build side) to have the smallest cardinality
	// also just a heuristic but for now...
	// FIXME: we should probably actually benchmark that as well
	// FIXME: should consider different join algorithms, should we pick a join algorithm here as well? (probably)
	double expected_cardinality;
	NeighborInfo *best_connection = nullptr;
	auto plan = plans.find(set);
	// if we have already calculated an expected cardinality for this set,
	// just re-use that cardinality
	if (left->GetCardinality<double>() < right->GetCardinality<double>()) {
		return CreateJoinTree(set, possible_connections, right, left);
	}
	if (plan != plans.end()) {
		if (!plan->second) {
			throw InternalException("No plan: internal error in join order optimizer");
		}
		expected_cardinality = plan->second->GetCardinality<double>();
		best_connection = possible_connections.back();
	} else if (possible_connections.empty()) {
		// cross product
		expected_cardinality = cardinality_estimator.EstimateCrossProduct(left, right);
	} else {
		// normal join, expect foreign key join
		expected_cardinality = cardinality_estimator.EstimateCardinalityWithSet(set);
		best_connection = possible_connections.back();
	}

	auto cost = CardinalityEstimator::ComputeCost(left, right, expected_cardinality);
	auto result = make_uniq<JoinNode>(set, best_connection, left, right, expected_cardinality, cost);
	D_ASSERT(cost >= expected_cardinality);
	return result;
}

bool JoinOrderOptimizer::NodeInFullPlan(JoinNode *node) {
	return join_nodes_in_full_plan.find(node->set->ToString()) != join_nodes_in_full_plan.end();
}

void JoinOrderOptimizer::UpdateJoinNodesInFullPlan(JoinNode *node) {
	if (!node) {
		return;
	}
	if (node->set->count == relations.size()) {
		join_nodes_in_full_plan.clear();
	}
	if (node->set->count < relations.size()) {
		join_nodes_in_full_plan.insert(node->set->ToString());
	}
	UpdateJoinNodesInFullPlan(node->left);
	UpdateJoinNodesInFullPlan(node->right);
}

JoinNode *JoinOrderOptimizer::EmitPair(JoinRelationSet *left, JoinRelationSet *right,
                                       const vector<NeighborInfo *> &info) {
	// get the left and right join plans
	auto &left_plan = plans[left];
	auto &right_plan = plans[right];
	if (!left_plan || !right_plan) {
		throw InternalException("No left or right plan: internal error in join order optimizer");
	}
	auto new_set = set_manager.Union(left, right);
	// create the join tree based on combining the two plans
	auto new_plan = CreateJoinTree(new_set, info, left_plan.get(), right_plan.get());
	// check if this plan is the optimal plan we found for this set of relations
	auto entry = plans.find(new_set);
	if (entry == plans.end() || new_plan->GetCost() < entry->second->GetCost()) {
		// the plan is the optimal plan, move it into the dynamic programming tree
		auto result = new_plan.get();

		//! make sure plans are symmetric for cardinality estimation
		if (entry != plans.end()) {
			cardinality_estimator.VerifySymmetry(result, entry->second.get());
		}
		if (full_plan_found &&
		    join_nodes_in_full_plan.find(new_plan->set->ToString()) != join_nodes_in_full_plan.end()) {
			must_update_full_plan = true;
		}
		if (new_set->count == relations.size()) {
			full_plan_found = true;
			// If we find a full plan, we need to keep track of which nodes are in the full plan.
			// It's possible the DP algorithm updates one of these nodes, then goes on to solve
			// the order approximately. In the approximate algorithm, it's not guaranteed that the
			// node references are updated. If the original full plan is determined to still have
			// the lowest cost, it's possible to get use-after-free errors.
			// If we know a node in the full plan is updated, we can prevent ourselves from exiting the
			// DP algorithm until the last plan updated is a full plan
			UpdateJoinNodesInFullPlan(result);
			if (must_update_full_plan) {
				must_update_full_plan = false;
			}
		}

		D_ASSERT(new_plan);
		plans[new_set] = std::move(new_plan);
		return result;
	}
	return entry->second.get();
}

bool JoinOrderOptimizer::TryEmitPair(JoinRelationSet *left, JoinRelationSet *right,
                                     const vector<NeighborInfo *> &info) {
	pairs++;
	// If a full plan is created, it's possible a node in the plan gets updated. When this happens, make sure you keep
	// emitting pairs until you emit another final plan. Another final plan is guaranteed to be produced because of
	// our symmetry guarantees.
	if (pairs >= 10000 && !must_update_full_plan) {
		// when the amount of pairs gets too large we exit the dynamic programming and resort to a greedy algorithm
		// FIXME: simple heuristic currently
		// at 10K pairs stop searching exactly and switch to heuristic
		return false;
	}
	EmitPair(left, right, info);
	return true;
}

bool JoinOrderOptimizer::EmitCSG(JoinRelationSet *node) {
	if (node->count == relations.size()) {
		return true;
	}
	// create the exclusion set as everything inside the subgraph AND anything with members BELOW it
	unordered_set<idx_t> exclusion_set;
	for (idx_t i = 0; i < node->relations[0]; i++) {
		exclusion_set.insert(i);
	}
	UpdateExclusionSet(node, exclusion_set);
	// find the neighbors given this exclusion set
	auto neighbors = query_graph.GetNeighbors(node, exclusion_set);
	if (neighbors.empty()) {
		return true;
	}

	//! Neighbors should be reversed when iterating over them.
	std::sort(neighbors.begin(), neighbors.end(), std::greater_equal<idx_t>());
	for (idx_t i = 0; i < neighbors.size() - 1; i++) {
		D_ASSERT(neighbors[i] >= neighbors[i + 1]);
	}
	for (auto neighbor : neighbors) {
		// since the GetNeighbors only returns the smallest element in a list, the entry might not be connected to
		// (only!) this neighbor,  hence we have to do a connectedness check before we can emit it
		auto neighbor_relation = set_manager.GetJoinRelation(neighbor);
		auto connections = query_graph.GetConnections(node, neighbor_relation);
		if (!connections.empty()) {
			if (!TryEmitPair(node, neighbor_relation, connections)) {
				return false;
			}
		}
		if (!EnumerateCmpRecursive(node, neighbor_relation, exclusion_set)) {
			return false;
		}
	}
	return true;
}

bool JoinOrderOptimizer::EnumerateCmpRecursive(JoinRelationSet *left, JoinRelationSet *right,
                                               unordered_set<idx_t> exclusion_set) {
	// get the neighbors of the second relation under the exclusion set
	auto neighbors = query_graph.GetNeighbors(right, exclusion_set);
	if (neighbors.empty()) {
		return true;
	}
	vector<JoinRelationSet *> union_sets;
	union_sets.resize(neighbors.size());
	for (idx_t i = 0; i < neighbors.size(); i++) {
		auto neighbor = set_manager.GetJoinRelation(neighbors[i]);
		// emit the combinations of this node and its neighbors
		auto combined_set = set_manager.Union(right, neighbor);
		if (combined_set->count > right->count && plans.find(combined_set) != plans.end()) {
			auto connections = query_graph.GetConnections(left, combined_set);
			if (!connections.empty()) {
				if (!TryEmitPair(left, combined_set, connections)) {
					return false;
				}
			}
		}
		union_sets[i] = combined_set;
	}
	// recursively enumerate the sets
	unordered_set<idx_t> new_exclusion_set = exclusion_set;
	for (idx_t i = 0; i < neighbors.size(); i++) {
		// updated the set of excluded entries with this neighbor
		new_exclusion_set.insert(neighbors[i]);
		if (!EnumerateCmpRecursive(left, union_sets[i], new_exclusion_set)) {
			return false;
		}
	}
	return true;
}

bool JoinOrderOptimizer::EnumerateCSGRecursive(JoinRelationSet *node, unordered_set<idx_t> &exclusion_set) {
	// find neighbors of S under the exclusion set
	auto neighbors = query_graph.GetNeighbors(node, exclusion_set);
	if (neighbors.empty()) {
		return true;
	}
	vector<JoinRelationSet *> union_sets;
	union_sets.resize(neighbors.size());
	for (idx_t i = 0; i < neighbors.size(); i++) {
		auto neighbor = set_manager.GetJoinRelation(neighbors[i]);
		// emit the combinations of this node and its neighbors
		auto new_set = set_manager.Union(node, neighbor);
		if (new_set->count > node->count && plans.find(new_set) != plans.end()) {
			if (!EmitCSG(new_set)) {
				return false;
			}
		}
		union_sets[i] = new_set;
	}
	// recursively enumerate the sets
	unordered_set<idx_t> new_exclusion_set = exclusion_set;
	for (idx_t i = 0; i < neighbors.size(); i++) {
		// Reset the exclusion set so that the algorithm considers all combinations
		// of the exclusion_set with a subset of neighbors.
		new_exclusion_set = exclusion_set;
		new_exclusion_set.insert(neighbors[i]);
		// updated the set of excluded entries with this neighbor
		if (!EnumerateCSGRecursive(union_sets[i], new_exclusion_set)) {
			return false;
		}
	}
	return true;
}

bool JoinOrderOptimizer::SolveJoinOrderExactly() {
	// now we perform the actual dynamic programming to compute the final result
	// we enumerate over all the possible pairs in the neighborhood
	for (idx_t i = relations.size(); i > 0; i--) {
		// for every node in the set, we consider it as the start node once
		auto start_node = set_manager.GetJoinRelation(i - 1);
		// emit the start node
		if (!EmitCSG(start_node)) {
			return false;
		}
		// initialize the set of exclusion_set as all the nodes with a number below this
		unordered_set<idx_t> exclusion_set;
		for (idx_t j = 0; j < i - 1; j++) {
			exclusion_set.insert(j);
		}
		// then we recursively search for neighbors that do not belong to the banned entries
		if (!EnumerateCSGRecursive(start_node, exclusion_set)) {
			return false;
		}
	}
	return true;
}

static vector<unordered_set<idx_t>> AddSuperSets(vector<unordered_set<idx_t>> current,
                                                 const vector<idx_t> &all_neighbors) {
	vector<unordered_set<idx_t>> ret;
	for (auto &neighbor : all_neighbors) {
		for (auto &neighbor_set : current) {
			auto max_val = std::max_element(neighbor_set.begin(), neighbor_set.end());
			if (*max_val >= neighbor) {
				continue;
			}
			if (neighbor_set.count(neighbor) == 0) {
				unordered_set<idx_t> new_set;
				for (auto &n : neighbor_set) {
					new_set.insert(n);
				}
				new_set.insert(neighbor);
				ret.push_back(new_set);
			}
		}
	}
	return ret;
}

// works by first creating all sets with cardinality 1
// then iterates over each previously created group of subsets and will only add a neighbor if the neighbor
// is greater than all relations in the set.
static vector<unordered_set<idx_t>> GetAllNeighborSets(JoinRelationSet *new_set, unordered_set<idx_t> &exclusion_set,
                                                       vector<idx_t> neighbors) {
	vector<unordered_set<idx_t>> ret;
	sort(neighbors.begin(), neighbors.end());
	vector<unordered_set<idx_t>> added;
	for (auto &neighbor : neighbors) {
		added.push_back(unordered_set<idx_t>({neighbor}));
		ret.push_back(unordered_set<idx_t>({neighbor}));
	}
	do {
		added = AddSuperSets(added, neighbors);
		for (auto &d : added) {
			ret.push_back(d);
		}
	} while (!added.empty());
#if DEBUG
	// drive by test to make sure we have an accurate amount of
	// subsets, and that each neighbor is in a correct amount
	// of those subsets.
	D_ASSERT(ret.size() == pow(2, neighbors.size()) - 1);
	for (auto &n : neighbors) {
		idx_t count = 0;
		for (auto &set : ret) {
			if (set.count(n) >= 1) {
				count += 1;
			}
		}
		D_ASSERT(count == pow(2, neighbors.size() - 1));
	}
#endif
	return ret;
}

void JoinOrderOptimizer::UpdateDPTree(JoinNode *new_plan) {
	if (!NodeInFullPlan(new_plan)) {
		// if the new node is not in the full plan, feel free to return
		// because you won't be updating the full plan.
		return;
	}
	auto new_set = new_plan->set;
	// now update every plan that uses this plan
	unordered_set<idx_t> exclusion_set;
	for (idx_t i = 0; i < new_set->count; i++) {
		exclusion_set.insert(new_set->relations[i]);
	}
	auto neighbors = query_graph.GetNeighbors(new_set, exclusion_set);
	auto all_neighbors = GetAllNeighborSets(new_set, exclusion_set, neighbors);
	for (auto neighbor : all_neighbors) {
		auto neighbor_relation = set_manager.GetJoinRelation(neighbor);
		auto combined_set = set_manager.Union(new_set, neighbor_relation);

		auto combined_set_plan = plans.find(combined_set);
		if (combined_set_plan == plans.end()) {
			continue;
		}

		double combined_set_plan_cost = combined_set_plan->second->GetCost();
		auto connections = query_graph.GetConnections(new_set, neighbor_relation);
		// recurse and update up the tree if the combined set produces a plan with a lower cost
		// only recurse on neighbor relations that have plans.
		auto right_plan = plans.find(neighbor_relation);
		if (right_plan == plans.end()) {
			continue;
		}
		auto updated_plan = EmitPair(new_set, neighbor_relation, connections);
		// <= because the child node has already been replaced. You need to
		// replace the parent node as well in this case
		if (updated_plan->GetCost() < combined_set_plan_cost) {
			UpdateDPTree(updated_plan);
		}
	}
}

void JoinOrderOptimizer::SolveJoinOrderApproximately() {
	// at this point, we exited the dynamic programming but did not compute the final join order because it took too
	// long instead, we use a greedy heuristic to obtain a join ordering now we use Greedy Operator Ordering to
	// construct the result tree first we start out with all the base relations (the to-be-joined relations)
	vector<JoinRelationSet *> join_relations; // T in the paper
	for (idx_t i = 0; i < relations.size(); i++) {
		join_relations.push_back(set_manager.GetJoinRelation(i));
	}
	while (join_relations.size() > 1) {
		// now in every step of the algorithm, we greedily pick the join between the to-be-joined relations that has the
		// smallest cost. This is O(r^2) per step, and every step will reduce the total amount of relations to-be-joined
		// by 1, so the total cost is O(r^3) in the amount of relations
		idx_t best_left = 0, best_right = 0;
		JoinNode *best_connection = nullptr;
		for (idx_t i = 0; i < join_relations.size(); i++) {
			auto left = join_relations[i];
			for (idx_t j = i + 1; j < join_relations.size(); j++) {
				auto right = join_relations[j];
				// check if we can connect these two relations
				auto connection = query_graph.GetConnections(left, right);
				if (!connection.empty()) {
					// we can check the cost of this connection
					auto node = EmitPair(left, right, connection);

					// update the DP tree in case a plan created by the DP algorithm uses the node
					// that was potentially just updated by EmitPair. You will get a use-after-free
					// error if future plans rely on the old node that was just replaced.
					// if node in FullPath, then updateDP tree.
					UpdateDPTree(node);

					if (!best_connection || node->GetCost() < best_connection->GetCost()) {
						// best pair found so far
						best_connection = node;
						best_left = i;
						best_right = j;
					}
				}
			}
		}
		if (!best_connection) {
			// could not find a connection, but we were not done with finding a completed plan
			// we have to add a cross product; we add it between the two smallest relations
			JoinNode *smallest_plans[2] = {nullptr};
			idx_t smallest_index[2];
			for (idx_t i = 0; i < join_relations.size(); i++) {
				// get the plan for this relation
				auto current_plan = plans[join_relations[i]].get();
				// check if the cardinality is smaller than the smallest two found so far
				for (idx_t j = 0; j < 2; j++) {
					if (!smallest_plans[j] ||
					    smallest_plans[j]->GetCardinality<double>() > current_plan->GetCardinality<double>()) {
						smallest_plans[j] = current_plan;
						smallest_index[j] = i;
						break;
					}
				}
			}
			if (!smallest_plans[0] || !smallest_plans[1]) {
				throw InternalException("Internal error in join order optimizer");
			}
			D_ASSERT(smallest_plans[0] && smallest_plans[1]);
			D_ASSERT(smallest_index[0] != smallest_index[1]);
			auto left = smallest_plans[0]->set;
			auto right = smallest_plans[1]->set;
			// create a cross product edge (i.e. edge with empty filter) between these two sets in the query graph
			query_graph.CreateEdge(left, right, nullptr);
			// now emit the pair and continue with the algorithm
			auto connections = query_graph.GetConnections(left, right);
			D_ASSERT(!connections.empty());

			best_connection = EmitPair(left, right, connections);
			best_left = smallest_index[0];
			best_right = smallest_index[1];

			UpdateDPTree(best_connection);
			// the code below assumes best_right > best_left
			if (best_left > best_right) {
				std::swap(best_left, best_right);
			}
		}
		// now update the to-be-checked pairs
		// remove left and right, and add the combination

		// important to erase the biggest element first
		// if we erase the smallest element first the index of the biggest element changes
		D_ASSERT(best_right > best_left);
		join_relations.erase(join_relations.begin() + best_right);
		join_relations.erase(join_relations.begin() + best_left);
		join_relations.push_back(best_connection->set);
	}
}

void JoinOrderOptimizer::SolveJoinOrder() {
	// first try to solve the join order exactly
	if (!SolveJoinOrderExactly()) {
		// otherwise, if that times out we resort to a greedy algorithm
		SolveJoinOrderApproximately();
	}
}

void JoinOrderOptimizer::GenerateCrossProducts() {
	// generate a set of cross products to combine the currently available plans into a full join plan
	// we create edges between every relation with a high cost
	for (idx_t i = 0; i < relations.size(); i++) {
		auto left = set_manager.GetJoinRelation(i);
		for (idx_t j = 0; j < relations.size(); j++) {
			if (i != j) {
				auto right = set_manager.GetJoinRelation(j);
				query_graph.CreateEdge(left, right, nullptr);
				query_graph.CreateEdge(right, left, nullptr);
			}
		}
	}
}

static unique_ptr<LogicalOperator> ExtractJoinRelation(SingleJoinRelation &rel) {
	auto &children = rel.parent->children;
	for (idx_t i = 0; i < children.size(); i++) {
		if (children[i].get() == rel.op) {
			// found it! take ownership of it from the parent
			auto result = std::move(children[i]);
			children.erase(children.begin() + i);
			return result;
		}
	}
	throw Exception("Could not find relation in parent node (?)");
}

pair<JoinRelationSet *, unique_ptr<LogicalOperator>>
JoinOrderOptimizer::GenerateJoins(vector<unique_ptr<LogicalOperator>> &extracted_relations, JoinNode *node) {
	JoinRelationSet *left_node = nullptr, *right_node = nullptr;
	JoinRelationSet *result_relation;
	unique_ptr<LogicalOperator> result_operator;
	if (node->left && node->right) {
		// generate the left and right children
		auto left = GenerateJoins(extracted_relations, node->left);
		auto right = GenerateJoins(extracted_relations, node->right);

		if (node->info->filters.empty()) {
			// no filters, create a cross product
			result_operator = LogicalCrossProduct::Create(std::move(left.second), std::move(right.second));
		} else {
			// we have filters, create a join node
			auto join = make_uniq<LogicalComparisonJoin>(JoinType::INNER);
			join->children.push_back(std::move(left.second));
			join->children.push_back(std::move(right.second));
			// set the join conditions from the join node
			for (auto &f : node->info->filters) {
				// extract the filter from the operator it originally belonged to
				D_ASSERT(filters[f->filter_index]);
				auto condition = std::move(filters[f->filter_index]);
				// now create the actual join condition
				D_ASSERT((JoinRelationSet::IsSubset(left.first, f->left_set) &&
				          JoinRelationSet::IsSubset(right.first, f->right_set)) ||
				         (JoinRelationSet::IsSubset(left.first, f->right_set) &&
				          JoinRelationSet::IsSubset(right.first, f->left_set)));
				JoinCondition cond;
				D_ASSERT(condition->GetExpressionClass() == ExpressionClass::BOUND_COMPARISON);
				auto &comparison = (BoundComparisonExpression &)*condition;
				// we need to figure out which side is which by looking at the relations available to us
				bool invert = !JoinRelationSet::IsSubset(left.first, f->left_set);
				cond.left = !invert ? std::move(comparison.left) : std::move(comparison.right);
				cond.right = !invert ? std::move(comparison.right) : std::move(comparison.left);
				cond.comparison = condition->type;

				if (invert) {
					// reverse comparison expression if we reverse the order of the children
					cond.comparison = FlipComparisonExpression(cond.comparison);
				}
				join->conditions.push_back(std::move(cond));
			}
			D_ASSERT(!join->conditions.empty());
			result_operator = std::move(join);
		}
		left_node = left.first;
		right_node = right.first;
		right_node = right.first;
		result_relation = set_manager.Union(left_node, right_node);
	} else {
		// base node, get the entry from the list of extracted relations
		D_ASSERT(node->set->count == 1);
		D_ASSERT(extracted_relations[node->set->relations[0]]);
		result_relation = node->set;
		result_operator = std::move(extracted_relations[node->set->relations[0]]);
	}
	result_operator->estimated_props = node->estimated_props->Copy();
	result_operator->estimated_cardinality = result_operator->estimated_props->GetCardinality<idx_t>();
	result_operator->has_estimated_cardinality = true;
	if (result_operator->type == LogicalOperatorType::LOGICAL_FILTER &&
	    result_operator->children[0]->type == LogicalOperatorType::LOGICAL_GET) {
		// FILTER on top of GET, add estimated properties to both
		auto &filter_props = *result_operator->estimated_props;
		auto &child_operator = *result_operator->children[0];
		child_operator.estimated_props = make_uniq<EstimatedProperties>(
		    filter_props.GetCardinality<double>() / CardinalityEstimator::DEFAULT_SELECTIVITY, filter_props.GetCost());
		child_operator.estimated_cardinality = child_operator.estimated_props->GetCardinality<idx_t>();
		child_operator.has_estimated_cardinality = true;
	}
	// check if we should do a pushdown on this node
	// basically, any remaining filter that is a subset of the current relation will no longer be used in joins
	// hence we should push it here
	for (auto &filter_info : filter_infos) {
		// check if the filter has already been extracted
		auto info = filter_info.get();
		if (filters[info->filter_index]) {
			// now check if the filter is a subset of the current relation
			// note that infos with an empty relation set are a special case and we do not push them down
			if (info->set->count > 0 && JoinRelationSet::IsSubset(result_relation, info->set)) {
				auto filter = std::move(filters[info->filter_index]);
				// if it is, we can push the filter
				// we can push it either into a join or as a filter
				// check if we are in a join or in a base table
				if (!left_node || !info->left_set) {
					// base table or non-comparison expression, push it as a filter
					result_operator = PushFilter(std::move(result_operator), std::move(filter));
					continue;
				}
				// the node below us is a join or cross product and the expression is a comparison
				// check if the nodes can be split up into left/right
				bool found_subset = false;
				bool invert = false;
				if (JoinRelationSet::IsSubset(left_node, info->left_set) &&
				    JoinRelationSet::IsSubset(right_node, info->right_set)) {
					found_subset = true;
				} else if (JoinRelationSet::IsSubset(right_node, info->left_set) &&
				           JoinRelationSet::IsSubset(left_node, info->right_set)) {
					invert = true;
					found_subset = true;
				}
				if (!found_subset) {
					// could not be split up into left/right
					result_operator = PushFilter(std::move(result_operator), std::move(filter));
					continue;
				}
				// create the join condition
				JoinCondition cond;
				D_ASSERT(filter->GetExpressionClass() == ExpressionClass::BOUND_COMPARISON);
				auto &comparison = (BoundComparisonExpression &)*filter;
				// we need to figure out which side is which by looking at the relations available to us
				cond.left = !invert ? std::move(comparison.left) : std::move(comparison.right);
				cond.right = !invert ? std::move(comparison.right) : std::move(comparison.left);
				cond.comparison = comparison.type;
				if (invert) {
					// reverse comparison expression if we reverse the order of the children
					cond.comparison = FlipComparisonExpression(comparison.type);
				}
				// now find the join to push it into
				auto node = result_operator.get();
				if (node->type == LogicalOperatorType::LOGICAL_FILTER) {
					node = node->children[0].get();
				}
				if (node->type == LogicalOperatorType::LOGICAL_CROSS_PRODUCT) {
					// turn into comparison join
					auto comp_join = make_uniq<LogicalComparisonJoin>(JoinType::INNER);
					comp_join->children.push_back(std::move(node->children[0]));
					comp_join->children.push_back(std::move(node->children[1]));
					comp_join->conditions.push_back(std::move(cond));
					if (node == result_operator.get()) {
						result_operator = std::move(comp_join);
					} else {
						D_ASSERT(result_operator->type == LogicalOperatorType::LOGICAL_FILTER);
						result_operator->children[0] = std::move(comp_join);
					}
				} else {
					D_ASSERT(node->type == LogicalOperatorType::LOGICAL_COMPARISON_JOIN ||
					         node->type == LogicalOperatorType::LOGICAL_ASOF_JOIN);
					auto &comp_join = (LogicalComparisonJoin &)*node;
					comp_join.conditions.push_back(std::move(cond));
				}
			}
		}
	}
	return make_pair(result_relation, std::move(result_operator));
}

unique_ptr<LogicalOperator> JoinOrderOptimizer::RewritePlan(unique_ptr<LogicalOperator> plan, JoinNode *node) {
	// now we have to rewrite the plan
	bool root_is_join = plan->children.size() > 1;

	// first we will extract all relations from the main plan
	vector<unique_ptr<LogicalOperator>> extracted_relations;
	extracted_relations.reserve(relations.size());
	for (auto &relation : relations) {
		extracted_relations.push_back(ExtractJoinRelation(*relation));
	}

	// now we generate the actual joins
	auto join_tree = GenerateJoins(extracted_relations, node);
	// perform the final pushdown of remaining filters
	for (auto &filter : filters) {
		// check if the filter has already been extracted
		if (filter) {
			// if not we need to push it
			join_tree.second = PushFilter(std::move(join_tree.second), std::move(filter));
		}
	}

	// find the first join in the relation to know where to place this node
	if (root_is_join) {
		// first node is the join, return it immediately
		return std::move(join_tree.second);
	}
	D_ASSERT(plan->children.size() == 1);
	// have to move up through the relations
	auto op = plan.get();
	auto parent = plan.get();
	while (op->type != LogicalOperatorType::LOGICAL_CROSS_PRODUCT &&
	       op->type != LogicalOperatorType::LOGICAL_COMPARISON_JOIN &&
	       op->type != LogicalOperatorType::LOGICAL_ASOF_JOIN) {
		D_ASSERT(op->children.size() == 1);
		parent = op;
		op = op->children[0].get();
	}
	// have to replace at this node
	parent->children[0] = std::move(join_tree.second);
	return plan;
}

// the join ordering is pretty much a straight implementation of the paper "Dynamic Programming Strikes Back" by Guido
// Moerkotte and Thomas Neumannn, see that paper for additional info/documentation bonus slides:
// https://db.in.tum.de/teaching/ws1415/queryopt/chapter3.pdf?lang=de
// FIXME: incorporate cardinality estimation into the plans, possibly by pushing samples?
unique_ptr<LogicalOperator> JoinOrderOptimizer::Optimize(unique_ptr<LogicalOperator> plan) {
	D_ASSERT(filters.empty() && relations.empty()); // assert that the JoinOrderOptimizer has not been used before
	LogicalOperator *op = plan.get();
	// now we optimize the current plan
	// we skip past until we find the first projection, we do this because the HAVING clause inserts a Filter AFTER the
	// group by and this filter cannot be reordered
	// extract a list of all relations that have to be joined together
	// and a list of all conditions that is applied to them
	vector<LogicalOperator *> filter_operators;
	if (!ExtractJoinRelations(*op, filter_operators)) {
		// do not support reordering this type of plan
		return plan;
	}
	if (relations.size() <= 1) {
		// at most one relation, nothing to reorder
		return plan;
	}
	// now that we know we are going to perform join ordering we actually extract the filters, eliminating duplicate
	// filters in the process
	expression_set_t filter_set;
	for (auto &f_op : filter_operators) {
		if (f_op->type == LogicalOperatorType::LOGICAL_COMPARISON_JOIN ||
		    f_op->type == LogicalOperatorType::LOGICAL_ASOF_JOIN) {
			auto &join = (LogicalComparisonJoin &)*f_op;
			D_ASSERT(join.join_type == JoinType::INNER);
			D_ASSERT(join.expressions.empty());
			for (auto &cond : join.conditions) {
				auto comparison =
				    make_uniq<BoundComparisonExpression>(cond.comparison, std::move(cond.left), std::move(cond.right));
				if (filter_set.find(comparison.get()) == filter_set.end()) {
					filter_set.insert(comparison.get());
					filters.push_back(std::move(comparison));
				}
			}
			join.conditions.clear();
		} else {
			for (auto &expression : f_op->expressions) {
				if (filter_set.find(expression.get()) == filter_set.end()) {
					filter_set.insert(expression.get());
					filters.push_back(std::move(expression));
				}
			}
			f_op->expressions.clear();
		}
	}
	// create potential edges from the comparisons
	for (idx_t i = 0; i < filters.size(); i++) {
		auto &filter = filters[i];
		auto info = make_uniq<FilterInfo>();
		auto filter_info = info.get();
		filter_infos.push_back(std::move(info));
		// first extract the relation set for the entire filter
		unordered_set<idx_t> bindings;
		ExtractBindings(*filter, bindings);
		filter_info->set = set_manager.GetJoinRelation(bindings);
		filter_info->filter_index = i;
		// now check if it can be used as a join predicate
		if (filter->GetExpressionClass() == ExpressionClass::BOUND_COMPARISON) {
			auto comparison = (BoundComparisonExpression *)filter.get();
			// extract the bindings that are required for the left and right side of the comparison
			unordered_set<idx_t> left_bindings, right_bindings;
			ExtractBindings(*comparison->left, left_bindings);
			ExtractBindings(*comparison->right, right_bindings);
			GetColumnBinding(*comparison->left, filter_info->left_binding);
			GetColumnBinding(*comparison->right, filter_info->right_binding);
			if (!left_bindings.empty() && !right_bindings.empty()) {
				// both the left and the right side have bindings
				// first create the relation sets, if they do not exist
				filter_info->left_set = set_manager.GetJoinRelation(left_bindings);
				filter_info->right_set = set_manager.GetJoinRelation(right_bindings);
				// we can only create a meaningful edge if the sets are not exactly the same
				if (filter_info->left_set != filter_info->right_set) {
					// check if the sets are disjoint
					if (Disjoint(left_bindings, right_bindings)) {
						// they are disjoint, we only need to create one set of edges in the join graph
						query_graph.CreateEdge(filter_info->left_set, filter_info->right_set, filter_info);
						query_graph.CreateEdge(filter_info->right_set, filter_info->left_set, filter_info);
					} else {
						continue;
					}
					continue;
				}
			}
		}
	}
	// now use dynamic programming to figure out the optimal join order
	// First we initialize each of the single-node plans with themselves and with their cardinalities these are the leaf
	// nodes of the join tree NOTE: we can just use pointers to JoinRelationSet* here because the GetJoinRelation
	// function ensures that a unique combination of relations will have a unique JoinRelationSet object.
	vector<NodeOp> nodes_ops;
	for (idx_t i = 0; i < relations.size(); i++) {
		auto &rel = *relations[i];
		auto node = set_manager.GetJoinRelation(i);
<<<<<<< HEAD
		nodes_ops.emplace_back(NodeOp(make_uniq<JoinNode>(node, 0), rel.op));
=======
		nodes_ops.emplace_back(make_unique<JoinNode>(node, 0), rel.op);
>>>>>>> 4be6bdb5
	}

	cardinality_estimator.InitCardinalityEstimatorProps(&nodes_ops, &filter_infos);

	for (auto &node_op : nodes_ops) {
		D_ASSERT(node_op.node);
		plans[node_op.node->set] = std::move(node_op.node);
	}
	// now we perform the actual dynamic programming to compute the final result
	SolveJoinOrder();
	// now the optimal join path should have been found
	// get it from the node
	unordered_set<idx_t> bindings;
	for (idx_t i = 0; i < relations.size(); i++) {
		bindings.insert(i);
	}
	auto total_relation = set_manager.GetJoinRelation(bindings);
	auto final_plan = plans.find(total_relation);
	if (final_plan == plans.end()) {
		// could not find the final plan
		// this should only happen in case the sets are actually disjunct
		// in this case we need to generate cross product to connect the disjoint sets
		if (context.config.force_no_cross_product) {
			throw InvalidInputException(
			    "Query requires a cross-product, but 'force_no_cross_product' PRAGMA is enabled");
		}
		GenerateCrossProducts();
		//! solve the join order again
		SolveJoinOrder();
		// now we can obtain the final plan!
		final_plan = plans.find(total_relation);
		D_ASSERT(final_plan != plans.end());
	}
	// now perform the actual reordering
	return RewritePlan(std::move(plan), final_plan->second.get());
}

} // namespace duckdb<|MERGE_RESOLUTION|>--- conflicted
+++ resolved
@@ -1019,11 +1019,7 @@
 	for (idx_t i = 0; i < relations.size(); i++) {
 		auto &rel = *relations[i];
 		auto node = set_manager.GetJoinRelation(i);
-<<<<<<< HEAD
-		nodes_ops.emplace_back(NodeOp(make_uniq<JoinNode>(node, 0), rel.op));
-=======
-		nodes_ops.emplace_back(make_unique<JoinNode>(node, 0), rel.op);
->>>>>>> 4be6bdb5
+		nodes_ops.emplace_back(make_uniq<JoinNode>(node, 0), rel.op);
 	}
 
 	cardinality_estimator.InitCardinalityEstimatorProps(&nodes_ops, &filter_infos);
