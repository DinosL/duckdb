--- conflicted
+++ resolved
@@ -195,22 +195,6 @@
 		bool can_reorder_right = ExtractJoinRelations(*op->children[1], filter_operators, op);
 		return can_reorder_left && can_reorder_right;
 	}
-<<<<<<< HEAD
-	case LogicalOperatorType::LOGICAL_GET: {
-		// base table scan, add to set of relations
-		auto &get = op->Cast<LogicalGet>();
-		auto relation = make_uniq<SingleJoinRelation>(input_op, parent);
-		idx_t relation_id = relations.size();
-		//! make sure the optimizer has knowledge of the exact column bindings as well.
-		auto table_index = get.table_index;
-		relation_mapping[table_index] = relation_id;
-		cardinality_estimator.AddRelationColumnMapping(get, relation_id);
-		relations.push_back(std::move(relation));
-		return true;
-	}
-=======
-
->>>>>>> ddcaa72d
 	case LogicalOperatorType::LOGICAL_EXPRESSION_GET: {
 		// base table scan, add to set of relations
 		auto &get = op->Cast<LogicalExpressionGet>();
@@ -231,13 +215,13 @@
 	case LogicalOperatorType::LOGICAL_GET:
 	case LogicalOperatorType::LOGICAL_PROJECTION: {
 		auto table_index = op->GetTableIndex()[0];
-		auto relation = make_uniq<SingleJoinRelation>(&input_op, parent);
+		auto relation = make_uniq<SingleJoinRelation>(input_op, parent);
 		auto relation_id = relations.size();
 
 		// If the children are empty, operator can't ge a logical get.
 		if (op->children.empty() && op->type == LogicalOperatorType::LOGICAL_GET) {
 			auto &get = op->Cast<LogicalGet>();
-			cardinality_estimator.AddRelationColumnMapping(&get, relation_id);
+			cardinality_estimator.AddRelationColumnMapping(get, relation_id);
 			relation_mapping[table_index] = relation_id;
 			relations.push_back(std::move(relation));
 			return true;
@@ -246,13 +230,6 @@
 		// we run the join order optimizer within the subquery as well
 		JoinOrderOptimizer optimizer(context);
 		op->children[0] = optimizer.Optimize(std::move(op->children[0]));
-<<<<<<< HEAD
-		// projection, add to the set of relations
-		auto relation = make_uniq<SingleJoinRelation>(input_op, parent);
-		auto relation_id = relations.size();
-=======
-
->>>>>>> ddcaa72d
 		// push one child column binding map back.
 		vector<column_binding_map_t<ColumnBinding>> child_binding_maps;
 		child_binding_maps.emplace_back();
