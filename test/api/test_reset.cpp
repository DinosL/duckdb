#include "catch.hpp"
#include "test_helpers.hpp"

#include <iostream>
#include <map>
#include <set>

using namespace duckdb;
using namespace std;

struct OptionValuePair {
	OptionValuePair() {
	}
	OptionValuePair(Value val) : input(val), output(val) {
	}
	OptionValuePair(Value input, Value output) : input(std::move(input)), output(std::move(output)) {
	}

	Value input;
	Value output;
};

struct OptionValueSet {
	OptionValueSet() {
	}
	OptionValueSet(Value val) {
		pairs.emplace_back(std::move(val));
	}
	OptionValueSet(Value input, Value output) {
		pairs.emplace_back(std::move(input), std::move(output));
	}
	OptionValueSet(duckdb::vector<std::string> pairs_p) {
		for (auto &pair : pairs_p) {
			pairs.emplace_back(pair);
		}
	}
	OptionValueSet(duckdb::vector<OptionValuePair> pairs_p) : pairs(std::move(pairs_p)) {
	}

	duckdb::vector<OptionValuePair> pairs;
};

void RequireValueEqual(ConfigurationOption *op, const Value &left, const Value &right, int line);
#define REQUIRE_VALUE_EQUAL(op, lhs, rhs) RequireValueEqual(op, lhs, rhs, __LINE__)

OptionValueSet &GetValueForOption(const string &name) {
	static unordered_map<string, OptionValueSet> value_map = {
	    {"access_mode", {Value("READ_ONLY"), Value("read_only")}},
	    {"threads", {Value::BIGINT(42), Value::BIGINT(42)}},
	    {"checkpoint_threshold", {"4.2GB"}},
	    {"debug_checkpoint_abort", {{"none", "before_truncate", "before_header", "after_free_list_write"}}},
	    {"default_collation", {"nocase"}},
	    {"default_order", {"desc"}},
	    {"default_null_order", {"nulls_first"}},
	    {"disabled_optimizers", {"extension"}},
	    {"debug_asof_iejoin", {Value(true)}},
	    {"debug_force_external", {Value(true)}},
	    {"debug_force_no_cross_product", {Value(true)}},
	    {"debug_force_external", {Value(true)}},
	    {"prefer_range_joins", {Value(true)}},
	    {"custom_extension_repository", {"duckdb.org/no-extensions-here", "duckdb.org/no-extensions-here"}},
	    {"enable_fsst_vectors", {true}},
	    {"enable_object_cache", {true}},
	    {"enable_profiling", {"json"}},
	    {"enable_progress_bar", {true}},
	    {"explain_output", {{"all", "optimized_only", "physical_only"}}},
	    {"external_threads", {8}},
	    {"file_search_path", {"test"}},
	    {"force_compression", {"uncompressed", "Uncompressed"}},
	    {"home_directory", {"test"}},
	    {"integer_division", {true}},
	    {"extension_directory", {"test"}},
	    {"immediate_transaction_mode", {true}},
	    {"max_expression_depth", {50}},
	    {"max_memory", {"4.2GB"}},
	    {"memory_limit", {"4.2GB"}},
	    {"ordered_aggregate_threshold", {Value::UBIGINT(idx_t(1) << 12)}},
	    {"null_order", {"nulls_first"}},
	    {"perfect_ht_threshold", {0}},
	    {"pivot_filter_threshold", {999}},
	    {"pivot_limit", {999}},
	    {"preserve_identifier_case", {false}},
	    {"preserve_insertion_order", {false}},
	    {"profile_output", {"test"}},
	    {"profiling_mode", {"detailed"}},
	    {"enable_progress_bar_print", {false}},
	    {"progress_bar_time", {0}},
	    {"temp_directory", {"tmp"}},
	    {"wal_autocheckpoint", {"4.2GB"}},
	    {"worker_threads", {42}},
	    {"enable_http_metadata_cache", {true}},
	    {"force_bitpacking_mode", {"constant"}},
	    {"allocator_flush_threshold", {"4.2GB"}},
<<<<<<< HEAD
	    {"arrow_large_buffer_size", {true}},
	};
=======
	    {"arrow_large_buffer_size", {true}}};
>>>>>>> 0e0fd210
	// Every option that's not excluded has to be part of this map
	if (!value_map.count(name)) {
		REQUIRE(name == "MISSING_FROM_MAP");
	}
	return value_map[name];
}

bool OptionIsExcludedFromTest(const string &name) {
	static unordered_set<string> excluded_options = {
	    "schema",
	    "search_path",
	    "debug_window_mode",
	    "experimental_parallel_csv",
	    "lock_configuration",        // cant change this while db is running
	    "disabled_filesystems",      // cant change this while db is running
	    "enable_external_access",    // cant change this while db is running
	    "allow_unsigned_extensions", // cant change this while db is running
	    "log_query_path",
	    "password",
	    "username",
	    "user",
	    "profiling_output", // just an alias
	    "profiler_history_size"};
	return excluded_options.count(name) == 1;
}

bool ValueEqual(const Value &left, const Value &right) {
	return Value::NotDistinctFrom(left, right);
}

void RequireValueEqual(ConfigurationOption *op, const Value &left, const Value &right, int line) {
	if (ValueEqual(left, right)) {
		return;
	}
	auto error = StringUtil::Format("\nLINE[%d] (Option:%s) | Expected left:'%s' and right:'%s' to be equal", line,
	                                op->name, left.ToString(), right.ToString());
	cerr << error << endl;
	REQUIRE(false);
}

//! New options should be added to the value_map in GetValueForOption
//! Or added to the 'excluded_options' in OptionIsExcludedFromTest
TEST_CASE("Test RESET statement for ClientConfig options", "[api]") {
	// Create a connection
	DuckDB db(nullptr);
	Connection con(db);
	con.Query("BEGIN TRANSACTION");
	con.Query("PRAGMA disable_profiling");

	auto &config = DBConfig::GetConfig(*db.instance);
	// Get all configuration options
	auto options = config.GetOptions();

	// Test RESET for every option
	for (auto &option : options) {
		if (OptionIsExcludedFromTest(option.name)) {
			continue;
		}

		auto op = config.GetOptionByName(option.name);
		REQUIRE(op);

		// Get the current value of the option
		auto original_value = op->get_setting(*con.context);

		auto &value_set = GetValueForOption(option.name);
		// verify that at least one value is different
		bool any_different = false;
		string options;
		for (auto &value_pair : value_set.pairs) {
			if (!ValueEqual(original_value, value_pair.output)) {
				any_different = true;
			} else {
				if (!options.empty()) {
					options += ", ";
				}
				options += value_pair.output.ToString();
			}
		}
		if (!any_different) {
			auto error = StringUtil::Format(
			    "\n(Option:%s) | Expected original value '%s' and provided option '%s' to be different", op->name,
			    original_value.ToString(), options);
			cerr << error << endl;
			REQUIRE(false);
		}
		for (auto &value_pair : value_set.pairs) {
			// Get the new value for the option
			auto input = value_pair.input.DefaultCastAs(op->parameter_type);
			// Set the new option
			if (op->set_local) {
				op->set_local(*con.context, input);
			} else {
				op->set_global(db.instance.get(), config, input);
			}
			// Get the value of the option again
			auto changed_value = op->get_setting(*con.context);
			REQUIRE_VALUE_EQUAL(op, changed_value, value_pair.output);

			if (op->reset_local) {
				op->reset_local(*con.context);
			} else {
				op->reset_global(db.instance.get(), config);
			}

			// Get the reset value of the option
			auto reset_value = op->get_setting(*con.context);
			REQUIRE_VALUE_EQUAL(op, reset_value, original_value);
		}
	}
}<|MERGE_RESOLUTION|>--- conflicted
+++ resolved
@@ -91,12 +91,7 @@
 	    {"enable_http_metadata_cache", {true}},
 	    {"force_bitpacking_mode", {"constant"}},
 	    {"allocator_flush_threshold", {"4.2GB"}},
-<<<<<<< HEAD
-	    {"arrow_large_buffer_size", {true}},
-	};
-=======
 	    {"arrow_large_buffer_size", {true}}};
->>>>>>> 0e0fd210
 	// Every option that's not excluded has to be part of this map
 	if (!value_map.count(name)) {
 		REQUIRE(name == "MISSING_FROM_MAP");
