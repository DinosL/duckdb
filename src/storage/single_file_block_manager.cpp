#include "duckdb/storage/single_file_block_manager.hpp"

#include "duckdb/catalog/duck_catalog.hpp"
#include "duckdb/common/allocator.hpp"
#include "duckdb/common/checksum.hpp"
#include "duckdb/common/encryption_functions.hpp"
#include "duckdb/common/encryption_key_manager.hpp"
#include "duckdb/common/encryption_state.hpp"
#include "duckdb/common/exception.hpp"
#include "duckdb/common/serializer/memory_stream.hpp"
#include "duckdb/common/types/uuid.hpp"
#include "duckdb/main/attached_database.hpp"
#include "duckdb/main/config.hpp"
#include "duckdb/main/database.hpp"
#include "duckdb/main/settings.hpp"
#include "duckdb/storage/buffer_manager.hpp"
#include "duckdb/storage/metadata/metadata_reader.hpp"
#include "duckdb/storage/metadata/metadata_writer.hpp"
#include "duckdb/storage/storage_info.hpp"
#include "duckdb/storage/storage_manager.hpp"
#include "mbedtls_wrapper.hpp"

#include <algorithm>
#include <cstring>

namespace duckdb {

const char MainHeader::MAGIC_BYTES[] = "DUCK";
const char MainHeader::CANARY[] = "DUCKKEY";

void SerializeVersionNumber(WriteStream &ser, const string &version_str) {
	data_t version[MainHeader::MAX_VERSION_SIZE];
	memset(version, 0, MainHeader::MAX_VERSION_SIZE);
	memcpy(version, version_str.c_str(), MinValue<idx_t>(version_str.size(), MainHeader::MAX_VERSION_SIZE));
	ser.WriteData(version, MainHeader::MAX_VERSION_SIZE);
}

void SerializeDBIdentifier(WriteStream &ser, data_ptr_t db_identifier_p) {
	data_t db_identifier[MainHeader::DB_IDENTIFIER_LEN];
	memset(db_identifier, 0, MainHeader::DB_IDENTIFIER_LEN);
	memcpy(db_identifier, db_identifier_p, MainHeader::DB_IDENTIFIER_LEN);
	ser.WriteData(db_identifier, MainHeader::DB_IDENTIFIER_LEN);
}

void SerializeEncryptionMetadata(WriteStream &ser, data_ptr_t metadata_p, const bool encrypted) {
	// Zero-initialize.
	data_t metadata[MainHeader::ENCRYPTION_METADATA_LEN];
	memset(metadata, 0, MainHeader::ENCRYPTION_METADATA_LEN);

	// Write metadata, if encrypted.
	if (encrypted) {
		memcpy(metadata, metadata_p, MainHeader::ENCRYPTION_METADATA_LEN);
	}
	ser.WriteData(metadata, MainHeader::ENCRYPTION_METADATA_LEN);
}

void DeserializeVersionNumber(ReadStream &stream, data_t *dest) {
	memset(dest, 0, MainHeader::MAX_VERSION_SIZE);
	stream.ReadData(dest, MainHeader::MAX_VERSION_SIZE);
}

void DeserializeEncryptionData(ReadStream &stream, data_t *dest, idx_t size) {
	memset(dest, 0, size);
	stream.ReadData(dest, size);
}

void GenerateDBIdentifier(uint8_t *db_identifier) {
	memset(db_identifier, 0, MainHeader::DB_IDENTIFIER_LEN);
	duckdb_mbedtls::MbedTlsWrapper::AESStateMBEDTLS::GenerateRandomDataStatic(db_identifier,
	                                                                          MainHeader::DB_IDENTIFIER_LEN);
}

void EncryptCanary(MainHeader &main_header, const shared_ptr<EncryptionState> &encryption_state,
                   const_data_ptr_t derived_key) {

	uint8_t canary_buffer[MainHeader::CANARY_BYTE_SIZE];

	// we zero-out the iv and the (not yet) encrypted canary
	uint8_t iv[16];
	memset(iv, 0, sizeof(iv));
	memset(canary_buffer, 0, MainHeader::CANARY_BYTE_SIZE);

	encryption_state->InitializeEncryption(iv, MainHeader::AES_NONCE_LEN, derived_key,
	                                       MainHeader::DEFAULT_ENCRYPTION_KEY_LENGTH);
	encryption_state->Process(reinterpret_cast<const_data_ptr_t>(MainHeader::CANARY), MainHeader::CANARY_BYTE_SIZE,
	                          canary_buffer, MainHeader::CANARY_BYTE_SIZE);

	main_header.SetEncryptedCanary(canary_buffer);
}

bool DecryptCanary(MainHeader &main_header, const shared_ptr<EncryptionState> &encryption_state,
                   data_ptr_t derived_key) {
	// just zero-out the iv
	uint8_t iv[16];
	memset(iv, 0, sizeof(iv));

	//! allocate a buffer for the decrypted canary
	data_t decrypted_canary[MainHeader::CANARY_BYTE_SIZE];
	memset(decrypted_canary, 0, MainHeader::CANARY_BYTE_SIZE);

	//! Decrypt the canary
	encryption_state->InitializeDecryption(iv, MainHeader::AES_NONCE_LEN, derived_key,
	                                       MainHeader::DEFAULT_ENCRYPTION_KEY_LENGTH);
	encryption_state->Process(main_header.GetEncryptedCanary(), MainHeader::CANARY_BYTE_SIZE, decrypted_canary,
	                          MainHeader::CANARY_BYTE_SIZE);

	//! compare if the decrypted canary is correct
	if (memcmp(decrypted_canary, MainHeader::CANARY, MainHeader::CANARY_BYTE_SIZE) != 0) {
		return false;
	}

	return true;
}

void MainHeader::Write(WriteStream &ser) {
	ser.WriteData(const_data_ptr_cast(MAGIC_BYTES), MAGIC_BYTE_SIZE);
	ser.Write<uint64_t>(version_number);
	for (idx_t i = 0; i < FLAG_COUNT; i++) {
		ser.Write<uint64_t>(flags[i]);
	}

	SerializeVersionNumber(ser, DuckDB::LibraryVersion());
	SerializeVersionNumber(ser, DuckDB::SourceID());

	// We always serialize, and write zeros, if not set.
	auto encryption_enabled = flags[0] & MainHeader::ENCRYPTED_DATABASE_FLAG;
	SerializeEncryptionMetadata(ser, encryption_metadata, encryption_enabled);
	SerializeDBIdentifier(ser, db_identifier);
	SerializeEncryptionMetadata(ser, encrypted_canary, encryption_enabled);
}

void MainHeader::CheckMagicBytes(QueryContext context, FileHandle &handle) {
	data_t magic_bytes[MAGIC_BYTE_SIZE];
	if (handle.GetFileSize() < MainHeader::MAGIC_BYTE_SIZE + MainHeader::MAGIC_BYTE_OFFSET) {
		throw IOException("The file \"%s\" exists, but it is not a valid DuckDB database file!", handle.path);
	}
	handle.Read(context, magic_bytes, MainHeader::MAGIC_BYTE_SIZE, MainHeader::MAGIC_BYTE_OFFSET);
	if (memcmp(magic_bytes, MainHeader::MAGIC_BYTES, MainHeader::MAGIC_BYTE_SIZE) != 0) {
		throw IOException("The file \"%s\" exists, but it is not a valid DuckDB database file!", handle.path);
	}
}

MainHeader MainHeader::Read(ReadStream &source) {
	data_t magic_bytes[MAGIC_BYTE_SIZE];

	MainHeader header;
	source.ReadData(magic_bytes, MainHeader::MAGIC_BYTE_SIZE);
	if (memcmp(magic_bytes, MainHeader::MAGIC_BYTES, MainHeader::MAGIC_BYTE_SIZE) != 0) {
		throw IOException("The file is not a valid DuckDB database file!");
	}

	header.version_number = source.Read<uint64_t>();

	// Check the version number to determine if we can read this file.
	if (header.version_number < VERSION_NUMBER_LOWER || header.version_number > VERSION_NUMBER_UPPER) {
		auto version = GetDuckDBVersions(header.version_number);
		string version_text;
		if (!version.empty()) {
			// Known version.
			version_text = "DuckDB version " + string(version);
		} else {
			version_text = string("an ") +
			               (VERSION_NUMBER_UPPER > header.version_number ? "older development" : "newer") +
			               string(" version of DuckDB");
		}
		throw IOException(
		    "Trying to read a database file with version number %lld, but we can only read versions between %lld and "
		    "%lld.\n"
		    "The database file was created with %s.\n\n"
		    "Newer DuckDB version might introduce backward incompatible changes (possibly guarded by compatibility "
		    "settings)"
		    "See the storage page for migration strategy and more information: https://duckdb.org/internals/storage",
		    header.version_number, VERSION_NUMBER_LOWER, VERSION_NUMBER_UPPER, version_text);
	}

	// Read the flags.
	for (idx_t i = 0; i < FLAG_COUNT; i++) {
		header.flags[i] = source.Read<uint64_t>();
	}

	DeserializeVersionNumber(source, header.library_git_desc);
	DeserializeVersionNumber(source, header.library_git_hash);

	// We always deserialize, and read zeros, if not set.
	DeserializeEncryptionData(source, header.encryption_metadata, MainHeader::ENCRYPTION_METADATA_LEN);
	DeserializeEncryptionData(source, header.db_identifier, MainHeader::DB_IDENTIFIER_LEN);
	DeserializeEncryptionData(source, header.encrypted_canary, MainHeader::CANARY_BYTE_SIZE);

	return header;
}

void DatabaseHeader::Write(WriteStream &ser) {
	ser.Write<uint64_t>(iteration);
	ser.Write<idx_t>(meta_block);
	ser.Write<idx_t>(free_list);
	ser.Write<uint64_t>(block_count);
	ser.Write<idx_t>(block_alloc_size);
	ser.Write<idx_t>(vector_size);
	ser.Write<idx_t>(serialization_compatibility);
}

DatabaseHeader DatabaseHeader::Read(const MainHeader &main_header, ReadStream &source) {
	DatabaseHeader header;
	header.iteration = source.Read<uint64_t>();
	header.meta_block = source.Read<idx_t>();
	header.free_list = source.Read<idx_t>();
	header.block_count = source.Read<uint64_t>();
	header.block_alloc_size = source.Read<idx_t>();

	// backwards compatibility
	if (!header.block_alloc_size) {
		header.block_alloc_size = DEFAULT_BLOCK_ALLOC_SIZE;
	}

	header.vector_size = source.Read<idx_t>();
	if (!header.vector_size) {
		// backwards compatibility
		header.vector_size = DEFAULT_STANDARD_VECTOR_SIZE;
	}
	if (header.vector_size != STANDARD_VECTOR_SIZE) {
		throw IOException("Cannot read database file: DuckDB's compiled vector size is %llu bytes, but the file has a "
		                  "vector size of %llu bytes.",
		                  STANDARD_VECTOR_SIZE, header.vector_size);
	}

	// Default to 1 for version 64, else read from file.
	header.serialization_compatibility = main_header.version_number == 64 ? 1 : source.Read<idx_t>();

	return header;
}

template <class T>
void SerializeHeaderStructure(T header, data_ptr_t ptr) {
	MemoryStream ser(ptr, Storage::FILE_HEADER_SIZE);
	header.Write(ser);
}

MainHeader DeserializeMainHeader(data_ptr_t ptr) {
	MemoryStream source(ptr, Storage::FILE_HEADER_SIZE);
	return MainHeader::Read(source);
}

DatabaseHeader DeserializeDatabaseHeader(const MainHeader &main_header, data_ptr_t ptr) {
	MemoryStream source(ptr, Storage::FILE_HEADER_SIZE);
	return DatabaseHeader::Read(main_header, source);
}

SingleFileBlockManager::SingleFileBlockManager(AttachedDatabase &db_p, const string &path_p,
                                               const StorageManagerOptions &options)
    : BlockManager(BufferManager::GetBufferManager(db_p), options.block_alloc_size, options.block_header_size),
      db(db_p), path(path_p), header_buffer(Allocator::Get(db_p), FileBufferType::MANAGED_BUFFER,
                                            Storage::FILE_HEADER_SIZE - options.block_header_size.GetIndex(),
                                            options.block_header_size.GetIndex()),
      iteration_count(0), options(options) {
}

FileOpenFlags SingleFileBlockManager::GetFileFlags(bool create_new) const {
	FileOpenFlags result;
	if (options.read_only) {
		D_ASSERT(!create_new);
		result = FileFlags::FILE_FLAGS_READ | FileFlags::FILE_FLAGS_NULL_IF_NOT_EXISTS | FileLockType::READ_LOCK;
	} else {
		result = FileFlags::FILE_FLAGS_WRITE | FileFlags::FILE_FLAGS_READ | FileLockType::WRITE_LOCK;
		if (create_new) {
			result |= FileFlags::FILE_FLAGS_FILE_CREATE;
		}
	}
	if (options.use_direct_io) {
		result |= FileFlags::FILE_FLAGS_DIRECT_IO;
	}
	// database files can be read from in parallel
	result |= FileFlags::FILE_FLAGS_PARALLEL_ACCESS;
	result |= FileFlags::FILE_FLAGS_MULTI_CLIENT_ACCESS;
	return result;
}

void SingleFileBlockManager::AddStorageVersionTag() {
	db.tags["storage_version"] = GetStorageVersionName(options.storage_version.GetIndex(), true);
}

uint64_t SingleFileBlockManager::GetVersionNumber() const {
	auto storage_version = options.storage_version.GetIndex();
	if (storage_version < 4) {
		return VERSION_NUMBER;
	}
	// Look up the matching version number.
	auto version_name = GetStorageVersionName(storage_version, false);
	return GetStorageVersion(version_name.c_str()).GetIndex();
}

MainHeader ConstructMainHeader(idx_t version_number) {
	MainHeader header;
	header.version_number = version_number;
	memset(header.flags, 0, sizeof(uint64_t) * MainHeader::FLAG_COUNT);
	return header;
}

void SingleFileBlockManager::StoreEncryptedCanary(AttachedDatabase &attached_db, MainHeader &main_header,
                                                  const string &key_id) {
	const_data_ptr_t key = EncryptionEngine::GetKeyFromCache(attached_db.GetDatabase(), key_id);
	// Encrypt canary with the derived key

	auto encryption_state = attached_db.GetDatabase().GetEncryptionUtil()->CreateEncryptionState(
	    attached_db.GetStorageManager().GetCipher(), key, MainHeader::DEFAULT_ENCRYPTION_KEY_LENGTH);
	EncryptCanary(main_header, encryption_state, key);
}

void SingleFileBlockManager::StoreDBIdentifier(MainHeader &main_header, data_ptr_t db_identifier) {
	main_header.SetDBIdentifier(db_identifier);
}

void SingleFileBlockManager::StoreEncryptionMetadata(MainHeader &main_header) const {
	// The first byte is the key derivation function (kdf).
	// The second byte is for the usage of AAD.
	// The third byte is for the cipher.
	// The subsequent byte is empty.
	// The last 4 bytes are the key length.

	uint8_t metadata[MainHeader::ENCRYPTION_METADATA_LEN];
	memset(metadata, 0, MainHeader::ENCRYPTION_METADATA_LEN);
	data_ptr_t offset = metadata;

	Store<uint8_t>(options.encryption_options.kdf, offset);
	offset++;
	Store<uint8_t>(options.encryption_options.additional_authenticated_data, offset);
	offset++;
	Store<uint8_t>(options.encryption_options.cipher, offset);
	offset += 2;
	Store<uint32_t>(options.encryption_options.key_length, offset);

	main_header.SetEncryptionMetadata(metadata);
}

void SingleFileBlockManager::CheckAndAddEncryptionKey(MainHeader &main_header, string &user_key) {
	//! Get the database identifier.
	uint8_t db_identifier[MainHeader::DB_IDENTIFIER_LEN];
	memset(db_identifier, 0, MainHeader::DB_IDENTIFIER_LEN);
	memcpy(db_identifier, main_header.GetDBIdentifier(), MainHeader::DB_IDENTIFIER_LEN);

	//! Check if the correct key is used to decrypt the database
	// Derive the encryption key and add it to cache
	data_t derived_key[MainHeader::DEFAULT_ENCRYPTION_KEY_LENGTH];
	EncryptionKeyManager::DeriveKey(user_key, db_identifier, derived_key);

	auto encryption_state = db.GetDatabase().GetEncryptionUtil()->CreateEncryptionState(
	    db.GetStorageManager().GetCipher(), derived_key, MainHeader::DEFAULT_ENCRYPTION_KEY_LENGTH);
	if (!DecryptCanary(main_header, encryption_state, derived_key)) {
		throw IOException("Wrong encryption key used to open the database file");
	}

	options.encryption_options.derived_key_id = EncryptionEngine::AddKeyToCache(db.GetDatabase(), derived_key);
	auto &catalog = db.GetCatalog().Cast<DuckCatalog>();
	catalog.SetEncryptionKeyId(options.encryption_options.derived_key_id);
	catalog.SetIsEncrypted();

	std::fill(user_key.begin(), user_key.end(), 0);
	user_key.clear();
}

void SingleFileBlockManager::CheckAndAddEncryptionKey(MainHeader &main_header) {
	return CheckAndAddEncryptionKey(main_header, *options.encryption_options.user_key);
}

void SingleFileBlockManager::CreateNewDatabase(QueryContext context) {
	auto flags = GetFileFlags(true);

	// open the RDBMS handle
	auto &fs = FileSystem::Get(db);
	handle = fs.OpenFile(path, flags);
	header_buffer.Clear();

	options.version_number = GetVersionNumber();
	db.GetStorageManager().SetStorageVersion(options.storage_version.GetIndex());
	AddStorageVersionTag();

	MainHeader main_header = ConstructMainHeader(options.version_number.GetIndex());

	// Derive the encryption key and add it to the cache.
	// Not used for plain databases.
	data_t derived_key[MainHeader::DEFAULT_ENCRYPTION_KEY_LENGTH];
	auto encryption_enabled = options.encryption_options.encryption_enabled;

	// We need the unique database identifier, if the storage version is new enough.
	// If encryption is enabled, we also use it as the salt.
	memset(options.db_identifier, 0, MainHeader::DB_IDENTIFIER_LEN);
	if (encryption_enabled || options.version_number.GetIndex() >= 67) {
		GenerateDBIdentifier(options.db_identifier);
	}

	if (encryption_enabled) {
		// The key is given via ATTACH.
		EncryptionKeyManager::DeriveKey(*options.encryption_options.user_key, options.db_identifier, derived_key);
		options.encryption_options.user_key = nullptr;

		// Set the encrypted DB bit to 1.
		main_header.flags[0] |= MainHeader::ENCRYPTED_DATABASE_FLAG;

		// The derived key is wiped in AddKeyToCache.
		options.encryption_options.derived_key_id = EncryptionEngine::AddKeyToCache(db.GetDatabase(), derived_key);
		auto &catalog = db.GetCatalog().Cast<DuckCatalog>();
		catalog.SetEncryptionKeyId(options.encryption_options.derived_key_id);
		catalog.SetIsEncrypted();
	}

	// Store all metadata in the main header.
	if (encryption_enabled) {
		StoreEncryptionMetadata(main_header);
<<<<<<< HEAD
		StoreSalt(main_header, salt);
		StoreEncryptedCanary(db, main_header, options.encryption_options.derived_key_id);
=======
	}
	// Always store the database identifier.
	StoreDBIdentifier(main_header, options.db_identifier);
	if (encryption_enabled) {
		StoreEncryptedCanary(db.GetDatabase(), main_header, options.encryption_options.derived_key_id);
>>>>>>> ca5f01ff
	}

	// Write the main database header.
	SerializeHeaderStructure<MainHeader>(main_header, header_buffer.buffer);
	ChecksumAndWrite(context, header_buffer, 0, true);

	// write the database headers
	// initialize meta_block and free_list to INVALID_BLOCK because the database file does not contain any actual
	// content yet
	DatabaseHeader h1;
	// header 1
	h1.iteration = 0;
	h1.meta_block = idx_t(INVALID_BLOCK);
	h1.free_list = idx_t(INVALID_BLOCK);
	h1.block_count = 0;
	// We create the SingleFileBlockManager with the desired block allocation size before calling CreateNewDatabase.
	h1.block_alloc_size = GetBlockAllocSize();
	h1.vector_size = STANDARD_VECTOR_SIZE;
	h1.serialization_compatibility = options.storage_version.GetIndex();
	SerializeHeaderStructure<DatabaseHeader>(h1, header_buffer.buffer);
	ChecksumAndWrite(context, header_buffer, Storage::FILE_HEADER_SIZE);

	// header 2
	DatabaseHeader h2;
	h2.iteration = 0;
	h2.meta_block = idx_t(INVALID_BLOCK);
	h2.free_list = idx_t(INVALID_BLOCK);
	h2.block_count = 0;
	// We create the SingleFileBlockManager with the desired block allocation size before calling CreateNewDatabase.
	h2.block_alloc_size = GetBlockAllocSize();
	h2.vector_size = STANDARD_VECTOR_SIZE;
	h2.serialization_compatibility = options.storage_version.GetIndex();
	SerializeHeaderStructure<DatabaseHeader>(h2, header_buffer.buffer);
	ChecksumAndWrite(context, header_buffer, Storage::FILE_HEADER_SIZE * 2ULL);

	// ensure that writing to disk is completed before returning
	handle->Sync();
	// we start with h2 as active_header, this way our initial write will be in h1
	iteration_count = 0;
	active_header = 1;
	max_block = 0;
}

void SingleFileBlockManager::LoadExistingDatabase(QueryContext context) {
	auto flags = GetFileFlags(false);

	// open the RDBMS handle
	auto &fs = FileSystem::Get(db);
	handle = fs.OpenFile(path, flags);
	if (!handle) {
		// this can only happen in read-only mode - as that is when we set FILE_FLAGS_NULL_IF_NOT_EXISTS
		throw IOException("Cannot open database \"%s\" in read-only mode: database does not exist", path);
	}

	MainHeader::CheckMagicBytes(context, *handle);
	// otherwise, we check the metadata of the file
	ReadAndChecksum(context, header_buffer, 0, true);

	uint64_t delta = 0;
	if (GetBlockHeaderSize() > DEFAULT_BLOCK_HEADER_STORAGE_SIZE) {
		delta = GetBlockHeaderSize() - DEFAULT_BLOCK_HEADER_STORAGE_SIZE;
	}

	MainHeader main_header = DeserializeMainHeader(header_buffer.buffer - delta);
	memcpy(options.db_identifier, main_header.GetDBIdentifier(), MainHeader::DB_IDENTIFIER_LEN);

	if (!main_header.IsEncrypted() && options.encryption_options.encryption_enabled) {
		throw CatalogException("A key is explicitly specified, but database \"%s\" is not encrypted", path);
		// database is not encrypted, but is tried to be opened with a key
	}

	if (main_header.IsEncrypted()) {

		if (options.encryption_options.encryption_enabled) {
			//! Encryption is set
			//! Check if the given key upon attach is correct
			// Derive the encryption key and add it to cache
			CheckAndAddEncryptionKey(main_header);
			// delete user key ptr
			options.encryption_options.user_key = nullptr;
		} else {
			// if encrypted, but no encryption key given
			throw CatalogException("Cannot open encrypted database \"%s\" without a key", path);
		}

		// if there is no cipher in the config, use the one from the existing config
		// if a cipher was provided, check if it is the same than in the config
		auto cipher = static_cast<EncryptionTypes::CipherType>(
		    main_header.GetEncryptionMetadata()[2]); // third byte in the encryption metadata is the cipher used
		if (options.encryption_options.cipher != cipher) {
			throw CatalogException("Cannot open encrypted database \"%s\" with a different cipher (%s) than the one "
			                       "used to create it (%s)",
			                       path, EncryptionTypes::CipherToString(options.encryption_options.cipher),
			                       EncryptionTypes::CipherToString(cipher));
		}
	}

	options.version_number = main_header.version_number;

	// read the database headers from disk
	DatabaseHeader h1;
	ReadAndChecksum(context, header_buffer, Storage::FILE_HEADER_SIZE);
	h1 = DeserializeDatabaseHeader(main_header, header_buffer.buffer);

	DatabaseHeader h2;
	ReadAndChecksum(context, header_buffer, Storage::FILE_HEADER_SIZE * 2ULL);
	h2 = DeserializeDatabaseHeader(main_header, header_buffer.buffer);

	// check the header with the highest iteration count
	if (h1.iteration > h2.iteration) {
		// h1 is active header
		active_header = 0;
		Initialize(h1, GetOptionalBlockAllocSize());
	} else {
		// h2 is active header
		active_header = 1;
		Initialize(h2, GetOptionalBlockAllocSize());
	}
	AddStorageVersionTag();
	LoadFreeList(context);
}

void SingleFileBlockManager::CheckChecksum(data_ptr_t start_ptr, uint64_t delta, bool skip_block_header) const {
	uint64_t stored_checksum;
	uint64_t computed_checksum;

	if (skip_block_header && delta > 0) {
		//! Even with encryption enabled, the main header should be plaintext
		stored_checksum = Load<uint64_t>(start_ptr);
		computed_checksum = Checksum(start_ptr + DEFAULT_BLOCK_HEADER_STORAGE_SIZE, GetBlockSize() + delta);
	} else {
		//! We do have to decrypt other headers
		stored_checksum = Load<uint64_t>(start_ptr + delta);
		computed_checksum = Checksum(start_ptr + GetBlockHeaderSize(), GetBlockSize());
	}

	// verify the checksum
	if (stored_checksum != computed_checksum) {
		throw IOException("Corrupt database file: computed checksum %llu does not match stored checksum %llu in block "
		                  "at location %llu",
		                  computed_checksum, stored_checksum, start_ptr);
	}
}

void SingleFileBlockManager::CheckChecksum(FileBuffer &block, uint64_t location, uint64_t delta,
                                           bool skip_block_header) const {
	uint64_t stored_checksum;
	uint64_t computed_checksum;

	if (skip_block_header && delta > 0) {
		//! Even with encryption enabled, the main header should be plaintext
		stored_checksum = Load<uint64_t>(block.InternalBuffer());
		computed_checksum = Checksum(block.buffer - delta, block.Size() + delta);
	} else {
		//! We do have to decrypt other headers
		stored_checksum = Load<uint64_t>(block.InternalBuffer() + delta);
		computed_checksum = Checksum(block.buffer, block.Size());
	}

	// verify the checksum
	if (stored_checksum != computed_checksum) {
		throw IOException("Corrupt database file: computed checksum %llu does not match stored checksum %llu in block "
		                  "at location %llu",
		                  computed_checksum, stored_checksum, location);
	}
}

void SingleFileBlockManager::ReadAndChecksum(QueryContext context, FileBuffer &block, uint64_t location,
                                             bool skip_block_header) const {
	// read the buffer from disk
	block.Read(context, *handle, location);

	//! calculate delta header bytes (if any)
	uint64_t delta = GetBlockHeaderSize() - Storage::DEFAULT_BLOCK_HEADER_SIZE;

	if (options.encryption_options.encryption_enabled && !skip_block_header) {
		auto key_id = options.encryption_options.derived_key_id;
		EncryptionEngine::DecryptBlock(db, key_id, block.InternalBuffer(), block.Size(), delta);
	}

	CheckChecksum(block, location, delta, skip_block_header);
}

void SingleFileBlockManager::ChecksumAndWrite(QueryContext context, FileBuffer &block, uint64_t location,
                                              bool skip_block_header) const {
	auto delta = GetBlockHeaderSize() - Storage::DEFAULT_BLOCK_HEADER_SIZE;
	uint64_t checksum;

	if (skip_block_header && delta > 0) {
		//! This happens only for the main database header
		//! We do not encrypt the main database header
		memmove(block.InternalBuffer() + Storage::DEFAULT_BLOCK_HEADER_SIZE, block.buffer, block.Size());
		//! zero out the last bytes of the block
		memset(block.InternalBuffer() + block.Size() + Storage::DEFAULT_BLOCK_HEADER_SIZE, 0, delta);
		checksum = Checksum(block.buffer - delta, block.Size() + delta);
		delta = 0;
	} else {
		checksum = Checksum(block.buffer, block.Size());
	}

	Store<uint64_t>(checksum, block.InternalBuffer() + delta);

	// encrypt if required
	unique_ptr<FileBuffer> temp_buffer_manager;
	if (options.encryption_options.encryption_enabled && !skip_block_header) {
		auto key_id = options.encryption_options.derived_key_id;
		temp_buffer_manager =
		    make_uniq<FileBuffer>(Allocator::Get(db), block.GetBufferType(), block.Size(), GetBlockHeaderSize());
		EncryptionEngine::EncryptBlock(db, key_id, block, *temp_buffer_manager, delta);
		temp_buffer_manager->Write(context, *handle, location);
	} else {
		block.Write(context, *handle, location);
	}
}

void SingleFileBlockManager::Initialize(const DatabaseHeader &header, const optional_idx block_alloc_size) {
	free_list_id = header.free_list;
	meta_block = header.meta_block;
	iteration_count = header.iteration;
	max_block = NumericCast<block_id_t>(header.block_count);
	if (options.storage_version.IsValid()) {
		// storage version specified explicity - use requested storage version
		auto requested_compat_version = options.storage_version.GetIndex();
		if (requested_compat_version < header.serialization_compatibility) {
			throw InvalidInputException(
			    "Error opening \"%s\": cannot initialize database with storage version %d - which is lower than what "
			    "the database itself uses (%d). The storage version of an existing database cannot be lowered.",
			    path, requested_compat_version, header.serialization_compatibility);
		}
	} else {
		// load storage version from header
		options.storage_version = header.serialization_compatibility;
	}
	if (header.serialization_compatibility > SerializationCompatibility::Latest().serialization_version) {
		throw InvalidInputException(
		    "Error opening \"%s\": file was written with a storage version greater than the latest version supported "
		    "by this DuckDB instance. Try opening the file with a newer version of DuckDB.",
		    path);
	}

	db.GetStorageManager().SetStorageVersion(options.storage_version.GetIndex());

	if (block_alloc_size.IsValid() && block_alloc_size.GetIndex() != header.block_alloc_size) {
		throw InvalidInputException(
		    "Error opening \"%s\": cannot initialize the same database with a different block size: provided block "
		    "size: %llu, file block size: %llu",
		    path, GetBlockAllocSize(), header.block_alloc_size);
	}

	SetBlockAllocSize(header.block_alloc_size);
}

void SingleFileBlockManager::LoadFreeList(QueryContext context) {
	MetaBlockPointer free_pointer(free_list_id, 0);
	if (!free_pointer.IsValid()) {
		// no free list
		return;
	}
	MetadataReader reader(GetMetadataManager(), free_pointer, nullptr, BlockReaderType::REGISTER_BLOCKS);
	auto free_list_count = reader.Read<uint64_t>(context);
	free_list.clear();
	for (idx_t i = 0; i < free_list_count; i++) {
		auto block = reader.Read<block_id_t>(context);
		free_list.insert(block);
		newly_freed_list.insert(block);
	}
	auto multi_use_blocks_count = reader.Read<uint64_t>(context);
	multi_use_blocks.clear();
	for (idx_t i = 0; i < multi_use_blocks_count; i++) {
		auto block_id = reader.Read<block_id_t>(context);
		auto usage_count = reader.Read<uint32_t>(context);
		multi_use_blocks[block_id] = usage_count;
	}
	GetMetadataManager().Read(reader);
	GetMetadataManager().MarkBlocksAsModified();
}

bool SingleFileBlockManager::IsRootBlock(MetaBlockPointer root) {
	return root.block_pointer == meta_block;
}

block_id_t SingleFileBlockManager::GetFreeBlockId() {
	lock_guard<mutex> lock(block_lock);
	block_id_t block;
	if (!free_list.empty()) {
		// The free list is not empty, so we take its first element.
		block = *free_list.begin();
		// erase the entry from the free list again
		free_list.erase(free_list.begin());
		newly_freed_list.erase(block);
	} else {
		block = max_block++;
	}
	return block;
}

block_id_t SingleFileBlockManager::PeekFreeBlockId() {
	lock_guard<mutex> lock(block_lock);
	if (!free_list.empty()) {
		return *free_list.begin();
	} else {
		return max_block;
	}
}

void SingleFileBlockManager::MarkBlockAsFree(block_id_t block_id) {
	lock_guard<mutex> lock(block_lock);
	D_ASSERT(block_id >= 0);
	D_ASSERT(block_id < max_block);
	if (free_list.find(block_id) != free_list.end()) {
		throw InternalException("MarkBlockAsFree called but block %llu was already freed!", block_id);
	}
	multi_use_blocks.erase(block_id);
	free_list.insert(block_id);
	newly_freed_list.insert(block_id);
}

void SingleFileBlockManager::MarkBlockAsUsed(block_id_t block_id) {
	lock_guard<mutex> lock(block_lock);
	D_ASSERT(block_id >= 0);
	if (max_block <= block_id) {
		// the block is past the current max_block
		// in this case we need to increment  "max_block" to "block_id"
		// any blocks in the middle are added to the free list
		// i.e. if max_block = 0, and block_id = 3, we need to add blocks 1 and 2 to the free list
		while (max_block < block_id) {
			free_list.insert(max_block);
			max_block++;
		}
		max_block++;
	} else if (free_list.find(block_id) != free_list.end()) {
		// block is currently in the free list - erase
		free_list.erase(block_id);
		newly_freed_list.erase(block_id);
	} else {
		// block is already in use - increase reference count
		IncreaseBlockReferenceCountInternal(block_id);
	}
}

void SingleFileBlockManager::MarkBlockAsModified(block_id_t block_id) {
	lock_guard<mutex> lock(block_lock);
	D_ASSERT(block_id >= 0);
	D_ASSERT(block_id < max_block);

	// check if the block is a multi-use block
	auto entry = multi_use_blocks.find(block_id);
	if (entry != multi_use_blocks.end()) {
		// it is! reduce the reference count of the block
		entry->second--;
		// check the reference count: is the block still a multi-use block?
		if (entry->second <= 1) {
			// no longer a multi-use block!
			multi_use_blocks.erase(entry);
		}
		return;
	}
	// Check for multi-free
	// TODO: Fix the bug that causes this assert to fire, then uncomment it.
	// D_ASSERT(modified_blocks.find(block_id) == modified_blocks.end());
	D_ASSERT(free_list.find(block_id) == free_list.end());
	modified_blocks.insert(block_id);
}

void SingleFileBlockManager::IncreaseBlockReferenceCountInternal(block_id_t block_id) {
	D_ASSERT(block_id >= 0);
	D_ASSERT(block_id < max_block);
	D_ASSERT(free_list.find(block_id) == free_list.end());
	auto entry = multi_use_blocks.find(block_id);
	if (entry != multi_use_blocks.end()) {
		entry->second++;
	} else {
		multi_use_blocks[block_id] = 2;
	}
}

void SingleFileBlockManager::VerifyBlocks(const unordered_map<block_id_t, idx_t> &block_usage_count) {
	// probably don't need this?
	lock_guard<mutex> lock(block_lock);
	// all blocks should be accounted for - either in the block_usage_count, or in the free list
	set<block_id_t> referenced_blocks;
	for (auto &block : block_usage_count) {
		if (block.first == INVALID_BLOCK) {
			continue;
		}
		if (block.first >= max_block) {
			throw InternalException("Block %lld is used, but it is bigger than the max block %d", block.first,
			                        max_block);
		}
		referenced_blocks.insert(block.first);
		if (block.second > 1) {
			// multi-use block
			auto entry = multi_use_blocks.find(block.first);
			if (entry == multi_use_blocks.end()) {
				throw InternalException("Block %lld was used %llu times, but not present in multi_use_blocks",
				                        block.first, block.second);
			}
			if (entry->second != block.second) {
				throw InternalException(
				    "Block %lld was used %llu times, but multi_use_blocks says it is used %llu times", block.first,
				    block.second, entry->second);
			}
		} else {
			D_ASSERT(block.second > 0);
			auto entry = free_list.find(block.first);
			if (entry != free_list.end()) {
				throw InternalException("Block %lld was used, but it is present in the free list", block.first);
			}
		}
	}
	for (auto &free_block : free_list) {
		referenced_blocks.insert(free_block);
	}
	if (referenced_blocks.size() != NumericCast<idx_t>(max_block)) {
		// not all blocks are accounted for
		string missing_blocks;
		for (block_id_t i = 0; i < max_block; i++) {
			if (referenced_blocks.find(i) == referenced_blocks.end()) {
				if (!missing_blocks.empty()) {
					missing_blocks += ", ";
				}
				missing_blocks += to_string(i);
			}
		}
		throw InternalException(
		    "Blocks %s were neither present in the free list or in the block_usage_count (max block %lld)",
		    missing_blocks, max_block);
	}
}

void SingleFileBlockManager::IncreaseBlockReferenceCount(block_id_t block_id) {
	lock_guard<mutex> lock(block_lock);
	IncreaseBlockReferenceCountInternal(block_id);
}

idx_t SingleFileBlockManager::GetMetaBlock() {
	return meta_block;
}

idx_t SingleFileBlockManager::TotalBlocks() {
	lock_guard<mutex> lock(block_lock);
	return NumericCast<idx_t>(max_block);
}

idx_t SingleFileBlockManager::FreeBlocks() {
	lock_guard<mutex> lock(block_lock);
	return free_list.size();
}

bool SingleFileBlockManager::IsRemote() {
	return !handle->OnDiskFile();
}

unique_ptr<Block> SingleFileBlockManager::ConvertBlock(block_id_t block_id, FileBuffer &source_buffer) {
	D_ASSERT(source_buffer.AllocSize() == GetBlockAllocSize());
	// FIXME; maybe we should pass the block header size explicitly
	return make_uniq<Block>(source_buffer, block_id, GetBlockHeaderSize());
}

unique_ptr<Block> SingleFileBlockManager::CreateBlock(block_id_t block_id, FileBuffer *source_buffer) {
	// FIXME; maybe we should pass the block header size explicitly
	unique_ptr<Block> result;
	if (source_buffer) {
		result = ConvertBlock(block_id, *source_buffer);
	} else {
		result = make_uniq<Block>(Allocator::Get(db), block_id, *this);
	}
	result->Initialize(options.debug_initialize);
	return result;
}

idx_t SingleFileBlockManager::GetBlockLocation(block_id_t block_id) const {
	return BLOCK_START + NumericCast<idx_t>(block_id) * GetBlockAllocSize();
}

void SingleFileBlockManager::ReadBlock(data_ptr_t internal_buffer, uint64_t block_size, bool skip_block_header) const {
	//! calculate delta header bytes (if any)
	uint64_t delta = GetBlockHeaderSize() - Storage::DEFAULT_BLOCK_HEADER_SIZE;

	if (options.encryption_options.encryption_enabled && !skip_block_header) {
		EncryptionEngine::DecryptBlock(db, options.encryption_options.derived_key_id, internal_buffer, block_size,
		                               delta);
	}

	CheckChecksum(internal_buffer, delta, skip_block_header);
}

void SingleFileBlockManager::ReadBlock(Block &block, bool skip_block_header) const {
	// read the buffer from disk
	auto location = GetBlockLocation(block.id);
	block.Read(QueryContext(), *handle, location);

	//! calculate delta header bytes (if any)
	uint64_t delta = GetBlockHeaderSize() - Storage::DEFAULT_BLOCK_HEADER_SIZE;

	if (options.encryption_options.encryption_enabled && !skip_block_header) {
		EncryptionEngine::DecryptBlock(db, options.encryption_options.derived_key_id, block.InternalBuffer(),
		                               block.Size(), delta);
	}

	CheckChecksum(block, location, delta, skip_block_header);
}

void SingleFileBlockManager::Read(QueryContext context, Block &block) {
	D_ASSERT(block.id >= 0);
	D_ASSERT(std::find(free_list.begin(), free_list.end(), block.id) == free_list.end());
	ReadAndChecksum(context, block, GetBlockLocation(block.id));
}

void SingleFileBlockManager::ReadBlocks(FileBuffer &buffer, block_id_t start_block, idx_t block_count) {
	D_ASSERT(start_block >= 0);
	D_ASSERT(block_count >= 1);

	// read the buffer from disk
	auto location = GetBlockLocation(start_block);
	buffer.Read(QueryContext(), *handle, location);

	// for each of the blocks - verify the checksum
	auto ptr = buffer.InternalBuffer();
	for (idx_t i = 0; i < block_count; i++) {
		auto start_ptr = ptr + i * GetBlockAllocSize();
		ReadBlock(start_ptr, GetBlockSize());
	}
}

void SingleFileBlockManager::Write(FileBuffer &buffer, block_id_t block_id) {
	Write(QueryContext(), buffer, block_id);
}

void SingleFileBlockManager::Write(QueryContext context, FileBuffer &buffer, block_id_t block_id) {
	D_ASSERT(block_id >= 0);
	ChecksumAndWrite(context, buffer, BLOCK_START + NumericCast<idx_t>(block_id) * GetBlockAllocSize());
}

void SingleFileBlockManager::Truncate() {
	BlockManager::Truncate();
	idx_t blocks_to_truncate = 0;
	// reverse iterate over the free-list
	for (auto entry = free_list.rbegin(); entry != free_list.rend(); entry++) {
		auto block_id = *entry;
		if (block_id + 1 != max_block) {
			break;
		}
		blocks_to_truncate++;
		max_block--;
	}
	if (blocks_to_truncate == 0) {
		// nothing to truncate
		return;
	}
	// truncate the file
	free_list.erase(free_list.lower_bound(max_block), free_list.end());
	newly_freed_list.erase(newly_freed_list.lower_bound(max_block), newly_freed_list.end());
	handle->Truncate(NumericCast<int64_t>(BLOCK_START + NumericCast<idx_t>(max_block) * GetBlockAllocSize()));
}

vector<MetadataHandle> SingleFileBlockManager::GetFreeListBlocks() {
	vector<MetadataHandle> free_list_blocks;
	auto &metadata_manager = GetMetadataManager();

	// reserve all blocks that we are going to write the free list to
	// since these blocks are no longer free we cannot just include them in the free list!
	auto block_size = metadata_manager.GetMetadataBlockSize() - sizeof(idx_t);
	idx_t allocated_size = 0;
	while (true) {
		auto free_list_size = sizeof(uint64_t) + sizeof(block_id_t) * (free_list.size() + modified_blocks.size());
		auto multi_use_blocks_size =
		    sizeof(uint64_t) + (sizeof(block_id_t) + sizeof(uint32_t)) * multi_use_blocks.size();
		auto metadata_blocks =
		    sizeof(uint64_t) + (sizeof(block_id_t) + sizeof(idx_t)) * GetMetadataManager().BlockCount();
		auto total_size = free_list_size + multi_use_blocks_size + metadata_blocks;
		if (total_size < allocated_size) {
			break;
		}
		auto free_list_handle = GetMetadataManager().AllocateHandle();
		free_list_blocks.push_back(std::move(free_list_handle));
		allocated_size += block_size;
	}

	return free_list_blocks;
}

class FreeListBlockWriter : public MetadataWriter {
public:
	FreeListBlockWriter(MetadataManager &manager, vector<MetadataHandle> free_list_blocks_p)
	    : MetadataWriter(manager), free_list_blocks(std::move(free_list_blocks_p)), index(0) {
	}

	vector<MetadataHandle> free_list_blocks;
	idx_t index;

protected:
	MetadataHandle NextHandle() override {
		if (index >= free_list_blocks.size()) {
			throw InternalException(
			    "Free List Block Writer ran out of blocks, this means not enough blocks were allocated up front");
		}
		return std::move(free_list_blocks[index++]);
	}
};

void SingleFileBlockManager::WriteHeader(QueryContext context, DatabaseHeader header) {
	auto free_list_blocks = GetFreeListBlocks();

	// now handle the free list
	auto &metadata_manager = GetMetadataManager();
	// add all modified blocks to the free list: they can now be written to again
	metadata_manager.MarkBlocksAsModified();

	lock_guard<mutex> lock(block_lock);
	// set the iteration count
	header.iteration = ++iteration_count;

	for (auto &block : modified_blocks) {
		free_list.insert(block);
		newly_freed_list.insert(block);
	}
	modified_blocks.clear();

	if (!free_list_blocks.empty()) {
		// there are blocks to write, either in the free_list or in the modified_blocks
		// we write these blocks specifically to the free_list_blocks
		// a normal MetadataWriter will fetch blocks to use from the free_list
		// but since we are WRITING the free_list, this behavior is sub-optimal
		FreeListBlockWriter writer(metadata_manager, std::move(free_list_blocks));

		auto ptr = writer.GetMetaBlockPointer();
		header.free_list = ptr.block_pointer;

		writer.Write<uint64_t>(free_list.size());
		for (auto &block_id : free_list) {
			writer.Write<block_id_t>(block_id);
		}
		writer.Write<uint64_t>(multi_use_blocks.size());
		for (auto &entry : multi_use_blocks) {
			writer.Write<block_id_t>(entry.first);
			writer.Write<uint32_t>(entry.second);
		}
		GetMetadataManager().Write(writer);
		writer.Flush();
	} else {
		// no blocks in the free list
		header.free_list = DConstants::INVALID_INDEX;
	}
	metadata_manager.Flush();
	header.block_count = NumericCast<idx_t>(max_block);
	header.serialization_compatibility = options.storage_version.GetIndex();

	auto debug_checkpoint_abort = DBConfig::GetSetting<DebugCheckpointAbortSetting>(db.GetDatabase());
	if (debug_checkpoint_abort == CheckpointAbort::DEBUG_ABORT_AFTER_FREE_LIST_WRITE) {
		throw FatalException("Checkpoint aborted after free list write because of PRAGMA checkpoint_abort flag");
	}

	// We need to fsync BEFORE we write the header to ensure that all the previous blocks are written as well
	handle->Sync();

	header_buffer.Clear();
	// if we are upgrading the database from version 64 -> version 65, we need to re-write the main header
	if (options.version_number.GetIndex() == 64 && options.storage_version.GetIndex() >= 4) {
		// rewrite the main header
		options.version_number = 65;
		MainHeader main_header = ConstructMainHeader(options.version_number.GetIndex());
		SerializeHeaderStructure<MainHeader>(main_header, header_buffer.buffer);
		// now write the header to the file
		ChecksumAndWrite(context, header_buffer, 0);
		header_buffer.Clear();
	}

	// set the header inside the buffer
	MemoryStream serializer(Allocator::Get(db));
	header.Write(serializer);
	memcpy(header_buffer.buffer, serializer.GetData(), serializer.GetPosition());
	// now write the header to the file, active_header determines whether we write to h1 or h2
	// note that if active_header is h1 we write to h2, and vice versa
	auto location = active_header == 1 ? Storage::FILE_HEADER_SIZE : Storage::FILE_HEADER_SIZE * 2;
	ChecksumAndWrite(context, header_buffer, location);
	// switch active header to the other header
	active_header = 1 - active_header;
	//! Ensure the header write ends up on disk
	handle->Sync();
	// Release the free blocks to the filesystem.
	TrimFreeBlocks();
}

void SingleFileBlockManager::FileSync() {
	handle->Sync();
}

void SingleFileBlockManager::TrimFreeBlocks() {
	if (DBConfig::Get(db).options.trim_free_blocks) {
		for (auto itr = newly_freed_list.begin(); itr != newly_freed_list.end(); ++itr) {
			block_id_t first = *itr;
			block_id_t last = first;
			// Find end of contiguous range.
			for (++itr; itr != newly_freed_list.end() && (*itr == last + 1); ++itr) {
				last = *itr;
			}
			// We are now one too far.
			--itr;
			// Trim the range.
			handle->Trim(BLOCK_START + (NumericCast<idx_t>(first) * GetBlockAllocSize()),
			             NumericCast<idx_t>(last + 1 - first) * GetBlockAllocSize());
		}
	}
	newly_freed_list.clear();
}

} // namespace duckdb<|MERGE_RESOLUTION|>--- conflicted
+++ resolved
@@ -295,13 +295,11 @@
 	return header;
 }
 
-void SingleFileBlockManager::StoreEncryptedCanary(AttachedDatabase &attached_db, MainHeader &main_header,
-                                                  const string &key_id) {
-	const_data_ptr_t key = EncryptionEngine::GetKeyFromCache(attached_db.GetDatabase(), key_id);
+void SingleFileBlockManager::StoreEncryptedCanary(AttachedDatabase &db, MainHeader &main_header, const string &key_id) {
+	const_data_ptr_t key = EncryptionEngine::GetKeyFromCache(db.GetDatabase(), key_id);
 	// Encrypt canary with the derived key
-
-	auto encryption_state = attached_db.GetDatabase().GetEncryptionUtil()->CreateEncryptionState(
-	    attached_db.GetStorageManager().GetCipher(), key, MainHeader::DEFAULT_ENCRYPTION_KEY_LENGTH);
+	auto encryption_state = db.GetDatabase().GetEncryptionUtil()->CreateEncryptionState(
+	    db.GetStorageManager().GetCipher(), key, MainHeader::DEFAULT_ENCRYPTION_KEY_LENGTH);
 	EncryptCanary(main_header, encryption_state, key);
 }
 
@@ -405,16 +403,11 @@
 	// Store all metadata in the main header.
 	if (encryption_enabled) {
 		StoreEncryptionMetadata(main_header);
-<<<<<<< HEAD
-		StoreSalt(main_header, salt);
-		StoreEncryptedCanary(db, main_header, options.encryption_options.derived_key_id);
-=======
 	}
 	// Always store the database identifier.
 	StoreDBIdentifier(main_header, options.db_identifier);
 	if (encryption_enabled) {
-		StoreEncryptedCanary(db.GetDatabase(), main_header, options.encryption_options.derived_key_id);
->>>>>>> ca5f01ff
+		StoreEncryptedCanary(db, main_header, options.encryption_options.derived_key_id);
 	}
 
 	// Write the main database header.
@@ -487,7 +480,6 @@
 	}
 
 	if (main_header.IsEncrypted()) {
-
 		if (options.encryption_options.encryption_enabled) {
 			//! Encryption is set
 			//! Check if the given key upon attach is correct
@@ -498,17 +490,6 @@
 		} else {
 			// if encrypted, but no encryption key given
 			throw CatalogException("Cannot open encrypted database \"%s\" without a key", path);
-		}
-
-		// if there is no cipher in the config, use the one from the existing config
-		// if a cipher was provided, check if it is the same than in the config
-		auto cipher = static_cast<EncryptionTypes::CipherType>(
-		    main_header.GetEncryptionMetadata()[2]); // third byte in the encryption metadata is the cipher used
-		if (options.encryption_options.cipher != cipher) {
-			throw CatalogException("Cannot open encrypted database \"%s\" with a different cipher (%s) than the one "
-			                       "used to create it (%s)",
-			                       path, EncryptionTypes::CipherToString(options.encryption_options.cipher),
-			                       EncryptionTypes::CipherToString(cipher));
 		}
 	}
 
