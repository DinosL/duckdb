--- conflicted
+++ resolved
@@ -31,12 +31,8 @@
 	ClientContext &context;
 
 private:
-<<<<<<< HEAD
-	void CreatePlan(SQLStatement &statement, vector<BoundParameterExpression *> *parameters = nullptr);
-=======
 	void CreatePlan(SQLStatement &statement, vector<BoundParameterExpression*> *parameters = nullptr);
 
 	void VerifyQuery(BoundSQLStatement &statement);
->>>>>>> 4fd2b908
 };
 } // namespace duckdb