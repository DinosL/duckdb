//===----------------------------------------------------------------------===//
//                         DuckDB
//
// duckdb_python/pyrelation.hpp
//
//
//===----------------------------------------------------------------------===//

#pragma once

#include "duckdb_python/pybind11/pybind_wrapper.hpp"
#include "duckdb.hpp"
#include "duckdb_python/arrow/arrow_array_stream.hpp"
#include "duckdb/main/external_dependencies.hpp"
#include "duckdb_python/numpy/numpy_type.hpp"
#include "duckdb_python/pybind11/registered_py_object.hpp"
#include "duckdb_python/pyresult.hpp"
#include "duckdb/parser/statement/explain_statement.hpp"
#include "duckdb_python/pybind11/conversions/explain_enum.hpp"
#include "duckdb_python/pybind11/conversions/null_handling_enum.hpp"
#include "duckdb_python/pybind11/dataframe.hpp"

namespace duckdb {

struct DuckDBPyConnection;

class PythonDependencies : public ExternalDependency {
public:
	explicit PythonDependencies() : ExternalDependency(ExternalDependenciesType::PYTHON_DEPENDENCY) {
	}
	explicit PythonDependencies(py::function map_function)
	    : ExternalDependency(ExternalDependenciesType::PYTHON_DEPENDENCY), map_function(std::move(map_function)) {};
	explicit PythonDependencies(unique_ptr<RegisteredObject> py_object)
	    : ExternalDependency(ExternalDependenciesType::PYTHON_DEPENDENCY) {
		py_object_list.push_back(std::move(py_object));
	};
	explicit PythonDependencies(unique_ptr<RegisteredObject> py_object_original,
	                            unique_ptr<RegisteredObject> py_object_copy)
	    : ExternalDependency(ExternalDependenciesType::PYTHON_DEPENDENCY) {
		py_object_list.push_back(std::move(py_object_original));
		py_object_list.push_back(std::move(py_object_copy));
	};
	py::function map_function;
	vector<unique_ptr<RegisteredObject>> py_object_list;
};

struct DuckDBPyRelation {
public:
	explicit DuckDBPyRelation(shared_ptr<Relation> rel);
	explicit DuckDBPyRelation(unique_ptr<DuckDBPyResult> result);

public:
	static void Initialize(py::handle &m);

	py::list Description();

	void Close();

	unique_ptr<DuckDBPyRelation> GetAttribute(const string &name);

	py::str GetAlias();

	static unique_ptr<DuckDBPyRelation> EmptyResult(const std::shared_ptr<ClientContext> &context,
	                                                const vector<LogicalType> &types, vector<string> names);

	unique_ptr<DuckDBPyRelation> SetAlias(const string &expr);

	unique_ptr<DuckDBPyRelation> ProjectFromExpression(const string &expr);
	unique_ptr<DuckDBPyRelation> ProjectFromTypes(const py::object &types);
<<<<<<< HEAD
	unique_ptr<DuckDBPyRelation> Project(const string &expr);
	unique_ptr<DuckDBPyRelation> Select(const py::args &args, const py::kwargs &kwargs);
=======
	unique_ptr<DuckDBPyRelation> Project(const py::args &args);
>>>>>>> cb1c4932

	unique_ptr<DuckDBPyRelation> Filter(const py::object &expr);
	unique_ptr<DuckDBPyRelation> FilterFromExpression(const string &expr);
	unique_ptr<DuckDBPyRelation> Limit(int64_t n, int64_t offset = 0);
	unique_ptr<DuckDBPyRelation> Order(const string &expr);
	unique_ptr<DuckDBPyRelation> Sort(const py::args &args);

	unique_ptr<DuckDBPyRelation> Aggregate(const string &expr, const string &groups = "");

	unique_ptr<DuckDBPyRelation> GenericAggregator(const string &function_name, const string &aggregated_columns,
	                                               const string &groups = "", const string &function_parameter = "",
	                                               const string &projected_columns = "");

	/* General aggregate functions */
	unique_ptr<DuckDBPyRelation> AnyValue(const string &column, const string &groups = "",
	                                      const string &window_spec = "", const string &projected_columns = "");
	unique_ptr<DuckDBPyRelation> ArgMax(const string &arg_column, const string &value_column, const string &groups = "",
	                                    const string &window_spec = "", const string &projected_columns = "");
	unique_ptr<DuckDBPyRelation> ArgMin(const string &arg_column, const string &value_column, const string &groups = "",
	                                    const string &window_spec = "", const string &projected_columns = "");
	unique_ptr<DuckDBPyRelation> Avg(const string &column, const string &groups = "", const string &window_spec = "",
	                                 const string &projected_columns = "");
	unique_ptr<DuckDBPyRelation> BitAnd(const string &column, const string &groups = "", const string &window_spec = "",
	                                    const string &projected_columns = "");
	unique_ptr<DuckDBPyRelation> BitOr(const string &column, const string &groups = "", const string &window_spec = "",
	                                   const string &projected_columns = "");
	unique_ptr<DuckDBPyRelation> BitXor(const string &column, const string &groups = "", const string &window_spec = "",
	                                    const string &projected_columns = "");
	unique_ptr<DuckDBPyRelation> BitStringAgg(const string &column, const Optional<py::object> &min,
	                                          const Optional<py::object> &max, const string &groups = "",
	                                          const string &window_spec = "", const string &projected_columns = "");
	unique_ptr<DuckDBPyRelation> BoolAnd(const string &column, const string &groups = "",
	                                     const string &window_spec = "", const string &projected_columns = "");
	unique_ptr<DuckDBPyRelation> BoolOr(const string &column, const string &groups = "", const string &window_spec = "",
	                                    const string &projected_columns = "");
	unique_ptr<DuckDBPyRelation> Count(const string &column, const string &groups = "", const string &window_spec = "",
	                                   const string &projected_columns = "");
	unique_ptr<DuckDBPyRelation> FAvg(const string &column, const string &groups = "", const string &window_spec = "",
	                                  const string &projected_columns = "");
	unique_ptr<DuckDBPyRelation> First(const string &column, const string &groups = "",
	                                   const string &projected_columns = "");
	unique_ptr<DuckDBPyRelation> FSum(const string &column, const string &groups = "", const string &window_spec = "",
	                                  const string &projected_columns = "");
	unique_ptr<DuckDBPyRelation> GeoMean(const string &column, const string &groups = "",
	                                     const string &projected_columns = "");
	unique_ptr<DuckDBPyRelation> Histogram(const string &column, const string &groups = "",
	                                       const string &window_spec = "", const string &projected_columns = "");
	unique_ptr<DuckDBPyRelation> Last(const string &column, const string &groups = "",
	                                  const string &projected_columns = "");
	unique_ptr<DuckDBPyRelation> List(const string &column, const string &groups = "", const string &window_spec = "",
	                                  const string &projected_columns = "");
	unique_ptr<DuckDBPyRelation> Max(const string &column, const string &groups = "", const string &window_spec = "",
	                                 const string &projected_columns = "");
	unique_ptr<DuckDBPyRelation> Min(const string &column, const string &groups = "", const string &window_spec = "",
	                                 const string &projected_columns = "");
	unique_ptr<DuckDBPyRelation> Product(const string &column, const string &groups = "",
	                                     const string &window_spec = "", const string &projected_columns = "");
	unique_ptr<DuckDBPyRelation> StringAgg(const string &column, const string &sep = ",", const string &groups = "",
	                                       const string &window_spec = "", const string &projected_columns = "");
	unique_ptr<DuckDBPyRelation> Sum(const string &column, const string &groups = "", const string &window_spec = "",
	                                 const string &projected_columns = "");
	/* TODO: Approximate aggregate functions */
	/* TODO: Statistical aggregate functions */
	unique_ptr<DuckDBPyRelation> Median(const string &column, const string &groups = "", const string &window_spec = "",
	                                    const string &projected_columns = "");
	unique_ptr<DuckDBPyRelation> Mode(const string &column, const string &groups = "", const string &window_spec = "",
	                                  const string &projected_columns = "");
	unique_ptr<DuckDBPyRelation> QuantileCont(const string &column, const py::object &q, const string &groups = "",
	                                          const string &window_spec = "", const string &projected_columns = "");
	unique_ptr<DuckDBPyRelation> QuantileDisc(const string &column, const py::object &q, const string &groups = "",
	                                          const string &window_spec = "", const string &projected_columns = "");
	unique_ptr<DuckDBPyRelation> StdPop(const string &column, const string &groups = "", const string &window_spec = "",
	                                    const string &projected_columns = "");
	unique_ptr<DuckDBPyRelation> StdSamp(const string &column, const string &groups = "",
	                                     const string &window_spec = "", const string &projected_columns = "");
	unique_ptr<DuckDBPyRelation> VarPop(const string &column, const string &groups = "", const string &window_spec = "",
	                                    const string &projected_columns = "");
	unique_ptr<DuckDBPyRelation> VarSamp(const string &column, const string &groups = "",
	                                     const string &window_spec = "", const string &projected_columns = "");

	unique_ptr<DuckDBPyRelation> Describe();

	string ToSQL();

	duckdb::pyarrow::RecordBatchReader FetchRecordBatchReader(idx_t rows_per_batch);

	idx_t Length();

	py::tuple Shape();

	unique_ptr<DuckDBPyRelation> Unique(const string &aggr_columns);

	unique_ptr<DuckDBPyRelation> GenericWindowFunction(const string &function_name, const string &function_parameters,
	                                                   const string &aggr_columns, const string &window_spec,
	                                                   const bool &ignore_nulls, const string &projected_columns);

	/* General purpose window functions */
	unique_ptr<DuckDBPyRelation> RowNumber(const string &window_spec, const string &projected_columns);
	unique_ptr<DuckDBPyRelation> Rank(const string &window_spec, const string &projected_columns);
	unique_ptr<DuckDBPyRelation> DenseRank(const string &window_spec, const string &projected_columns);
	unique_ptr<DuckDBPyRelation> PercentRank(const string &window_spec, const string &projected_columns);
	unique_ptr<DuckDBPyRelation> CumeDist(const string &window_spec, const string &projected_columns);
	unique_ptr<DuckDBPyRelation> FirstValue(const string &column, const string &window_spec = "",
	                                        const string &projected_columns = "");
	unique_ptr<DuckDBPyRelation> NTile(const string &window_spec, const int &num_buckets,
	                                   const string &projected_columns);
	unique_ptr<DuckDBPyRelation> Lag(const string &column, const string &window_spec, const int &offset,
	                                 const string &default_value, const bool &ignore_nulls,
	                                 const string &projected_columns);
	unique_ptr<DuckDBPyRelation> LastValue(const string &column, const string &window_spec = "",
	                                       const string &projected_columns = "");
	unique_ptr<DuckDBPyRelation> Lead(const string &column, const string &window_spec, const int &offset,
	                                  const string &default_value, const bool &ignore_nulls,
	                                  const string &projected_columns);

	unique_ptr<DuckDBPyRelation> NthValue(const string &column, const string &window_spec, const int &offset,
	                                      const bool &ignore_nulls, const string &projected_columns);

	unique_ptr<DuckDBPyRelation> Distinct();

	PandasDataFrame FetchDF(bool date_as_object);

	Optional<py::tuple> FetchOne();

	py::list FetchAll();

	py::list FetchMany(idx_t size);

	py::dict FetchNumpy();

	py::dict FetchPyTorch();

	py::dict FetchTF();

	py::dict FetchNumpyInternal(bool stream = false, idx_t vectors_per_chunk = 1);

	PandasDataFrame FetchDFChunk(idx_t vectors_per_chunk, bool date_as_object);

	duckdb::pyarrow::Table ToArrowTable(idx_t batch_size);

	PolarsDataFrame ToPolars(idx_t batch_size);

	duckdb::pyarrow::RecordBatchReader ToRecordBatch(idx_t batch_size);

	unique_ptr<DuckDBPyRelation> Union(DuckDBPyRelation *other);

	unique_ptr<DuckDBPyRelation> Except(DuckDBPyRelation *other);

	unique_ptr<DuckDBPyRelation> Intersect(DuckDBPyRelation *other);

	unique_ptr<DuckDBPyRelation> Map(py::function fun, Optional<py::object> schema);

	unique_ptr<DuckDBPyRelation> Join(DuckDBPyRelation *other, const py::object &condition, const string &type);

	void ToParquet(const string &filename, const py::object &compression = py::none());

	void ToCSV(const string &filename, const py::object &sep = py::none(), const py::object &na_rep = py::none(),
	           const py::object &header = py::none(), const py::object &quotechar = py::none(),
	           const py::object &escapechar = py::none(), const py::object &date_format = py::none(),
	           const py::object &timestamp_format = py::none(), const py::object &quoting = py::none(),
	           const py::object &encoding = py::none(), const py::object &compression = py::none());

	// should this return a rel with the new view?
	unique_ptr<DuckDBPyRelation> CreateView(const string &view_name, bool replace = true);

	unique_ptr<DuckDBPyRelation> Query(const string &view_name, const string &sql_query);

	// Update the internal result of the relation
	DuckDBPyRelation &Execute();

	void InsertInto(const string &table);

	void Insert(const py::object &params = py::list());

	void Create(const string &table);

	py::str Type();
	py::list Columns();
	py::list ColumnTypes();

	string ToString();
	void Print();

	string Explain(ExplainType type);

	static bool IsRelation(const py::object &object);

	Relation &GetRel();

	bool ContainsColumnByName(const string &name) const;

private:
	string GenerateExpressionList(const string &function_name, const string &aggregated_columns,
	                              const string &groups = "", const string &function_parameter = "",
<<<<<<< HEAD
	                              const string &projected_columns = "", const string &window_function = "");
	string GenerateExpressionList(const string &function_name, vector<string> &&aggregated_columns,
=======
	                              const bool &ignore_nulls = false, const string &projected_columns = "",
	                              const string &window_spec = "");
	string GenerateExpressionList(const string &function_name, const vector<string> &aggregated_columns,
>>>>>>> cb1c4932
	                              const string &groups = "", const string &function_parameter = "",
	                              const bool &ignore_nulls = "", const string &projected_columns = "",
	                              const string &window_spec = "");
	unique_ptr<DuckDBPyRelation> ApplyAggOrWin(const string &function_name, const string &agg_columns,
	                                           const string &function_parameters = "", const string &groups = "",
	                                           const string &window_spec = "", const string &projected_columns = "",
	                                           const bool &ignore_nulls = false);

	void AssertResult() const;
	void AssertResultOpen() const;
	void AssertRelation() const;
	void ExecuteOrThrow(bool stream_result = false);
	unique_ptr<QueryResult> ExecuteInternal(bool stream_result = false);

private:
	//! Whether the relation has been executed at least once
	bool executed;
	shared_ptr<Relation> rel;
	vector<LogicalType> types;
	vector<string> names;
	unique_ptr<DuckDBPyResult> result;
	std::string rendered_result;
};

} // namespace duckdb<|MERGE_RESOLUTION|>--- conflicted
+++ resolved
@@ -67,12 +67,7 @@
 
 	unique_ptr<DuckDBPyRelation> ProjectFromExpression(const string &expr);
 	unique_ptr<DuckDBPyRelation> ProjectFromTypes(const py::object &types);
-<<<<<<< HEAD
-	unique_ptr<DuckDBPyRelation> Project(const string &expr);
-	unique_ptr<DuckDBPyRelation> Select(const py::args &args, const py::kwargs &kwargs);
-=======
-	unique_ptr<DuckDBPyRelation> Project(const py::args &args);
->>>>>>> cb1c4932
+	unique_ptr<DuckDBPyRelation> Project(const py::args &args, const py::kwargs &kwargs = py::kwargs());
 
 	unique_ptr<DuckDBPyRelation> Filter(const py::object &expr);
 	unique_ptr<DuckDBPyRelation> FilterFromExpression(const string &expr);
@@ -267,21 +262,16 @@
 private:
 	string GenerateExpressionList(const string &function_name, const string &aggregated_columns,
 	                              const string &groups = "", const string &function_parameter = "",
-<<<<<<< HEAD
-	                              const string &projected_columns = "", const string &window_function = "");
+	                              bool ignore_nulls = false, const string &projected_columns = "",
+	                              const string &window_spec = "");
 	string GenerateExpressionList(const string &function_name, vector<string> &&aggregated_columns,
-=======
-	                              const bool &ignore_nulls = false, const string &projected_columns = "",
-	                              const string &window_spec = "");
-	string GenerateExpressionList(const string &function_name, const vector<string> &aggregated_columns,
->>>>>>> cb1c4932
 	                              const string &groups = "", const string &function_parameter = "",
-	                              const bool &ignore_nulls = "", const string &projected_columns = "",
+	                              bool ignore_nulls = false, const string &projected_columns = "",
 	                              const string &window_spec = "");
 	unique_ptr<DuckDBPyRelation> ApplyAggOrWin(const string &function_name, const string &agg_columns,
 	                                           const string &function_parameters = "", const string &groups = "",
 	                                           const string &window_spec = "", const string &projected_columns = "",
-	                                           const bool &ignore_nulls = false);
+	                                           bool ignore_nulls = false);
 
 	void AssertResult() const;
 	void AssertResultOpen() const;
